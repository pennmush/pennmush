# ===========================================================================
#       https://www.gnu.org/software/autoconf-archive/ax_lib_mysql.html
# ===========================================================================
#
# SYNOPSIS
#
#   AX_LIB_MYSQL([MINIMUM-VERSION])
#
# DESCRIPTION
#
#   This macro provides tests of availability of MySQL client library of
#   particular version or newer.
#
#   AX_LIB_MYSQL macro takes only one argument which is optional. If there
#   is no required version passed, then macro does not run version test.
#
#   The --with-mysql option takes one of three possible values:
#
#   no - do not check for MySQL client library
#
#   yes - do check for MySQL library in standard locations (mysql_config
#   should be in the PATH)
#
#   path - complete path to mysql_config utility, use this option if
#   mysql_config can't be found in the PATH
#
#   This macro calls:
#
#     AC_SUBST(MYSQL_CFLAGS)
#     AC_SUBST(MYSQL_LDFLAGS)
#     AC_SUBST(MYSQL_VERSION)
#
#   And sets:
#
#     HAVE_MYSQL
#
# LICENSE
#
#   Copyright (c) 2008 Mateusz Loskot <mateusz@loskot.net>
#
#   Copying and distribution of this file, with or without modification, are
#   permitted in any medium without royalty provided the copyright notice
#   and this notice are preserved. This file is offered as-is, without any
#   warranty.

#serial 13

AC_DEFUN([AX_LIB_MYSQL],
[
    AC_ARG_WITH([mysql],
        AS_HELP_STRING([--with-mysql=@<:@ARG@:>@],
            [use MySQL client library @<:@default=yes@:>@, optionally specify path to mysql_config]
        ),
        [
        if test "$withval" = "no"; then
            want_mysql="no"
        elif test "$withval" = "yes"; then
            want_mysql="yes"
        else
            want_mysql="yes"
            MYSQL_CONFIG="$withval"
        fi
        ],
        [want_mysql="yes"]
    )
    AC_ARG_VAR([MYSQL_CONFIG], [Full path to mysql_config program])

    MYSQL_CFLAGS=""
    MYSQL_LDFLAGS=""
    MYSQL_VERSION=""

    dnl
    dnl Check MySQL libraries
    dnl

    if test "$want_mysql" = "yes"; then

        if test -z "$MYSQL_CONFIG" ; then
            AC_PATH_PROGS([MYSQL_CONFIG], [mysql_config mysql_config5], [no])
        fi

        if test "$MYSQL_CONFIG" != "no"; then
            MYSQL_CFLAGS="`$MYSQL_CONFIG --cflags`"
            MYSQL_LDFLAGS="`$MYSQL_CONFIG --libs`"

            MYSQL_VERSION=`$MYSQL_CONFIG --version`

            found_mysql="yes"
        else
            found_mysql="no"
        fi
    fi

    dnl
    dnl Check if required version of MySQL is available
    dnl


    mysql_version_req=ifelse([$1], [], [], [$1])

    if test "$found_mysql" = "yes" -a -n "$mysql_version_req"; then

        AC_MSG_CHECKING([if MySQL version is >= $mysql_version_req])

        dnl Decompose required version string of MySQL
        dnl and calculate its number representation
        mysql_version_req_major=`expr $mysql_version_req : '\([[0-9]]*\)'`
        mysql_version_req_minor=`expr $mysql_version_req : '[[0-9]]*\.\([[0-9]]*\)'`
        mysql_version_req_micro=`expr $mysql_version_req : '[[0-9]]*\.[[0-9]]*\.\([[0-9]]*\)'`
        if test "x$mysql_version_req_micro" = "x"; then
            mysql_version_req_micro="0"
        fi

        mysql_version_req_number=`expr $mysql_version_req_major \* 1000000 \
                                   \+ $mysql_version_req_minor \* 1000 \
                                   \+ $mysql_version_req_micro`

        dnl Decompose version string of installed MySQL
        dnl and calculate its number representation
        mysql_version_major=`expr $MYSQL_VERSION : '\([[0-9]]*\)'`
        mysql_version_minor=`expr $MYSQL_VERSION : '[[0-9]]*\.\([[0-9]]*\)'`
        mysql_version_micro=`expr $MYSQL_VERSION : '[[0-9]]*\.[[0-9]]*\.\([[0-9]]*\)'`
        if test "x$mysql_version_micro" = "x"; then
            mysql_version_micro="0"
        fi

        mysql_version_number=`expr $mysql_version_major \* 1000000 \
                                   \+ $mysql_version_minor \* 1000 \
                                   \+ $mysql_version_micro`

        mysql_version_check=`expr $mysql_version_number \>\= $mysql_version_req_number`
        if test "$mysql_version_check" = "1"; then
            AC_MSG_RESULT([yes])
        else
            AC_MSG_RESULT([no])
        fi
    fi

    if test "$found_mysql" = "yes" ; then
        AC_DEFINE([HAVE_MYSQL], [1],
                  [Define to 1 if MySQL libraries are available])
    fi

    AC_SUBST([MYSQL_VERSION])
    AC_SUBST([MYSQL_CFLAGS])
    AC_SUBST([MYSQL_LDFLAGS])
])

# ===========================================================================
#    https://www.gnu.org/software/autoconf-archive/ax_lib_postgresql.html
# ===========================================================================
#
# SYNOPSIS
#
#   AX_LIB_POSTGRESQL([MINIMUM-VERSION],[ACTION-IF-FOUND],[ACTION-IF-NOT-FOUND])
#
# DESCRIPTION
#
#   This macro provides tests of availability of PostgreSQL 'libpq' library
#   of particular version or newer.
#
#   AX_LIB_POSTGRESQL macro takes only one argument which is optional. If
#   there is no required version passed, then macro does not run version
#   test.
#
#   The --with-postgresql option takes one of three possible values:
#
#   no - do not check for PostgreSQL client library
#
#   yes - do check for PostgreSQL library in standard locations (pg_config
#   should be in the PATH)
#
#   path - complete path to pg_config utility, use this option if pg_config
#   can't be found in the PATH (You could set also PG_CONFIG variable)
#
#   This macro calls:
#
#     AC_SUBST(POSTGRESQL_CPPFLAGS)
#     AC_SUBST(POSTGRESQL_LDFLAGS)
#     AC_SUBST(POSTGRESQL_LIBS)
#     AC_SUBST(POSTGRESQL_VERSION)
#
#   And sets:
#
#     HAVE_POSTGRESQL
#
#   It execute if found ACTION-IF-FOUND (empty by default) and
#   ACTION-IF-NOT-FOUND (AC_MSG_FAILURE by default) if not found.
#
# LICENSE
#
#   Copyright (c) 2008 Mateusz Loskot <mateusz@loskot.net>
#   Copyright (c) 2014 Sree Harsha Totakura <sreeharsha@totakura.in>
#   Copyright (c) 2018 Bastien Roucaries <rouca@debian.org>
#
#   Copying and distribution of this file, with or without modification, are
#   permitted in any medium without royalty provided the copyright notice
#   and this notice are preserved. This file is offered as-is, without any
#   warranty.

#serial 21

AC_DEFUN([_AX_LIB_POSTGRESQL_OLD],[
	found_postgresql="no"
	_AX_LIB_POSTGRESQL_OLD_fail="no"
	while true; do
	  AC_CACHE_CHECK([for the pg_config program], [ac_cv_path_PG_CONFIG],
	    [AC_PATH_PROGS_FEATURE_CHECK([PG_CONFIG], [pg_config],
	      [[ac_cv_path_PG_CONFIG="";$ac_path_PG_CONFIG --includedir > /dev/null \
		&& ac_cv_path_PG_CONFIG=$ac_path_PG_CONFIG ac_path_PG_CONFIG_found=:]],
	      [ac_cv_path_PG_CONFIG=""])])
	  PG_CONFIG=$ac_cv_path_PG_CONFIG
	  AS_IF([test "X$PG_CONFIG" = "X"],[break])

	  AC_CACHE_CHECK([for the PostgreSQL libraries CPPFLAGS],[ac_cv_POSTGRESQL_CPPFLAGS],
		       [ac_cv_POSTGRESQL_CPPFLAGS="-I`$PG_CONFIG --includedir`" || _AX_LIB_POSTGRESQL_OLD_fail=yes])
	  AS_IF([test "X$_AX_LIB_POSTGRESQL_OLD_fail" = "Xyes"],[break])
	  POSTGRESQL_CPPFLAGS="$ac_cv_POSTGRESQL_CPPFLAGS"

	  AC_CACHE_CHECK([for the PostgreSQL libraries LDFLAGS],[ac_cv_POSTGRESQL_LDFLAGS],
		       [ac_cv_POSTGRESQL_LDFLAGS="-L`$PG_CONFIG --libdir`" || _AX_LIB_POSTGRESQL_OLD_fail=yes])
	  AS_IF([test "X$_AX_LIB_POSTGRESQL_OLD_fail" = "Xyes"],[break])
	  POSTGRESQL_LDFLAGS="$ac_cv_POSTGRESQL_LDFLAGS"

	  AC_CACHE_CHECK([for the PostgreSQL libraries LIBS],[ac_cv_POSTGRESQL_LIBS],
		       [ac_cv_POSTGRESQL_LIBS="-lpq"])
	  POSTGRESQL_LIBS="$ac_cv_POSTGRESQL_LIBS"

	  AC_CACHE_CHECK([for the PostgreSQL version],[ac_cv_POSTGRESQL_VERSION],
		       [
			ac_cv_POSTGRESQL_VERSION=`$PG_CONFIG --version | sed "s/^PostgreSQL[[[:space:]]][[[:space:]]]*\([[0-9.]][[0-9.]]*\).*/\1/"` \
			      || _AX_LIB_POSTGRESQL_OLD_fail=yes
		       ])
	  AS_IF([test "X$_AX_LIB_POSTGRESQL_OLD_fail" = "Xyes"],[break])
	  POSTGRESQL_VERSION="$ac_cv_POSTGRESQL_VERSION"


	  dnl
	  dnl Check if required version of PostgreSQL is available
	  dnl
	  AS_IF([test X"$postgresql_version_req" != "X"],[
	     AC_MSG_CHECKING([if PostgreSQL version $POSTGRESQL_VERSION is >= $postgresql_version_req])
	     AX_COMPARE_VERSION([$POSTGRESQL_VERSION],[ge],[$postgresql_version_req],
				[found_postgresql_req_version=yes],[found_postgresql_req_version=no])
	     AC_MSG_RESULT([$found_postgresql_req_version])
	  ])
	  AS_IF([test "Xfound_postgresql_req_version" = "Xno"],[break])

	  found_postgresql="yes"
	  break
	done
])

AC_DEFUN([_AX_LIB_POSTGRESQL_PKG_CONFIG],
[
  AC_REQUIRE([PKG_PROG_PKG_CONFIG])
  found_postgresql=no

  while true; do
    PKG_PROG_PKG_CONFIG
    AS_IF([test X$PKG_CONFIG = X],[break])

    _AX_LIB_POSTGRESQL_PKG_CONFIG_fail=no;
    AS_IF([test "X$postgresql_version_req" = "X"],
	  [PKG_CHECK_EXISTS([libpq],[found_postgresql_pkg_config=yes],[found_postgresql=no])],
	  [PKG_CHECK_EXISTS([libpq >= "$postgresql_version_req"],
			   [found_postgresql=yes],[found_postgresql=no])])
    AS_IF([test "X$found_postgresql" = "no"],[break])

    AC_CACHE_CHECK([for the PostgreSQL libraries CPPFLAGS],[ac_cv_POSTGRESQL_CPPFLAGS],
		   [ac_cv_POSTGRESQL_CPPFLAGS="`$PKG_CONFIG libpq --cflags-only-I`" || _AX_LIB_POSTGRESQL_PKG_CONFIG_fail=yes])
    AS_IF([test "X$_AX_LIB_POSTGRESQL_PKG_CONFIG_fail" = "Xyes"],[break])
    POSTGRESQL_CPPFLAGS="$ac_cv_POSTGRESQL_CPPFLAGS"


    AC_CACHE_CHECK([for the PostgreSQL libraries LDFLAGS],[ac_cv_POSTGRESQL_LDFLAGS],
		   [ac_cv_POSTGRESQL_LDFLAGS="`$PKG_CONFIG libpq --libs-only-L --libs-only-other`" || _AX_LIB_POSTGRESQL_PKG_CONFIG_fail=yes])
    AS_IF([test "X$_AX_LIB_POSTGRESQL_PKG_CONFIG_fail" = "Xyes"],[break])
    POSTGRESQL_LDFLAGS="$ac_cv_POSTGRESQL_LDFLAGS"


    AC_CACHE_CHECK([for the PostgreSQL libraries LIBS],[ac_cv_POSTGRESQL_LIBS],
		   [ac_cv_POSTGRESQL_LIBS="`$PKG_CONFIG libpq --libs-only-l`" || _AX_LIB_POSTGRESQL_PKG_CONFIG_fail=ye])
    AS_IF([test "X$_AX_LIB_POSTGRESQL_PKG_CONFIG_fail" = "Xyes"],[break])
    POSTGRESQL_LIBS="$ac_cv_POSTGRESQL_LIBS"

    dnl already checked by exist but need to be recovered
    AC_CACHE_CHECK([for the PostgreSQL version],[ac_cv_POSTGRESQL_VERSION],
		   [ac_cv_POSTGRESQL_VERSION="`$PKG_CONFIG libpq --modversion`" || _AX_LIB_POSTGRESQL_PKG_CONFIG_fail=yes])
    AS_IF([test "X$_AX_LIB_POSTGRESQL_PKG_CONFIG_fail" = "Xyes"],[break])
    POSTGRESQL_VERSION="$ac_cv_POSTGRESQL_VERSION"

    found_postgresql=yes
    break;
  done

])



AC_DEFUN([AX_LIB_POSTGRESQL],
[
    AC_ARG_WITH([postgresql],
	AS_HELP_STRING([--with-postgresql=@<:@ARG@:>@],
	    [use PostgreSQL library @<:@default=yes@:>@, optionally specify path to pg_config]
	),
	[
	AS_CASE([$withval],
		[[[nN]][[oO]]],[want_postgresql="no"],
		[[[yY]][[eE]][[sS]]],[want_postgresql="yes"],
		[
			want_postgresql="yes"
			PG_CONFIG="$withval"
		])
	],
	[want_postgresql="yes"]
    )

    AC_ARG_VAR([POSTGRESQL_CPPFLAGS],[cpp flags for PostgreSQL overriding detected flags])
    AC_ARG_VAR([POSTGRESQL_LIBFLAGS],[libs for PostgreSQL overriding detected flags])
    AC_ARG_VAR([POSTGRESQL_LDFLAGS],[linker flags for PostgreSQL overriding detected flags])

    # populate cache
    AS_IF([test "X$POSTGRESQL_CPPFLAGS" != X],[ac_cv_POSTGRESQL_CPPFLAGS="$POSTGRESQL_CPPFLAGS"])
    AS_IF([test "X$POSTGRESQL_LDFLAGS" != X],[ac_cv_POSTGRESQL_LDFLAGS="$POSTGRESQL_LDFLAGS"])
    AS_IF([test "X$POSTGRESQL_LIBS" != X],[ac_cv_POSTGRESQL_LIBS="$POSTGRESQL_LIBS"])

    postgresql_version_req=ifelse([$1], [], [], [$1])
    found_postgresql="no"

    POSTGRESQL_VERSION=""

    dnl
    dnl Check PostgreSQL libraries (libpq)
    dnl
    AS_IF([test X"$want_postgresql" = "Xyes"],[
      _AX_LIB_POSTGRESQL_PKG_CONFIG


      AS_IF([test X"$found_postgresql" = "Xno"],
	    [_AX_LIB_POSTGRESQL_OLD])

      AS_IF([test X"$found_postgresql" = Xyes],[
	  _AX_LIB_POSTGRESQL_OLD_CPPFLAGS="$CPPFLAGS"
	  CPPFLAGS="$CPPFLAGS $POSTGRESQL_CPPFLAGS"
	  _AX_LIB_POSTGRESQL_OLD_LDFLAGS="$LDFLAGS"
	  LDFLAGS="$LDFLAGS $POSTGRESQL_LDFLAGS"
	  _AX_LIB_POSTGRESQL_OLD_LIBS="$LIBS"
	  LIBS="$LIBS $POSTGRESQL_LIBS"
	  while true; do
	    dnl try to compile
	    AC_CHECK_HEADER([libpq-fe.h],[],[found_postgresql=no])
	    AS_IF([test "X$found_postgresql" = "Xno"],[break])
	    dnl try now to link
	    AC_CACHE_CHECK([for the PostgreSQL library linking is working],[ac_cv_postgresql_found],
	    [
	      AC_LINK_IFELSE([
		AC_LANG_PROGRAM(
		  [
		   #include <libpq-fe.h>
		  ],
		  [
		    char conninfo[]="dbname = postgres";
		    PGconn     *conn;
		    conn = PQconnectdb(conninfo);
		  ]
		 )
		],[ac_cv_postgresql_found=yes],
		  [ac_cv_postgresql_found=no])
	     ])
	    found_postgresql="$ac_cv_postgresql_found"
	    AS_IF([test "X$found_postgresql" = "Xno"],[break])
	    break
	done
	CPPFLAGS="$_AX_LIB_POSTGRESQL_OLD_CPPFLAGS"
	LDFLAGS="$_AX_LIB_POSTGRESQL_OLD_LDFLAGS"
	LIBS="$_AX_LIB_POSTGRESQL_OLD_LIBS"
	])


      AS_IF([test "x$found_postgresql" = "xyes"],[
		AC_DEFINE([HAVE_POSTGRESQL], [1],
			  [Define to 1 if PostgreSQL libraries are available])])
    ])

    AC_SUBST([POSTGRESQL_VERSION])
    AC_SUBST([POSTGRESQL_CPPFLAGS])
    AC_SUBST([POSTGRESQL_LDFLAGS])
    AC_SUBST([POSTGRESQL_LIBS])

    AS_IF([test "x$found_postgresql" = "xyes"],
     [ifelse([$2], , :, [$2])],
     [ifelse([$3], , AS_IF([test X"$want_postgresql" = "Xyes"],[AC_MSG_ERROR([Library requirements (PostgreSQL) not met.])],[:]), [$3])])

])

# ===========================================================================
#     https://www.gnu.org/software/autoconf-archive/ax_check_openssl.html
# ===========================================================================
#
# SYNOPSIS
#
#   AX_CHECK_OPENSSL([action-if-found[, action-if-not-found]])
#
# DESCRIPTION
#
#   Look for OpenSSL in a number of default spots, or in a user-selected
#   spot (via --with-openssl).  Sets
#
#     OPENSSL_INCLUDES to the include directives required
#     OPENSSL_LIBS to the -l directives required
#     OPENSSL_LDFLAGS to the -L or -R flags required
#
#   and calls ACTION-IF-FOUND or ACTION-IF-NOT-FOUND appropriately
#
#   This macro sets OPENSSL_INCLUDES such that source files should use the
#   openssl/ directory in include directives:
#
#     #include <openssl/hmac.h>
#
# LICENSE
#
#   Copyright (c) 2009,2010 Zmanda Inc. <http://www.zmanda.com/>
#   Copyright (c) 2009,2010 Dustin J. Mitchell <dustin@zmanda.com>
#
#   Copying and distribution of this file, with or without modification, are
#   permitted in any medium without royalty provided the copyright notice
#   and this notice are preserved. This file is offered as-is, without any
#   warranty.

#serial 10

AU_ALIAS([CHECK_SSL], [AX_CHECK_OPENSSL])
AC_DEFUN([AX_CHECK_OPENSSL], [
    found=false
    AC_ARG_WITH([openssl],
        [AS_HELP_STRING([--with-openssl=DIR],
            [root of the OpenSSL directory])],
        [
            case "$withval" in
            "" | y | ye | yes | n | no)
            AC_MSG_ERROR([Invalid --with-openssl value])
              ;;
            *) ssldirs="$withval"
              ;;
            esac
        ], [
            # if pkg-config is installed and openssl has installed a .pc file,
            # then use that information and don't search ssldirs
            AC_CHECK_TOOL([PKG_CONFIG], [pkg-config])
            if test x"$PKG_CONFIG" != x""; then
                OPENSSL_LDFLAGS=`$PKG_CONFIG openssl --libs-only-L 2>/dev/null`
                if test $? = 0; then
                    OPENSSL_LIBS=`$PKG_CONFIG openssl --libs-only-l 2>/dev/null`
                    OPENSSL_INCLUDES=`$PKG_CONFIG openssl --cflags-only-I 2>/dev/null`
                    found=true
                fi
            fi

            # no such luck; use some default ssldirs
            if ! $found; then
                ssldirs="/usr/local/ssl /usr/lib/ssl /usr/ssl /usr/pkg /usr/local /usr"
            fi
        ]
        )


    # note that we #include <openssl/foo.h>, so the OpenSSL headers have to be in
    # an 'openssl' subdirectory

    if ! $found; then
        OPENSSL_INCLUDES=
        for ssldir in $ssldirs; do
            AC_MSG_CHECKING([for openssl/ssl.h in $ssldir])
            if test -f "$ssldir/include/openssl/ssl.h"; then
                OPENSSL_INCLUDES="-I$ssldir/include"
                OPENSSL_LDFLAGS="-L$ssldir/lib"
                OPENSSL_LIBS="-lssl -lcrypto"
                found=true
                AC_MSG_RESULT([yes])
                break
            else
                AC_MSG_RESULT([no])
            fi
        done

        # if the file wasn't found, well, go ahead and try the link anyway -- maybe
        # it will just work!
    fi

    # try the preprocessor and linker with our new flags,
    # being careful not to pollute the global LIBS, LDFLAGS, and CPPFLAGS

    AC_MSG_CHECKING([whether compiling and linking against OpenSSL works])
    echo "Trying link with OPENSSL_LDFLAGS=$OPENSSL_LDFLAGS;" \
        "OPENSSL_LIBS=$OPENSSL_LIBS; OPENSSL_INCLUDES=$OPENSSL_INCLUDES" >&AS_MESSAGE_LOG_FD

    save_LIBS="$LIBS"
    save_LDFLAGS="$LDFLAGS"
    save_CPPFLAGS="$CPPFLAGS"
    LDFLAGS="$LDFLAGS $OPENSSL_LDFLAGS"
    LIBS="$OPENSSL_LIBS $LIBS"
    CPPFLAGS="$OPENSSL_INCLUDES $CPPFLAGS"
    AC_LINK_IFELSE(
        [AC_LANG_PROGRAM([#include <openssl/ssl.h>], [SSL_new(NULL)])],
        [
            AC_MSG_RESULT([yes])
            $1
        ], [
            AC_MSG_RESULT([no])
            $2
        ])
    CPPFLAGS="$save_CPPFLAGS"
    LDFLAGS="$save_LDFLAGS"
    LIBS="$save_LIBS"

    AC_SUBST([OPENSSL_INCLUDES])
    AC_SUBST([OPENSSL_LIBS])
    AC_SUBST([OPENSSL_LDFLAGS])
])

# ===========================================================================
#     https://www.gnu.org/software/autoconf-archive/ax_path_lib_pcre.html
# ===========================================================================
#
# SYNOPSIS
#
#   AX_PATH_LIB_PCRE [(A/NA)]
#
# DESCRIPTION
#
#   check for pcre lib and set PCRE_LIBS and PCRE_CFLAGS accordingly.
#
#   also provide --with-pcre option that may point to the $prefix of the
#   pcre installation - the macro will check $pcre/include and $pcre/lib to
#   contain the necessary files.
#
#   the usual two ACTION-IF-FOUND / ACTION-IF-NOT-FOUND are supported and
#   they can take advantage of the LIBS/CFLAGS additions.
#
# LICENSE
#
#   Copyright (c) 2008 Guido U. Draheim <guidod@gmx.de>
#
#   This program is free software; you can redistribute it and/or modify it
#   under the terms of the GNU General Public License as published by the
#   Free Software Foundation; either version 3 of the License, or (at your
#   option) any later version.
#
#   This program is distributed in the hope that it will be useful, but
#   WITHOUT ANY WARRANTY; without even the implied warranty of
#   MERCHANTABILITY or FITNESS FOR A PARTICULAR PURPOSE. See the GNU General
#   Public License for more details.
#
#   You should have received a copy of the GNU General Public License along
#   with this program. If not, see <https://www.gnu.org/licenses/>.
#
#   As a special exception, the respective Autoconf Macro's copyright owner
#   gives unlimited permission to copy, distribute and modify the configure
#   scripts that are the output of Autoconf when processing the Macro. You
#   need not follow the terms of the GNU General Public License when using
#   or distributing such scripts, even though portions of the text of the
#   Macro appear in them. The GNU General Public License (GPL) does govern
#   all other use of the material that constitutes the Autoconf Macro.
#
#   This special exception to the GPL applies to versions of the Autoconf
#   Macro released by the Autoconf Archive. When you make and distribute a
#   modified version of the Autoconf Macro, you may extend this special
#   exception to the GPL to apply to your modified version as well.

#serial 8

AC_DEFUN([AX_PATH_LIB_PCRE],[dnl
AC_MSG_CHECKING([lib pcre])
AC_ARG_WITH(pcre,
[  --with-pcre[[=prefix]]    compile xmlpcre part (via libpcre check)],,
     with_pcre="yes")
if test ".$with_pcre" = ".no" ; then
  AC_MSG_RESULT([disabled])
  m4_ifval($2,$2)
else
  AC_MSG_RESULT([(testing)])
  AC_CHECK_LIB(pcre, pcre_study)
  if test "$ac_cv_lib_pcre_pcre_study" = "yes" ; then
     PCRE_LIBS="-lpcre"
     AC_MSG_CHECKING([lib pcre])
     AC_MSG_RESULT([$PCRE_LIBS])
     m4_ifval($1,$1)
  else
     OLDLDFLAGS="$LDFLAGS" ; LDFLAGS="$LDFLAGS -L$with_pcre/lib"
     OLDCPPFLAGS="$CPPFLAGS" ; CPPFLAGS="$CPPFLAGS -I$with_pcre/include"
     AC_CHECK_LIB(pcre, pcre_compile)
     CPPFLAGS="$OLDCPPFLAGS"
     LDFLAGS="$OLDLDFLAGS"
     if test "$ac_cv_lib_pcre_pcre_compile" = "yes" ; then
        AC_MSG_RESULT(.setting PCRE_LIBS -L$with_pcre/lib -lpcre)
        PCRE_LIBS="-L$with_pcre/lib -lpcre"
        test -d "$with_pcre/include" && PCRE_CFLAGS="-I$with_pcre/include"
        AC_MSG_CHECKING([lib pcre])
        AC_MSG_RESULT([$PCRE_LIBS])
        m4_ifval($1,$1)
     else
        AC_MSG_CHECKING([lib pcre])
        AC_MSG_RESULT([no, (WARNING)])
        m4_ifval($2,$2)
     fi
  fi
fi
AC_SUBST([PCRE_LIBS])
AC_SUBST([PCRE_CFLAGS])
])

# ===========================================================================
#    https://www.gnu.org/software/autoconf-archive/ax_type_socklen_t.html
# ===========================================================================
#
# SYNOPSIS
#
#   AX_TYPE_SOCKLEN_T
#
# DESCRIPTION
#
#   Check whether sys/socket.h defines type socklen_t. Please note that some
#   systems require sys/types.h to be included before sys/socket.h can be
#   compiled.
#
# LICENSE
#
#   Copyright (c) 2008 Lars Brinkhoff <lars@nocrew.org>
#
#   This program is free software; you can redistribute it and/or modify it
#   under the terms of the GNU General Public License as published by the
#   Free Software Foundation; either version 2 of the License, or (at your
#   option) any later version.
#
#   This program is distributed in the hope that it will be useful, but
#   WITHOUT ANY WARRANTY; without even the implied warranty of
#   MERCHANTABILITY or FITNESS FOR A PARTICULAR PURPOSE. See the GNU General
#   Public License for more details.
#
#   You should have received a copy of the GNU General Public License along
#   with this program. If not, see <https://www.gnu.org/licenses/>.
#
#   As a special exception, the respective Autoconf Macro's copyright owner
#   gives unlimited permission to copy, distribute and modify the configure
#   scripts that are the output of Autoconf when processing the Macro. You
#   need not follow the terms of the GNU General Public License when using
#   or distributing such scripts, even though portions of the text of the
#   Macro appear in them. The GNU General Public License (GPL) does govern
#   all other use of the material that constitutes the Autoconf Macro.
#
#   This special exception to the GPL applies to versions of the Autoconf
#   Macro released by the Autoconf Archive. When you make and distribute a
#   modified version of the Autoconf Macro, you may extend this special
#   exception to the GPL to apply to your modified version as well.

#serial 7

AU_ALIAS([TYPE_SOCKLEN_T], [AX_TYPE_SOCKLEN_T])
AC_DEFUN([AX_TYPE_SOCKLEN_T],
[AC_CACHE_CHECK([for socklen_t], ac_cv_ax_type_socklen_t,
[
  AC_TRY_COMPILE(
  [#include <sys/types.h>
   #include <sys/socket.h>],
  [socklen_t len = (socklen_t) 42; return (!len);],
  ac_cv_ax_type_socklen_t=yes,
  ac_cv_ax_type_socklen_t=no)
])
  if test $ac_cv_ax_type_socklen_t != yes; then
    AC_DEFINE(socklen_t, int, [Substitute for socklen_t])
  fi
])

# ===========================================================================
#    https://www.gnu.org/software/autoconf-archive/ax_lib_socket_nsl.html
# ===========================================================================
#
# SYNOPSIS
#
#   AX_LIB_SOCKET_NSL
#
# DESCRIPTION
#
#   This macro figures out what libraries are required on this platform to
#   link sockets programs.
#
#   The common cases are not to need any extra libraries, or to need
#   -lsocket and -lnsl. We need to avoid linking with libnsl unless we need
#   it, though, since on some OSes where it isn't necessary it will totally
#   break networking. Unisys also includes gethostbyname() in libsocket but
#   needs libnsl for socket().
#
# LICENSE
#
#   Copyright (c) 2008 Russ Allbery <rra@stanford.edu>
#   Copyright (c) 2008 Stepan Kasal <kasal@ucw.cz>
#   Copyright (c) 2008 Warren Young <warren@etr-usa.com>
#
#   Copying and distribution of this file, with or without modification, are
#   permitted in any medium without royalty provided the copyright notice
#   and this notice are preserved. This file is offered as-is, without any
#   warranty.

#serial 7

AU_ALIAS([LIB_SOCKET_NSL], [AX_LIB_SOCKET_NSL])
AC_DEFUN([AX_LIB_SOCKET_NSL],
[
	AC_SEARCH_LIBS([gethostbyname], [nsl])
	AC_SEARCH_LIBS([socket], [socket], [], [
		AC_CHECK_LIB([socket], [socket], [LIBS="-lsocket -lnsl $LIBS"],
		[], [-lnsl])])
])

# ===========================================================================
#     https://www.gnu.org/software/autoconf-archive/ax_func_snprintf.html
# ===========================================================================
#
# SYNOPSIS
#
#   AX_FUNC_SNPRINTF
#
# DESCRIPTION
#
#   Checks for a fully C99 compliant snprintf, in particular checks whether
#   it does bounds checking and returns the correct string length; does the
#   same check for vsnprintf. If no working snprintf or vsnprintf is found,
#   request a replacement and warn the user about it. Note: the mentioned
#   replacement is freely available and may be used in any project
#   regardless of it's license.
#
# LICENSE
#
#   Copyright (c) 2008 Ruediger Kuhlmann <info@ruediger-kuhlmann.de>
#
#   Copying and distribution of this file, with or without modification, are
#   permitted in any medium without royalty provided the copyright notice
#   and this notice are preserved. This file is offered as-is, without any
#   warranty.

#serial 6

AU_ALIAS([AC_FUNC_SNPRINTF], [AX_FUNC_SNPRINTF])
AC_DEFUN([AX_FUNC_SNPRINTF],
[AC_CHECK_FUNCS(snprintf vsnprintf)
AC_MSG_CHECKING(for working snprintf)
AC_CACHE_VAL(ac_cv_have_working_snprintf,
[AC_TRY_RUN(
[#include <stdio.h>

int main(void)
{
    char bufs[5] = { 'x', 'x', 'x', '\0', '\0' };
    char bufd[5] = { 'x', 'x', 'x', '\0', '\0' };
    int i;
    i = snprintf (bufs, 2, "%s", "111");
    if (strcmp (bufs, "1")) exit (1);
    if (i != 3) exit (1);
    i = snprintf (bufd, 2, "%d", 111);
    if (strcmp (bufd, "1")) exit (1);
    if (i != 3) exit (1);
    exit(0);
}], ac_cv_have_working_snprintf=yes, ac_cv_have_working_snprintf=no, ac_cv_have_working_snprintf=cross)])
AC_MSG_RESULT([$ac_cv_have_working_snprintf])
AC_MSG_CHECKING(for working vsnprintf)
AC_CACHE_VAL(ac_cv_have_working_vsnprintf,
[AC_TRY_RUN(
[#include <stdio.h>
#include <stdarg.h>

int my_vsnprintf (char *buf, const char *tmpl, ...)
{
    int i;
    va_list args;
    va_start (args, tmpl);
    i = vsnprintf (buf, 2, tmpl, args);
    va_end (args);
    return i;
}

int main(void)
{
    char bufs[5] = { 'x', 'x', 'x', '\0', '\0' };
    char bufd[5] = { 'x', 'x', 'x', '\0', '\0' };
    int i;
    i = my_vsnprintf (bufs, "%s", "111");
    if (strcmp (bufs, "1")) exit (1);
    if (i != 3) exit (1);
    i = my_vsnprintf (bufd, "%d", 111);
    if (strcmp (bufd, "1")) exit (1);
    if (i != 3) exit (1);
    exit(0);
}], ac_cv_have_working_vsnprintf=yes, ac_cv_have_working_vsnprintf=no, ac_cv_have_working_vsnprintf=cross)])
AC_MSG_RESULT([$ac_cv_have_working_vsnprintf])
if test x$ac_cv_have_working_snprintf$ac_cv_have_working_vsnprintf != "xyesyes"; then
  AC_LIBOBJ(snprintf)
  AC_MSG_WARN([Replacing missing/broken (v)snprintf() with version from http://www.ijs.si/software/snprintf/.])
  AC_DEFINE(PREFER_PORTABLE_SNPRINTF, 1, "enable replacement (v)snprintf if system (v)snprintf is broken")
fi])

# ===========================================================================
#    https://www.gnu.org/software/autoconf-archive/ax_c___attribute__.html
# ===========================================================================
#
# SYNOPSIS
#
#   AX_C___ATTRIBUTE__
#
# DESCRIPTION
#
#   Provides a test for the compiler support of __attribute__ extensions.
#   Defines HAVE___ATTRIBUTE__ if it is found.
#
# LICENSE
#
#   Copyright (c) 2008 Stepan Kasal <skasal@redhat.com>
#   Copyright (c) 2008 Christian Haggstrom
#   Copyright (c) 2008 Ryan McCabe <ryan@numb.org>
#
#   This program is free software; you can redistribute it and/or modify it
#   under the terms of the GNU General Public License as published by the
#   Free Software Foundation; either version 2 of the License, or (at your
#   option) any later version.
#
#   This program is distributed in the hope that it will be useful, but
#   WITHOUT ANY WARRANTY; without even the implied warranty of
#   MERCHANTABILITY or FITNESS FOR A PARTICULAR PURPOSE. See the GNU General
#   Public License for more details.
#
#   You should have received a copy of the GNU General Public License along
#   with this program. If not, see <https://www.gnu.org/licenses/>.
#
#   As a special exception, the respective Autoconf Macro's copyright owner
#   gives unlimited permission to copy, distribute and modify the configure
#   scripts that are the output of Autoconf when processing the Macro. You
#   need not follow the terms of the GNU General Public License when using
#   or distributing such scripts, even though portions of the text of the
#   Macro appear in them. The GNU General Public License (GPL) does govern
#   all other use of the material that constitutes the Autoconf Macro.
#
#   This special exception to the GPL applies to versions of the Autoconf
#   Macro released by the Autoconf Archive. When you make and distribute a
#   modified version of the Autoconf Macro, you may extend this special
#   exception to the GPL to apply to your modified version as well.

#serial 9

AC_DEFUN([AX_C___ATTRIBUTE__], [
  AC_CACHE_CHECK([for __attribute__], [ax_cv___attribute__],
    [AC_COMPILE_IFELSE(
      [AC_LANG_PROGRAM(
	[[#include <stdlib.h>
	  static void foo(void) __attribute__ ((unused));
	  static void
	  foo(void) {
	      exit(1);
	  }
        ]], [])],
      [ax_cv___attribute__=yes],
      [ax_cv___attribute__=no]
    )
  ])
  if test "$ax_cv___attribute__" = "yes"; then
    AC_DEFINE([HAVE___ATTRIBUTE__], 1, [define if your compiler has __attribute__])
  fi
])

# ===========================================================================
#    https://www.gnu.org/software/autoconf-archive/ax_gcc_malloc_call.html
# ===========================================================================
#
# SYNOPSIS
#
#   AX_GCC_MALLOC_CALL
#
# DESCRIPTION
#
#   The macro will compile a test program to see whether the compiler does
#   understand the per-function postfix pragma.
#
# LICENSE
#
#   Copyright (c) 2008 Guido U. Draheim <guidod@gmx.de>
#
#   This program is free software; you can redistribute it and/or modify it
#   under the terms of the GNU General Public License as published by the
#   Free Software Foundation; either version 3 of the License, or (at your
#   option) any later version.
#
#   This program is distributed in the hope that it will be useful, but
#   WITHOUT ANY WARRANTY; without even the implied warranty of
#   MERCHANTABILITY or FITNESS FOR A PARTICULAR PURPOSE. See the GNU General
#   Public License for more details.
#
#   You should have received a copy of the GNU General Public License along
#   with this program. If not, see <https://www.gnu.org/licenses/>.
#
#   As a special exception, the respective Autoconf Macro's copyright owner
#   gives unlimited permission to copy, distribute and modify the configure
#   scripts that are the output of Autoconf when processing the Macro. You
#   need not follow the terms of the GNU General Public License when using
#   or distributing such scripts, even though portions of the text of the
#   Macro appear in them. The GNU General Public License (GPL) does govern
#   all other use of the material that constitutes the Autoconf Macro.
#
#   This special exception to the GPL applies to versions of the Autoconf
#   Macro released by the Autoconf Archive. When you make and distribute a
#   modified version of the Autoconf Macro, you may extend this special
#   exception to the GPL to apply to your modified version as well.

#serial 8

AC_DEFUN([AX_GCC_MALLOC_CALL],[dnl
AC_CACHE_CHECK(
 [whether the compiler supports function __attribute__((__malloc__))],
 ax_cv_gcc_malloc_call,[
 AC_TRY_COMPILE([__attribute__((__malloc__))
 int f(int i) { return i; }],
 [],
 ax_cv_gcc_malloc_call=yes, ax_cv_gcc_malloc_call=no)])
 if test "$ax_cv_gcc_malloc_call" = yes; then
   AC_DEFINE([GCC_MALLOC_CALL],[__attribute__((__malloc__))],
    [most gcc compilers know a function __attribute__((__malloc__))])
 fi
])

# ===========================================================================
#       https://www.gnu.org/software/autoconf-archive/ax_zoneinfo.html
# ===========================================================================
#
# SYNOPSIS
#
#   AX_ZONEINFO([options...])
#
# DESCRIPTION
#
#   This macro finds compiled zoneinfo files.  If successful it will define
#   HAVE_ZONEINFO per:
#
#     AC_DEFINE([HAVE_ZONEINFO], [1], [...])
#
#   and have the variable TZDIR point to the zoneinfo directory as per
#
#     AC_SUBST([TZDIR])
#     AC_DEFINE_UNQUOTED([TZDIR], [/path/to/zic/files], [...])
#
#   Optionally, OPTIONS can be `right' to trigger further tests that will
#   determine if leap second fix-ups are available.  If so the variables
#   HAVE_ZONEINFO_RIGHT, ZONEINFO_UTC_RIGHT and TZDIR_RIGHT will be
#   populated:
#
#     AC_DEFINE([HAVE_ZONEINFO_RIGHT], [1], [...])
#     AC_SUBST([TZDIR_RIGHT])
#     AC_DEFINE_UNQUOTED([TZDIR_RIGHT], [/path/to/right/zic/files], [...])
#     AC_SUBST([ZONEINFO_UTC_RIGHT])
#     AC_DEFINE_UNQUOTED([ZONEINFO_UTC_RIGHT], [$ZONEINFO_UTC_RIGHT], [...])
#
# LICENSE
#
#   Copyright (c) 2012 Sebastian Freundt <freundt@fresse.org>
#
#   Copying and distribution of this file, with or without modification, are
#   permitted in any medium without royalty provided the copyright notice
#   and this notice are preserved. This file is offered as-is, without any
#   warranty.

#serial 4

AC_DEFUN([AX_ZONEINFO_TZFILE_H], [dnl
	dnl not totally necessary (yet), as we can simply inspect the tzfiles
	dnl ourselves, but it certainly helps
	AC_CHECK_HEADER([tzfile.h])
])dnl AX_ZONEINFO_TZFILE_H

AC_DEFUN([AX_ZONEINFO_CHECK_TZFILE], [dnl
	dnl AX_ZONEINFO_CHECK_TZFILE([FILE], [ACTION-IF-VALID], [ACTION-IF-NOT])
	dnl secret switch is the 4th argument, which determines the ret code
	dnl of the leapcnt check
	pushdef([probe], [$1])
	pushdef([if_found], [$2])
	pushdef([if_not_found], [$3])

	AC_REQUIRE([AX_ZONEINFO_TZFILE_H])

	if test -z "${ax_tmp_zoneinfo_nested}"; then
		AC_MSG_CHECKING([zoneinfo file ]probe[])
	fi

	AC_LANG_PUSH([C])
	AC_RUN_IFELSE([AC_LANG_SOURCE([[
#include <unistd.h>
#include <string.h>
#include <stdio.h>
#include <fcntl.h>

]]ifelse([$4], [], [], [[
#define CHECK_LEAPCNT	]]$4[[
]])[[

/* simplified struct */
struct tzhead {
	char	tzh_magic[4];		/* TZ_MAGIC */
	char	tzh_version[1];		/* '\0' or '2' as of 2005 */
	char	tzh_reserved[15];	/* reserved--must be zero */
	char	tzh_ttisgmtcnt[4];	/* coded number of trans. time flags */
	char	tzh_ttisstdcnt[4];	/* coded number of trans. time flags */
	char	tzh_leapcnt[4];		/* coded number of leap seconds */
	char	tzh_timecnt[4];		/* coded number of transition times */
	char	tzh_typecnt[4];		/* coded number of local time types */
	char	tzh_charcnt[4];		/* coded number of abbr. chars */
};

int
main(int argc, char *argv[])
{
	struct tzhead foo;
	int f;

	if (argc <= 1) {
		return 0;
	} else if ((f = open(argv[1], O_RDONLY, 0644)) < 0) {
		return 1;
	} else if (read(f, &foo, sizeof(foo)) != sizeof(foo)) {
		return 1;
	} else if (close(f) < 0) {
		return 1;
	}

	/* inspect the header */
	if (memcmp(foo.tzh_magic, "TZif", sizeof(foo.tzh_magic))) {
		return 1;
	} else if (*foo.tzh_version && *foo.tzh_version != '2') {
		return 1;
#if defined CHECK_LEAPCNT
	} else if (!foo.tzh_leapcnt[0] && !foo.tzh_leapcnt[1] &&
		   !foo.tzh_leapcnt[2] && !foo.tzh_leapcnt[3]) {
		return CHECK_LEAPCNT;
#endif  /* CHECK_LEAPCNT */
	}

	/* otherwise everything's in order */
	return 0;
}
]])], [## call the whole shebang again with the tzfile
		if ./conftest$EXEEXT probe; then
			if test -z "${ax_tmp_zoneinfo_nested}"; then
				AC_MSG_RESULT([looking good])
			fi
			[]if_found[]
		else
			if test -z "${ax_tmp_zoneinfo_nested}"; then
				AC_MSG_RESULT([looking bad ${ax_tmp_rc}])
			fi
			[]if_not_found[]
		fi
], [
		if test -z "${ax_tmp_zoneinfo_nested}"; then
			AC_MSG_RESULT([impossible])
		fi
		[]if_not_found[]])
	AC_LANG_POP([C])

	popdef([probe])
	popdef([if_found])
	popdef([if_not_found])
])dnl AX_ZONEINFO_CHECK_TZFILE

AC_DEFUN([AX_ZONEINFO_TZDIR], [dnl
	dnl we consider a zoneinfo directory properly populated when it
	dnl provides UTC or UCT or Universal or Zulu

	pushdef([check_tzdir], [dnl
		pushdef([dir], $]1[)dnl
		test -n []dir[] && test -d []dir[] dnl
		popdef([dir])dnl
	])dnl check_tzdir

	dnl try /etc/localtime first, sometimes it's a link into TZDIR
	if test -L "/etc/localtime"; then
		TZDIR_cand="`readlink /etc/localtime` ${TZDIR_cand}"
	fi

	dnl oh, how about we try and check if there is a TZDIR already
	if check_tzdir(["${TZDIR}"]); then
		## bingo
		TZDIR_cand="${TZDIR} ${TZDIR_cand}"
	fi

	dnl often there's a tzselect util which contains the TZDIR path
	AC_PATH_PROG([TZSELECT], [tzselect])
	if test -n "${ac_cv_path_TZSELECT}"; then
		dnl snarf the value
		valtmp="`mktemp`"
		strings "${ac_cv_path_TZSELECT}" | \
			grep -F 'TZDIR=' > "${valtmp}"
		. "${valtmp}"
		TZDIR_cand="${TZDIR} ${TZDIR_cand}"
		rm -f -- "${valtmp}"
	fi

	dnl lastly, append the usual suspects
	TZDIR_cand="${TZDIR_cand} \
/usr/share/zoneinfo \
/usr/lib/zoneinfo \
/usr/local/etc/zoneinfo \
/usr/share/lib/zoneinfo \
"

	dnl go through our candidates
	AC_CACHE_CHECK([for TZDIR], [ax_cv_zoneinfo_tzdir], [dnl
		ax_tmp_zoneinfo_nested="yes"
		for c in ${TZDIR_cand}; do
			ax_cv_zoneinfo_utc=""
			for f in "UTC" "UCT" "Universal" "Zulu"; do
				AX_ZONEINFO_CHECK_TZFILE(["${c}/${f}"], [
					dnl ACTION-IF-FOUND
					ax_cv_zoneinfo_utc="${c}/${f}"
					break
				])
			done
			if test -n "${ax_cv_zoneinfo_utc}"; then
				ax_cv_zoneinfo_tzdir="${c}"
				break
			fi
		done
		ax_tmp_zoneinfo_nested=""
	])dnl ax_cv_tzdir

	TZDIR="${ax_cv_zoneinfo_tzdir}"
	AC_SUBST([TZDIR])

	if check_tzdir(["${ax_cv_zoneinfo_tzdir}"]); then
		AC_DEFINE([HAVE_ZONEINFO], [1], [dnl
Define when zoneinfo directory has been present during configuration.])
		AC_DEFINE_UNQUOTED([TZDIR], ["${ax_cv_zoneinfo_tzdir}"], [
Configuration time zoneinfo directory.])
	fi

	popdef([check_tzdir])
])dnl AX_ZONEINFO_TZDIR

AC_DEFUN([AX_ZONEINFO_RIGHT], [dnl
	AC_REQUIRE([AX_ZONEINFO_TZDIR])

	TZDIR_cand="${TZDIR} \
${TZDIR}/leapseconds \
${TZDIR}-leaps \
${TZDIR}/right \
${TZDIR}-posix \
${TZDIR}/posix \
"

	dnl go through our candidates
	AC_CACHE_CHECK([for leap second file], [ax_cv_zoneinfo_utc_right], [dnl
		ax_tmp_zoneinfo_nested="yes"
		if test -n "${ax_cv_zoneinfo_utc}"; then
			__utc_file="`basename "${ax_cv_zoneinfo_utc}"`"
			for c in ${TZDIR_cand}; do
				if test -d "${c}"; then
					c="${c}/${__utc_file}"
				fi
				AX_ZONEINFO_CHECK_TZFILE(["${c}"], [
					dnl ACTION-IF-FOUND
					ax_cv_zoneinfo_utc_right="${c}"
					break
				], [:], [2])
			done
		fi
		ax_tmp_zoneinfo_nested=""
	])dnl ax_cv_tzdir

	ZONEINFO_UTC_RIGHT="${ax_cv_zoneinfo_utc_right}"
	AC_SUBST([ZONEINFO_UTC_RIGHT])
	AC_SUBST([TZDIR_RIGHT])

	if test -n "${ax_cv_zoneinfo_utc_right}"; then
		TZDIR_RIGHT="`dirname ${ax_cv_zoneinfo_utc_right}`"

		AC_DEFINE([HAVE_ZONEINFO_RIGHT], [1], [dnl
Define when zoneinfo directory has been present during configuration.])
		AC_DEFINE_UNQUOTED([TZDIR_RIGHT],
			["${TZDIR_RIGHT}"], [
Configuration time zoneinfo directory.])
		AC_DEFINE_UNQUOTED([ZONEINFO_UTC_RIGHT],
			["${ax_cv_zoneinfo_utc_right}"], [
Leap-second aware UTC zoneinfo file.])
	fi
])dnl AX_ZONEINFO_RIGHT

AC_DEFUN([AX_ZONEINFO], [
	AC_REQUIRE([AX_ZONEINFO_TZDIR])

	ifelse([$1], [right], [
		AC_REQUIRE([AX_ZONEINFO_RIGHT])
	])

	AC_ARG_VAR([TZDIR], [Directory with compiled zoneinfo files.])
])dnl AX_ZONEINFO

dnl ax_zoneinfo.m4 ends here

# ===========================================================================
#    https://www.gnu.org/software/autoconf-archive/ax_check_link_flag.html
# ===========================================================================
#
# SYNOPSIS
#
#   AX_CHECK_LINK_FLAG(FLAG, [ACTION-SUCCESS], [ACTION-FAILURE], [EXTRA-FLAGS], [INPUT])
#
# DESCRIPTION
#
#   Check whether the given FLAG works with the linker or gives an error.
#   (Warnings, however, are ignored)
#
#   ACTION-SUCCESS/ACTION-FAILURE are shell commands to execute on
#   success/failure.
#
#   If EXTRA-FLAGS is defined, it is added to the linker's default flags
#   when the check is done.  The check is thus made with the flags: "LDFLAGS
#   EXTRA-FLAGS FLAG".  This can for example be used to force the linker to
#   issue an error when a bad flag is given.
#
#   INPUT gives an alternative input source to AC_LINK_IFELSE.
#
#   NOTE: Implementation based on AX_CFLAGS_GCC_OPTION. Please keep this
#   macro in sync with AX_CHECK_{PREPROC,COMPILE}_FLAG.
#
# LICENSE
#
#   Copyright (c) 2008 Guido U. Draheim <guidod@gmx.de>
#   Copyright (c) 2011 Maarten Bosmans <mkbosmans@gmail.com>
#
#   This program is free software: you can redistribute it and/or modify it
#   under the terms of the GNU General Public License as published by the
#   Free Software Foundation, either version 3 of the License, or (at your
#   option) any later version.
#
#   This program is distributed in the hope that it will be useful, but
#   WITHOUT ANY WARRANTY; without even the implied warranty of
#   MERCHANTABILITY or FITNESS FOR A PARTICULAR PURPOSE. See the GNU General
#   Public License for more details.
#
#   You should have received a copy of the GNU General Public License along
#   with this program. If not, see <https://www.gnu.org/licenses/>.
#
#   As a special exception, the respective Autoconf Macro's copyright owner
#   gives unlimited permission to copy, distribute and modify the configure
#   scripts that are the output of Autoconf when processing the Macro. You
#   need not follow the terms of the GNU General Public License when using
#   or distributing such scripts, even though portions of the text of the
#   Macro appear in them. The GNU General Public License (GPL) does govern
#   all other use of the material that constitutes the Autoconf Macro.
#
#   This special exception to the GPL applies to versions of the Autoconf
#   Macro released by the Autoconf Archive. When you make and distribute a
#   modified version of the Autoconf Macro, you may extend this special
#   exception to the GPL to apply to your modified version as well.

#serial 5

AC_DEFUN([AX_CHECK_LINK_FLAG],
[AC_PREREQ(2.64)dnl for _AC_LANG_PREFIX and AS_VAR_IF
AS_VAR_PUSHDEF([CACHEVAR],[ax_cv_check_ldflags_$4_$1])dnl
AC_CACHE_CHECK([whether the linker accepts $1], CACHEVAR, [
  ax_check_save_flags=$LDFLAGS
  LDFLAGS="$LDFLAGS $4 $1"
  AC_LINK_IFELSE([m4_default([$5],[AC_LANG_PROGRAM()])],
    [AS_VAR_SET(CACHEVAR,[yes])],
    [AS_VAR_SET(CACHEVAR,[no])])
  LDFLAGS=$ax_check_save_flags])
AS_VAR_IF(CACHEVAR,yes,
  [m4_default([$2], :)],
  [m4_default([$3], :)])
AS_VAR_POPDEF([CACHEVAR])dnl
])dnl AX_CHECK_LINK_FLAGS

# ===========================================================================
#    https://www.gnu.org/software/autoconf-archive/ax_compare_version.html
# ===========================================================================
#
# SYNOPSIS
#
#   AX_COMPARE_VERSION(VERSION_A, OP, VERSION_B, [ACTION-IF-TRUE], [ACTION-IF-FALSE])
#
# DESCRIPTION
#
#   This macro compares two version strings. Due to the various number of
#   minor-version numbers that can exist, and the fact that string
#   comparisons are not compatible with numeric comparisons, this is not
#   necessarily trivial to do in a autoconf script. This macro makes doing
#   these comparisons easy.
#
#   The six basic comparisons are available, as well as checking equality
#   limited to a certain number of minor-version levels.
#
#   The operator OP determines what type of comparison to do, and can be one
#   of:
#
#    eq  - equal (test A == B)
#    ne  - not equal (test A != B)
#    le  - less than or equal (test A <= B)
#    ge  - greater than or equal (test A >= B)
#    lt  - less than (test A < B)
#    gt  - greater than (test A > B)
#
#   Additionally, the eq and ne operator can have a number after it to limit
#   the test to that number of minor versions.
#
#    eq0 - equal up to the length of the shorter version
#    ne0 - not equal up to the length of the shorter version
#    eqN - equal up to N sub-version levels
#    neN - not equal up to N sub-version levels
#
#   When the condition is true, shell commands ACTION-IF-TRUE are run,
#   otherwise shell commands ACTION-IF-FALSE are run. The environment
#   variable 'ax_compare_version' is always set to either 'true' or 'false'
#   as well.
#
#   Examples:
#
#     AX_COMPARE_VERSION([3.15.7],[lt],[3.15.8])
#     AX_COMPARE_VERSION([3.15],[lt],[3.15.8])
#
#   would both be true.
#
#     AX_COMPARE_VERSION([3.15.7],[eq],[3.15.8])
#     AX_COMPARE_VERSION([3.15],[gt],[3.15.8])
#
#   would both be false.
#
#     AX_COMPARE_VERSION([3.15.7],[eq2],[3.15.8])
#
#   would be true because it is only comparing two minor versions.
#
#     AX_COMPARE_VERSION([3.15.7],[eq0],[3.15])
#
#   would be true because it is only comparing the lesser number of minor
#   versions of the two values.
#
#   Note: The characters that separate the version numbers do not matter. An
#   empty string is the same as version 0. OP is evaluated by autoconf, not
#   configure, so must be a string, not a variable.
#
#   The author would like to acknowledge Guido Draheim whose advice about
#   the m4_case and m4_ifvaln functions make this macro only include the
#   portions necessary to perform the specific comparison specified by the
#   OP argument in the final configure script.
#
# LICENSE
#
#   Copyright (c) 2008 Tim Toolan <toolan@ele.uri.edu>
#
#   Copying and distribution of this file, with or without modification, are
#   permitted in any medium without royalty provided the copyright notice
#   and this notice are preserved. This file is offered as-is, without any
#   warranty.

#serial 13

dnl #########################################################################
AC_DEFUN([AX_COMPARE_VERSION], [
  AC_REQUIRE([AC_PROG_AWK])

  # Used to indicate true or false condition
  ax_compare_version=false

  # Convert the two version strings to be compared into a format that
  # allows a simple string comparison.  The end result is that a version
  # string of the form 1.12.5-r617 will be converted to the form
  # 0001001200050617.  In other words, each number is zero padded to four
  # digits, and non digits are removed.
  AS_VAR_PUSHDEF([A],[ax_compare_version_A])
  A=`echo "$1" | sed -e 's/\([[0-9]]*\)/Z\1Z/g' \
                     -e 's/Z\([[0-9]]\)Z/Z0\1Z/g' \
                     -e 's/Z\([[0-9]][[0-9]]\)Z/Z0\1Z/g' \
                     -e 's/Z\([[0-9]][[0-9]][[0-9]]\)Z/Z0\1Z/g' \
                     -e 's/[[^0-9]]//g'`

  AS_VAR_PUSHDEF([B],[ax_compare_version_B])
  B=`echo "$3" | sed -e 's/\([[0-9]]*\)/Z\1Z/g' \
                     -e 's/Z\([[0-9]]\)Z/Z0\1Z/g' \
                     -e 's/Z\([[0-9]][[0-9]]\)Z/Z0\1Z/g' \
                     -e 's/Z\([[0-9]][[0-9]][[0-9]]\)Z/Z0\1Z/g' \
                     -e 's/[[^0-9]]//g'`

  dnl # In the case of le, ge, lt, and gt, the strings are sorted as necessary
  dnl # then the first line is used to determine if the condition is true.
  dnl # The sed right after the echo is to remove any indented white space.
  m4_case(m4_tolower($2),
  [lt],[
    ax_compare_version=`echo "x$A
x$B" | sed 's/^ *//' | sort -r | sed "s/x${A}/false/;s/x${B}/true/;1q"`
  ],
  [gt],[
    ax_compare_version=`echo "x$A
x$B" | sed 's/^ *//' | sort | sed "s/x${A}/false/;s/x${B}/true/;1q"`
  ],
  [le],[
    ax_compare_version=`echo "x$A
x$B" | sed 's/^ *//' | sort | sed "s/x${A}/true/;s/x${B}/false/;1q"`
  ],
  [ge],[
    ax_compare_version=`echo "x$A
x$B" | sed 's/^ *//' | sort -r | sed "s/x${A}/true/;s/x${B}/false/;1q"`
  ],[
    dnl Split the operator from the subversion count if present.
    m4_bmatch(m4_substr($2,2),
    [0],[
      # A count of zero means use the length of the shorter version.
      # Determine the number of characters in A and B.
      ax_compare_version_len_A=`echo "$A" | $AWK '{print(length)}'`
      ax_compare_version_len_B=`echo "$B" | $AWK '{print(length)}'`

      # Set A to no more than B's length and B to no more than A's length.
      A=`echo "$A" | sed "s/\(.\{$ax_compare_version_len_B\}\).*/\1/"`
      B=`echo "$B" | sed "s/\(.\{$ax_compare_version_len_A\}\).*/\1/"`
    ],
    [[0-9]+],[
      # A count greater than zero means use only that many subversions
      A=`echo "$A" | sed "s/\(\([[0-9]]\{4\}\)\{m4_substr($2,2)\}\).*/\1/"`
      B=`echo "$B" | sed "s/\(\([[0-9]]\{4\}\)\{m4_substr($2,2)\}\).*/\1/"`
    ],
    [.+],[
      AC_WARNING(
        [invalid OP numeric parameter: $2])
    ],[])

    # Pad zeros at end of numbers to make same length.
    ax_compare_version_tmp_A="$A`echo $B | sed 's/./0/g'`"
    B="$B`echo $A | sed 's/./0/g'`"
    A="$ax_compare_version_tmp_A"

    # Check for equality or inequality as necessary.
    m4_case(m4_tolower(m4_substr($2,0,2)),
    [eq],[
      test "x$A" = "x$B" && ax_compare_version=true
    ],
    [ne],[
      test "x$A" != "x$B" && ax_compare_version=true
    ],[
      AC_WARNING([invalid OP parameter: $2])
    ])
  ])

  AS_VAR_POPDEF([A])dnl
  AS_VAR_POPDEF([B])dnl

  dnl # Execute ACTION-IF-TRUE / ACTION-IF-FALSE.
  if test "$ax_compare_version" = "true" ; then
    m4_ifvaln([$4],[$4],[:])dnl
    m4_ifvaln([$5],[else $5])dnl
  fi
]) dnl AX_COMPARE_VERSION



dnl The following no longer appear to be part of autoconf-archive.
dnl TODO: Look into replacing them with something else
# ===========================================================================
#             http://autoconf-archive.cryp.to/ax_gcc_option.html
# ===========================================================================
#
# SYNOPSIS
#
#   AX_GCC_OPTION(OPTION,EXTRA-OPTIONS,TEST-PROGRAM,ACTION-IF-SUCCESSFUL,ACTION-IF-NOT-SUCCESFUL)
#
# DESCRIPTION
#
#   AX_GCC_OPTION checks wheter gcc accepts the passed OPTION. If it accepts
#   the OPTION then ACTION-IF-SUCCESSFUL will be executed, otherwise
#   ACTION-IF-UNSUCCESSFUL.
#
#   NOTE: This macro will be obsoleted by AX_C_CHECK_FLAG AX_CXX_CHECK_FLAG,
#   AX_CPP_CHECK_FLAG, AX_CXXCPP_CHECK_FLAG and AX_LD_CHECK_FLAG.
#
#   A typical usage should be the following one:
#
#     AX_GCC_OPTION([-fomit-frame-pointer],[],[],[
#       AC_MSG_NOTICE([The option is supported])],[
#       AC_MSG_NOTICE([No luck this time])
#     ])
#
#   The macro doesn't discriminate between languages so, if you are testing
#   for an option that works for C++ but not for C you should use '-x c++'
#   as EXTRA-OPTIONS:
#
#     AX_GCC_OPTION([-fno-rtti],[-x c++],[],[ ... ],[ ... ])
#
#   OPTION is tested against the following code:
#
#     int main()
#     {
#             return 0;
#     }
#
#   The optional TEST-PROGRAM comes handy when the default main() is not
#   suited for the option being checked
#
#   So, if you need to test for -fstrict-prototypes option you should
#   probably use the macro as follows:
#
#     AX_GCC_OPTION([-fstrict-prototypes],[-x c++],[
#       int main(int argc, char ** argv)
#       {
#       	(void) argc;
#       	(void) argv;
#
#       	return 0;
#       }
#     ],[ ... ],[ ... ])
#
#   Note that the macro compiles but doesn't link the test program so it is
#   not suited for checking options that are passed to the linker, like:
#
#     -Wl,-L<a-library-path>
#
#   In order to avoid such kind of problems you should think about usinguse
#   the AX_*_CHECK_FLAG family macros
#
# LAST MODIFICATION
#
#   2008-04-12
#
# COPYLEFT
#
#   Copyright (c) 2008 Francesco Salvestrini <salvestrini@users.sourceforge.net>
#   Copyright (c) 2008 Bogdan Drozdowski <bogdandr@op.pl>
#
#   This program is free software; you can redistribute it and/or modify it
#   under the terms of the GNU General Public License as published by the
#   Free Software Foundation; either version 2 of the License, or (at your
#   option) any later version.
#
#   This program is distributed in the hope that it will be useful, but
#   WITHOUT ANY WARRANTY; without even the implied warranty of
#   MERCHANTABILITY or FITNESS FOR A PARTICULAR PURPOSE. See the GNU General
#   Public License for more details.
#
#   You should have received a copy of the GNU General Public License along
#   with this program. If not, see <http://www.gnu.org/licenses/>.
#
#   As a special exception, the respective Autoconf Macro's copyright owner
#   gives unlimited permission to copy, distribute and modify the configure
#   scripts that are the output of Autoconf when processing the Macro. You
#   need not follow the terms of the GNU General Public License when using
#   or distributing such scripts, even though portions of the text of the
#   Macro appear in them. The GNU General Public License (GPL) does govern
#   all other use of the material that constitutes the Autoconf Macro.
#
#   This special exception to the GPL applies to versions of the Autoconf
#   Macro released by the Autoconf Macro Archive. When you make and
#   distribute a modified version of the Autoconf Macro, you may extend this
#   special exception to the GPL to apply to your modified version as well.

AC_DEFUN([AX_GCC_OPTION], [
  AC_REQUIRE([AC_PROG_CC])

  AC_MSG_CHECKING([if gcc accepts $1 option])

  AS_IF([ test "x$GCC" = "xyes" ],[
    AS_IF([ test -z "$3" ],[
      ax_gcc_option_test="int main()
{
	return 0;
}"
    ],[
      ax_gcc_option_test="$3"
    ])

    # Dump the test program to file
    cat <<EOF > conftest.c
$ax_gcc_option_test
EOF

    # Dump back the file to the log, useful for debugging purposes
    AC_TRY_COMMAND(cat conftest.c 1>&AS_MESSAGE_LOG_FD)

    AS_IF([ AC_TRY_COMMAND($CC $2 $1 -c conftest.c 1>&AS_MESSAGE_LOG_FD) ],[
   	        AC_MSG_RESULT([yes])
    	$4
    ],[
   		AC_MSG_RESULT([no])
    	$5
    ])
  ],[
    AC_MSG_RESULT([no gcc available])
  ])
])

dnl From pkg-config installation

dnl pkg.m4 - Macros to locate and utilise pkg-config.   -*- Autoconf -*-
dnl serial 11 (pkg-config-0.29.1)
dnl
dnl Copyright © 2004 Scott James Remnant <scott@netsplit.com>.
dnl Copyright © 2012-2015 Dan Nicholson <dbn.lists@gmail.com>
dnl
dnl This program is free software; you can redistribute it and/or modify
dnl it under the terms of the GNU General Public License as published by
dnl the Free Software Foundation; either version 2 of the License, or
dnl (at your option) any later version.
dnl
dnl This program is distributed in the hope that it will be useful, but
dnl WITHOUT ANY WARRANTY; without even the implied warranty of
dnl MERCHANTABILITY or FITNESS FOR A PARTICULAR PURPOSE. See the GNU
dnl General Public License for more details.
dnl
dnl You should have received a copy of the GNU General Public License
dnl along with this program; if not, write to the Free Software
dnl Foundation, Inc., 59 Temple Place - Suite 330, Boston, MA
dnl 02111-1307, USA.
dnl
dnl As a special exception to the GNU General Public License, if you
dnl distribute this file as part of a program that contains a
dnl configuration script generated by Autoconf, you may include it under
dnl the same distribution terms that you use for the rest of that
dnl program.

dnl PKG_PREREQ(MIN-VERSION)
dnl -----------------------
dnl Since: 0.29
dnl
dnl Verify that the version of the pkg-config macros are at least
dnl MIN-VERSION. Unlike PKG_PROG_PKG_CONFIG, which checks the user's
dnl installed version of pkg-config, this checks the developer's version
dnl of pkg.m4 when generating configure.
dnl
dnl To ensure that this macro is defined, also add:
dnl m4_ifndef([PKG_PREREQ],
dnl     [m4_fatal([must install pkg-config 0.29 or later before running autoconf/autogen])])
dnl
dnl See the "Since" comment for each macro you use to see what version
dnl of the macros you require.
m4_defun([PKG_PREREQ],
[m4_define([PKG_MACROS_VERSION], [0.29.1])
m4_if(m4_version_compare(PKG_MACROS_VERSION, [$1]), -1,
    [m4_fatal([pkg.m4 version $1 or higher is required but ]PKG_MACROS_VERSION[ found])])
])dnl PKG_PREREQ

dnl PKG_PROG_PKG_CONFIG([MIN-VERSION])
dnl ----------------------------------
dnl Since: 0.16
dnl
dnl Search for the pkg-config tool and set the PKG_CONFIG variable to
dnl first found in the path. Checks that the version of pkg-config found
dnl is at least MIN-VERSION. If MIN-VERSION is not specified, 0.9.0 is
dnl used since that's the first version where most current features of
dnl pkg-config existed.
AC_DEFUN([PKG_PROG_PKG_CONFIG],
[m4_pattern_forbid([^_?PKG_[A-Z_]+$])
m4_pattern_allow([^PKG_CONFIG(_(PATH|LIBDIR|SYSROOT_DIR|ALLOW_SYSTEM_(CFLAGS|LIBS)))?$])
m4_pattern_allow([^PKG_CONFIG_(DISABLE_UNINSTALLED|TOP_BUILD_DIR|DEBUG_SPEW)$])
AC_ARG_VAR([PKG_CONFIG], [path to pkg-config utility])
AC_ARG_VAR([PKG_CONFIG_PATH], [directories to add to pkg-config's search path])
AC_ARG_VAR([PKG_CONFIG_LIBDIR], [path overriding pkg-config's built-in search path])

if test "x$ac_cv_env_PKG_CONFIG_set" != "xset"; then
	AC_PATH_TOOL([PKG_CONFIG], [pkg-config])
fi
if test -n "$PKG_CONFIG"; then
	_pkg_min_version=m4_default([$1], [0.9.0])
	AC_MSG_CHECKING([pkg-config is at least version $_pkg_min_version])
	if $PKG_CONFIG --atleast-pkgconfig-version $_pkg_min_version; then
		AC_MSG_RESULT([yes])
	else
		AC_MSG_RESULT([no])
		PKG_CONFIG=""
	fi
fi[]dnl
])dnl PKG_PROG_PKG_CONFIG

dnl PKG_CHECK_EXISTS(MODULES, [ACTION-IF-FOUND], [ACTION-IF-NOT-FOUND])
dnl -------------------------------------------------------------------
dnl Since: 0.18
dnl
dnl Check to see whether a particular set of modules exists. Similar to
dnl PKG_CHECK_MODULES(), but does not set variables or print errors.
dnl
dnl Please remember that m4 expands AC_REQUIRE([PKG_PROG_PKG_CONFIG])
dnl only at the first occurence in configure.ac, so if the first place
dnl it's called might be skipped (such as if it is within an "if", you
dnl have to call PKG_CHECK_EXISTS manually
AC_DEFUN([PKG_CHECK_EXISTS],
[AC_REQUIRE([PKG_PROG_PKG_CONFIG])dnl
if test -n "$PKG_CONFIG" && \
    AC_RUN_LOG([$PKG_CONFIG --exists --print-errors "$1"]); then
  m4_default([$2], [:])
m4_ifvaln([$3], [else
  $3])dnl
fi])

dnl _PKG_CONFIG([VARIABLE], [COMMAND], [MODULES])
dnl ---------------------------------------------
dnl Internal wrapper calling pkg-config via PKG_CONFIG and setting
dnl pkg_failed based on the result.
m4_define([_PKG_CONFIG],
[if test -n "$$1"; then
    pkg_cv_[]$1="$$1"
 elif test -n "$PKG_CONFIG"; then
    PKG_CHECK_EXISTS([$3],
                     [pkg_cv_[]$1=`$PKG_CONFIG --[]$2 "$3" 2>/dev/null`
		      test "x$?" != "x0" && pkg_failed=yes ],
		     [pkg_failed=yes])
 else
    pkg_failed=untried
fi[]dnl
])dnl _PKG_CONFIG

dnl _PKG_SHORT_ERRORS_SUPPORTED
dnl ---------------------------
dnl Internal check to see if pkg-config supports short errors.
AC_DEFUN([_PKG_SHORT_ERRORS_SUPPORTED],
[AC_REQUIRE([PKG_PROG_PKG_CONFIG])
if $PKG_CONFIG --atleast-pkgconfig-version 0.20; then
        _pkg_short_errors_supported=yes
else
        _pkg_short_errors_supported=no
fi[]dnl
])dnl _PKG_SHORT_ERRORS_SUPPORTED


dnl PKG_CHECK_MODULES(VARIABLE-PREFIX, MODULES, [ACTION-IF-FOUND],
dnl   [ACTION-IF-NOT-FOUND])
dnl --------------------------------------------------------------
dnl Since: 0.4.0
dnl
dnl Note that if there is a possibility the first call to
dnl PKG_CHECK_MODULES might not happen, you should be sure to include an
dnl explicit call to PKG_PROG_PKG_CONFIG in your configure.ac
AC_DEFUN([PKG_CHECK_MODULES],
[AC_REQUIRE([PKG_PROG_PKG_CONFIG])dnl
AC_ARG_VAR([$1][_CFLAGS], [C compiler flags for $1, overriding pkg-config])dnl
AC_ARG_VAR([$1][_LIBS], [linker flags for $1, overriding pkg-config])dnl

pkg_failed=no
AC_MSG_CHECKING([for $1])

_PKG_CONFIG([$1][_CFLAGS], [cflags], [$2])
_PKG_CONFIG([$1][_LIBS], [libs], [$2])

m4_define([_PKG_TEXT], [Alternatively, you may set the environment variables $1[]_CFLAGS
and $1[]_LIBS to avoid the need to call pkg-config.
See the pkg-config man page for more details.])

if test $pkg_failed = yes; then
   	AC_MSG_RESULT([no])
        _PKG_SHORT_ERRORS_SUPPORTED
        if test $_pkg_short_errors_supported = yes; then
	        $1[]_PKG_ERRORS=`$PKG_CONFIG --short-errors --print-errors --cflags --libs "$2" 2>&1`
        else 
	        $1[]_PKG_ERRORS=`$PKG_CONFIG --print-errors --cflags --libs "$2" 2>&1`
        fi
	# Put the nasty error message in config.log where it belongs
	echo "$$1[]_PKG_ERRORS" >&AS_MESSAGE_LOG_FD

	m4_default([$4], [AC_MSG_ERROR(
[Package requirements ($2) were not met:

$$1_PKG_ERRORS

Consider adjusting the PKG_CONFIG_PATH environment variable if you
installed software in a non-standard prefix.

_PKG_TEXT])[]dnl
        ])
elif test $pkg_failed = untried; then
     	AC_MSG_RESULT([no])
	m4_default([$4], [AC_MSG_FAILURE(
[The pkg-config script could not be found or is too old.  Make sure it
is in your PATH or set the PKG_CONFIG environment variable to the full
path to pkg-config.

_PKG_TEXT

To get pkg-config, see <http://pkg-config.freedesktop.org/>.])[]dnl
        ])
else
	$1[]_CFLAGS=$pkg_cv_[]$1[]_CFLAGS
	$1[]_LIBS=$pkg_cv_[]$1[]_LIBS
        AC_MSG_RESULT([yes])
	$3
fi[]dnl
])dnl PKG_CHECK_MODULES


dnl PKG_CHECK_MODULES_STATIC(VARIABLE-PREFIX, MODULES, [ACTION-IF-FOUND],
dnl   [ACTION-IF-NOT-FOUND])
dnl ---------------------------------------------------------------------
dnl Since: 0.29
dnl
dnl Checks for existence of MODULES and gathers its build flags with
dnl static libraries enabled. Sets VARIABLE-PREFIX_CFLAGS from --cflags
dnl and VARIABLE-PREFIX_LIBS from --libs.
dnl
dnl Note that if there is a possibility the first call to
dnl PKG_CHECK_MODULES_STATIC might not happen, you should be sure to
dnl include an explicit call to PKG_PROG_PKG_CONFIG in your
dnl configure.ac.
AC_DEFUN([PKG_CHECK_MODULES_STATIC],
[AC_REQUIRE([PKG_PROG_PKG_CONFIG])dnl
_save_PKG_CONFIG=$PKG_CONFIG
PKG_CONFIG="$PKG_CONFIG --static"
PKG_CHECK_MODULES($@)
PKG_CONFIG=$_save_PKG_CONFIG[]dnl
])dnl PKG_CHECK_MODULES_STATIC


dnl PKG_INSTALLDIR([DIRECTORY])
dnl -------------------------
dnl Since: 0.27
dnl
dnl Substitutes the variable pkgconfigdir as the location where a module
dnl should install pkg-config .pc files. By default the directory is
dnl $libdir/pkgconfig, but the default can be changed by passing
dnl DIRECTORY. The user can override through the --with-pkgconfigdir
dnl parameter.
AC_DEFUN([PKG_INSTALLDIR],
[m4_pushdef([pkg_default], [m4_default([$1], ['${libdir}/pkgconfig'])])
m4_pushdef([pkg_description],
    [pkg-config installation directory @<:@]pkg_default[@:>@])
AC_ARG_WITH([pkgconfigdir],
    [AS_HELP_STRING([--with-pkgconfigdir], pkg_description)],,
    [with_pkgconfigdir=]pkg_default)
AC_SUBST([pkgconfigdir], [$with_pkgconfigdir])
m4_popdef([pkg_default])
m4_popdef([pkg_description])
])dnl PKG_INSTALLDIR


dnl PKG_NOARCH_INSTALLDIR([DIRECTORY])
dnl --------------------------------
dnl Since: 0.27
dnl
dnl Substitutes the variable noarch_pkgconfigdir as the location where a
dnl module should install arch-independent pkg-config .pc files. By
dnl default the directory is $datadir/pkgconfig, but the default can be
dnl changed by passing DIRECTORY. The user can override through the
dnl --with-noarch-pkgconfigdir parameter.
AC_DEFUN([PKG_NOARCH_INSTALLDIR],
[m4_pushdef([pkg_default], [m4_default([$1], ['${datadir}/pkgconfig'])])
m4_pushdef([pkg_description],
    [pkg-config arch-independent installation directory @<:@]pkg_default[@:>@])
AC_ARG_WITH([noarch-pkgconfigdir],
    [AS_HELP_STRING([--with-noarch-pkgconfigdir], pkg_description)],,
    [with_noarch_pkgconfigdir=]pkg_default)
AC_SUBST([noarch_pkgconfigdir], [$with_noarch_pkgconfigdir])
m4_popdef([pkg_default])
m4_popdef([pkg_description])
])dnl PKG_NOARCH_INSTALLDIR


dnl PKG_CHECK_VAR(VARIABLE, MODULE, CONFIG-VARIABLE,
dnl [ACTION-IF-FOUND], [ACTION-IF-NOT-FOUND])
dnl -------------------------------------------
dnl Since: 0.28
dnl
dnl Retrieves the value of the pkg-config variable for the given module.
AC_DEFUN([PKG_CHECK_VAR],
[AC_REQUIRE([PKG_PROG_PKG_CONFIG])dnl
AC_ARG_VAR([$1], [value of $3 for $2, overriding pkg-config])dnl

_PKG_CONFIG([$1], [variable="][$3]["], [$2])
AS_VAR_COPY([$1], [pkg_cv_][$1])

AS_VAR_IF([$1], [""], [$5], [$4])dnl
])dnl PKG_CHECK_VAR
# ===========================================================================
<<<<<<< HEAD
#        https://www.gnu.org/software/autoconf-archive/ax_pthread.html
=======
#       https://www.gnu.org/software/autoconf-archive/ax_lib_curl.html
>>>>>>> 6a058d2b
# ===========================================================================
#
# SYNOPSIS
#
<<<<<<< HEAD
#   AX_PTHREAD([ACTION-IF-FOUND[, ACTION-IF-NOT-FOUND]])
#
# DESCRIPTION
#
#   This macro figures out how to build C programs using POSIX threads. It
#   sets the PTHREAD_LIBS output variable to the threads library and linker
#   flags, and the PTHREAD_CFLAGS output variable to any special C compiler
#   flags that are needed. (The user can also force certain compiler
#   flags/libs to be tested by setting these environment variables.)
#
#   Also sets PTHREAD_CC to any special C compiler that is needed for
#   multi-threaded programs (defaults to the value of CC otherwise). (This
#   is necessary on AIX to use the special cc_r compiler alias.)
#
#   NOTE: You are assumed to not only compile your program with these flags,
#   but also to link with them as well. For example, you might link with
#   $PTHREAD_CC $CFLAGS $PTHREAD_CFLAGS $LDFLAGS ... $PTHREAD_LIBS $LIBS
#
#   If you are only building threaded programs, you may wish to use these
#   variables in your default LIBS, CFLAGS, and CC:
#
#     LIBS="$PTHREAD_LIBS $LIBS"
#     CFLAGS="$CFLAGS $PTHREAD_CFLAGS"
#     CC="$PTHREAD_CC"
#
#   In addition, if the PTHREAD_CREATE_JOINABLE thread-attribute constant
#   has a nonstandard name, this macro defines PTHREAD_CREATE_JOINABLE to
#   that name (e.g. PTHREAD_CREATE_UNDETACHED on AIX).
#
#   Also HAVE_PTHREAD_PRIO_INHERIT is defined if pthread is found and the
#   PTHREAD_PRIO_INHERIT symbol is defined when compiling with
#   PTHREAD_CFLAGS.
#
#   ACTION-IF-FOUND is a list of shell commands to run if a threads library
#   is found, and ACTION-IF-NOT-FOUND is a list of commands to run it if it
#   is not found. If ACTION-IF-FOUND is not specified, the default action
#   will define HAVE_PTHREAD.
#
#   Please let the authors know if this macro fails on any platform, or if
#   you have any other suggestions or comments. This macro was based on work
#   by SGJ on autoconf scripts for FFTW (http://www.fftw.org/) (with help
#   from M. Frigo), as well as ac_pthread and hb_pthread macros posted by
#   Alejandro Forero Cuervo to the autoconf macro repository. We are also
#   grateful for the helpful feedback of numerous users.
#
#   Updated for Autoconf 2.68 by Daniel Richard G.
#
# LICENSE
#
#   Copyright (c) 2008 Steven G. Johnson <stevenj@alum.mit.edu>
#   Copyright (c) 2011 Daniel Richard G. <skunk@iSKUNK.ORG>
#
#   This program is free software: you can redistribute it and/or modify it
#   under the terms of the GNU General Public License as published by the
#   Free Software Foundation, either version 3 of the License, or (at your
#   option) any later version.
#
#   This program is distributed in the hope that it will be useful, but
#   WITHOUT ANY WARRANTY; without even the implied warranty of
#   MERCHANTABILITY or FITNESS FOR A PARTICULAR PURPOSE. See the GNU General
#   Public License for more details.
#
#   You should have received a copy of the GNU General Public License along
#   with this program. If not, see <https://www.gnu.org/licenses/>.
#
#   As a special exception, the respective Autoconf Macro's copyright owner
#   gives unlimited permission to copy, distribute and modify the configure
#   scripts that are the output of Autoconf when processing the Macro. You
#   need not follow the terms of the GNU General Public License when using
#   or distributing such scripts, even though portions of the text of the
#   Macro appear in them. The GNU General Public License (GPL) does govern
#   all other use of the material that constitutes the Autoconf Macro.
#
#   This special exception to the GPL applies to versions of the Autoconf
#   Macro released by the Autoconf Archive. When you make and distribute a
#   modified version of the Autoconf Macro, you may extend this special
#   exception to the GPL to apply to your modified version as well.

#serial 24

AU_ALIAS([ACX_PTHREAD], [AX_PTHREAD])
AC_DEFUN([AX_PTHREAD], [
AC_REQUIRE([AC_CANONICAL_HOST])
AC_REQUIRE([AC_PROG_CC])
AC_REQUIRE([AC_PROG_SED])
AC_LANG_PUSH([C])
ax_pthread_ok=no

# We used to check for pthread.h first, but this fails if pthread.h
# requires special compiler flags (e.g. on Tru64 or Sequent).
# It gets checked for in the link test anyway.

# First of all, check if the user has set any of the PTHREAD_LIBS,
# etcetera environment variables, and if threads linking works using
# them:
if test "x$PTHREAD_CFLAGS$PTHREAD_LIBS" != "x"; then
        ax_pthread_save_CC="$CC"
        ax_pthread_save_CFLAGS="$CFLAGS"
        ax_pthread_save_LIBS="$LIBS"
        AS_IF([test "x$PTHREAD_CC" != "x"], [CC="$PTHREAD_CC"])
        CFLAGS="$CFLAGS $PTHREAD_CFLAGS"
        LIBS="$PTHREAD_LIBS $LIBS"
        AC_MSG_CHECKING([for pthread_join using $CC $PTHREAD_CFLAGS $PTHREAD_LIBS])
        AC_LINK_IFELSE([AC_LANG_CALL([], [pthread_join])], [ax_pthread_ok=yes])
        AC_MSG_RESULT([$ax_pthread_ok])
        if test "x$ax_pthread_ok" = "xno"; then
                PTHREAD_LIBS=""
                PTHREAD_CFLAGS=""
        fi
        CC="$ax_pthread_save_CC"
        CFLAGS="$ax_pthread_save_CFLAGS"
        LIBS="$ax_pthread_save_LIBS"
fi

# We must check for the threads library under a number of different
# names; the ordering is very important because some systems
# (e.g. DEC) have both -lpthread and -lpthreads, where one of the
# libraries is broken (non-POSIX).

# Create a list of thread flags to try.  Items starting with a "-" are
# C compiler flags, and other items are library names, except for "none"
# which indicates that we try without any flags at all, and "pthread-config"
# which is a program returning the flags for the Pth emulation library.

ax_pthread_flags="pthreads none -Kthread -pthread -pthreads -mthreads pthread --thread-safe -mt pthread-config"

# The ordering *is* (sometimes) important.  Some notes on the
# individual items follow:

# pthreads: AIX (must check this before -lpthread)
# none: in case threads are in libc; should be tried before -Kthread and
#       other compiler flags to prevent continual compiler warnings
# -Kthread: Sequent (threads in libc, but -Kthread needed for pthread.h)
# -pthread: Linux/gcc (kernel threads), BSD/gcc (userland threads), Tru64
#           (Note: HP C rejects this with "bad form for `-t' option")
# -pthreads: Solaris/gcc (Note: HP C also rejects)
# -mt: Sun Workshop C (may only link SunOS threads [-lthread], but it
#      doesn't hurt to check since this sometimes defines pthreads and
#      -D_REENTRANT too), HP C (must be checked before -lpthread, which
#      is present but should not be used directly; and before -mthreads,
#      because the compiler interprets this as "-mt" + "-hreads")
# -mthreads: Mingw32/gcc, Lynx/gcc
# pthread: Linux, etcetera
# --thread-safe: KAI C++
# pthread-config: use pthread-config program (for GNU Pth library)

case $host_os in

        freebsd*)

        # -kthread: FreeBSD kernel threads (preferred to -pthread since SMP-able)
        # lthread: LinuxThreads port on FreeBSD (also preferred to -pthread)

        ax_pthread_flags="-kthread lthread $ax_pthread_flags"
        ;;

        hpux*)

        # From the cc(1) man page: "[-mt] Sets various -D flags to enable
        # multi-threading and also sets -lpthread."

        ax_pthread_flags="-mt -pthread pthread $ax_pthread_flags"
        ;;

        openedition*)

        # IBM z/OS requires a feature-test macro to be defined in order to
        # enable POSIX threads at all, so give the user a hint if this is
        # not set. (We don't define these ourselves, as they can affect
        # other portions of the system API in unpredictable ways.)

        AC_EGREP_CPP([AX_PTHREAD_ZOS_MISSING],
            [
#            if !defined(_OPEN_THREADS) && !defined(_UNIX03_THREADS)
             AX_PTHREAD_ZOS_MISSING
#            endif
            ],
            [AC_MSG_WARN([IBM z/OS requires -D_OPEN_THREADS or -D_UNIX03_THREADS to enable pthreads support.])])
        ;;

        solaris*)

        # On Solaris (at least, for some versions), libc contains stubbed
        # (non-functional) versions of the pthreads routines, so link-based
        # tests will erroneously succeed. (N.B.: The stubs are missing
        # pthread_cleanup_push, or rather a function called by this macro,
        # so we could check for that, but who knows whether they'll stub
        # that too in a future libc.)  So we'll check first for the
        # standard Solaris way of linking pthreads (-mt -lpthread).

        ax_pthread_flags="-mt,pthread pthread $ax_pthread_flags"
        ;;
esac

# GCC generally uses -pthread, or -pthreads on some platforms (e.g. SPARC)

AS_IF([test "x$GCC" = "xyes"],
      [ax_pthread_flags="-pthread -pthreads $ax_pthread_flags"])

# The presence of a feature test macro requesting re-entrant function
# definitions is, on some systems, a strong hint that pthreads support is
# correctly enabled

case $host_os in
        darwin* | hpux* | linux* | osf* | solaris*)
        ax_pthread_check_macro="_REENTRANT"
        ;;

        aix*)
        ax_pthread_check_macro="_THREAD_SAFE"
        ;;

        *)
        ax_pthread_check_macro="--"
        ;;
esac
AS_IF([test "x$ax_pthread_check_macro" = "x--"],
      [ax_pthread_check_cond=0],
      [ax_pthread_check_cond="!defined($ax_pthread_check_macro)"])

# Are we compiling with Clang?

AC_CACHE_CHECK([whether $CC is Clang],
    [ax_cv_PTHREAD_CLANG],
    [ax_cv_PTHREAD_CLANG=no
     # Note that Autoconf sets GCC=yes for Clang as well as GCC
     if test "x$GCC" = "xyes"; then
        AC_EGREP_CPP([AX_PTHREAD_CC_IS_CLANG],
            [/* Note: Clang 2.7 lacks __clang_[a-z]+__ */
#            if defined(__clang__) && defined(__llvm__)
             AX_PTHREAD_CC_IS_CLANG
#            endif
            ],
            [ax_cv_PTHREAD_CLANG=yes])
     fi
    ])
ax_pthread_clang="$ax_cv_PTHREAD_CLANG"

ax_pthread_clang_warning=no

# Clang needs special handling, because older versions handle the -pthread
# option in a rather... idiosyncratic way

if test "x$ax_pthread_clang" = "xyes"; then

        # Clang takes -pthread; it has never supported any other flag

        # (Note 1: This will need to be revisited if a system that Clang
        # supports has POSIX threads in a separate library.  This tends not
        # to be the way of modern systems, but it's conceivable.)

        # (Note 2: On some systems, notably Darwin, -pthread is not needed
        # to get POSIX threads support; the API is always present and
        # active.  We could reasonably leave PTHREAD_CFLAGS empty.  But
        # -pthread does define _REENTRANT, and while the Darwin headers
        # ignore this macro, third-party headers might not.)

        PTHREAD_CFLAGS="-pthread"
        PTHREAD_LIBS=

        ax_pthread_ok=yes

        # However, older versions of Clang make a point of warning the user
        # that, in an invocation where only linking and no compilation is
        # taking place, the -pthread option has no effect ("argument unused
        # during compilation").  They expect -pthread to be passed in only
        # when source code is being compiled.
        #
        # Problem is, this is at odds with the way Automake and most other
        # C build frameworks function, which is that the same flags used in
        # compilation (CFLAGS) are also used in linking.  Many systems
        # supported by AX_PTHREAD require exactly this for POSIX threads
        # support, and in fact it is often not straightforward to specify a
        # flag that is used only in the compilation phase and not in
        # linking.  Such a scenario is extremely rare in practice.
        #
        # Even though use of the -pthread flag in linking would only print
        # a warning, this can be a nuisance for well-run software projects
        # that build with -Werror.  So if the active version of Clang has
        # this misfeature, we search for an option to squash it.

        AC_CACHE_CHECK([whether Clang needs flag to prevent "argument unused" warning when linking with -pthread],
            [ax_cv_PTHREAD_CLANG_NO_WARN_FLAG],
            [ax_cv_PTHREAD_CLANG_NO_WARN_FLAG=unknown
             # Create an alternate version of $ac_link that compiles and
             # links in two steps (.c -> .o, .o -> exe) instead of one
             # (.c -> exe), because the warning occurs only in the second
             # step
             ax_pthread_save_ac_link="$ac_link"
             ax_pthread_sed='s/conftest\.\$ac_ext/conftest.$ac_objext/g'
             ax_pthread_link_step=`$as_echo "$ac_link" | sed "$ax_pthread_sed"`
             ax_pthread_2step_ac_link="($ac_compile) && (echo ==== >&5) && ($ax_pthread_link_step)"
             ax_pthread_save_CFLAGS="$CFLAGS"
             for ax_pthread_try in '' -Qunused-arguments -Wno-unused-command-line-argument unknown; do
                AS_IF([test "x$ax_pthread_try" = "xunknown"], [break])
                CFLAGS="-Werror -Wunknown-warning-option $ax_pthread_try -pthread $ax_pthread_save_CFLAGS"
                ac_link="$ax_pthread_save_ac_link"
                AC_LINK_IFELSE([AC_LANG_SOURCE([[int main(void){return 0;}]])],
                    [ac_link="$ax_pthread_2step_ac_link"
                     AC_LINK_IFELSE([AC_LANG_SOURCE([[int main(void){return 0;}]])],
                         [break])
                    ])
             done
             ac_link="$ax_pthread_save_ac_link"
             CFLAGS="$ax_pthread_save_CFLAGS"
             AS_IF([test "x$ax_pthread_try" = "x"], [ax_pthread_try=no])
             ax_cv_PTHREAD_CLANG_NO_WARN_FLAG="$ax_pthread_try"
            ])

        case "$ax_cv_PTHREAD_CLANG_NO_WARN_FLAG" in
                no | unknown) ;;
                *) PTHREAD_CFLAGS="$ax_cv_PTHREAD_CLANG_NO_WARN_FLAG $PTHREAD_CFLAGS" ;;
        esac

fi # $ax_pthread_clang = yes

if test "x$ax_pthread_ok" = "xno"; then
for ax_pthread_try_flag in $ax_pthread_flags; do

        case $ax_pthread_try_flag in
                none)
                AC_MSG_CHECKING([whether pthreads work without any flags])
                ;;

                -mt,pthread)
                AC_MSG_CHECKING([whether pthreads work with -mt -lpthread])
                PTHREAD_CFLAGS="-mt"
                PTHREAD_LIBS="-lpthread"
                ;;

                -*)
                AC_MSG_CHECKING([whether pthreads work with $ax_pthread_try_flag])
                PTHREAD_CFLAGS="$ax_pthread_try_flag"
                ;;

                pthread-config)
                AC_CHECK_PROG([ax_pthread_config], [pthread-config], [yes], [no])
                AS_IF([test "x$ax_pthread_config" = "xno"], [continue])
                PTHREAD_CFLAGS="`pthread-config --cflags`"
                PTHREAD_LIBS="`pthread-config --ldflags` `pthread-config --libs`"
                ;;

                *)
                AC_MSG_CHECKING([for the pthreads library -l$ax_pthread_try_flag])
                PTHREAD_LIBS="-l$ax_pthread_try_flag"
                ;;
        esac

        ax_pthread_save_CFLAGS="$CFLAGS"
        ax_pthread_save_LIBS="$LIBS"
        CFLAGS="$CFLAGS $PTHREAD_CFLAGS"
        LIBS="$PTHREAD_LIBS $LIBS"

        # Check for various functions.  We must include pthread.h,
        # since some functions may be macros.  (On the Sequent, we
        # need a special flag -Kthread to make this header compile.)
        # We check for pthread_join because it is in -lpthread on IRIX
        # while pthread_create is in libc.  We check for pthread_attr_init
        # due to DEC craziness with -lpthreads.  We check for
        # pthread_cleanup_push because it is one of the few pthread
        # functions on Solaris that doesn't have a non-functional libc stub.
        # We try pthread_create on general principles.

        AC_LINK_IFELSE([AC_LANG_PROGRAM([#include <pthread.h>
#                       if $ax_pthread_check_cond
#                        error "$ax_pthread_check_macro must be defined"
#                       endif
                        static void routine(void *a) { a = 0; }
                        static void *start_routine(void *a) { return a; }],
                       [pthread_t th; pthread_attr_t attr;
                        pthread_create(&th, 0, start_routine, 0);
                        pthread_join(th, 0);
                        pthread_attr_init(&attr);
                        pthread_cleanup_push(routine, 0);
                        pthread_cleanup_pop(0) /* ; */])],
            [ax_pthread_ok=yes],
            [])

        CFLAGS="$ax_pthread_save_CFLAGS"
        LIBS="$ax_pthread_save_LIBS"

        AC_MSG_RESULT([$ax_pthread_ok])
        AS_IF([test "x$ax_pthread_ok" = "xyes"], [break])

        PTHREAD_LIBS=""
        PTHREAD_CFLAGS=""
done
fi

# Various other checks:
if test "x$ax_pthread_ok" = "xyes"; then
        ax_pthread_save_CFLAGS="$CFLAGS"
        ax_pthread_save_LIBS="$LIBS"
        CFLAGS="$CFLAGS $PTHREAD_CFLAGS"
        LIBS="$PTHREAD_LIBS $LIBS"

        # Detect AIX lossage: JOINABLE attribute is called UNDETACHED.
        AC_CACHE_CHECK([for joinable pthread attribute],
            [ax_cv_PTHREAD_JOINABLE_ATTR],
            [ax_cv_PTHREAD_JOINABLE_ATTR=unknown
             for ax_pthread_attr in PTHREAD_CREATE_JOINABLE PTHREAD_CREATE_UNDETACHED; do
                 AC_LINK_IFELSE([AC_LANG_PROGRAM([#include <pthread.h>],
                                                 [int attr = $ax_pthread_attr; return attr /* ; */])],
                                [ax_cv_PTHREAD_JOINABLE_ATTR=$ax_pthread_attr; break],
                                [])
             done
            ])
        AS_IF([test "x$ax_cv_PTHREAD_JOINABLE_ATTR" != "xunknown" && \
               test "x$ax_cv_PTHREAD_JOINABLE_ATTR" != "xPTHREAD_CREATE_JOINABLE" && \
               test "x$ax_pthread_joinable_attr_defined" != "xyes"],
              [AC_DEFINE_UNQUOTED([PTHREAD_CREATE_JOINABLE],
                                  [$ax_cv_PTHREAD_JOINABLE_ATTR],
                                  [Define to necessary symbol if this constant
                                   uses a non-standard name on your system.])
               ax_pthread_joinable_attr_defined=yes
              ])

        AC_CACHE_CHECK([whether more special flags are required for pthreads],
            [ax_cv_PTHREAD_SPECIAL_FLAGS],
            [ax_cv_PTHREAD_SPECIAL_FLAGS=no
             case $host_os in
             solaris*)
             ax_cv_PTHREAD_SPECIAL_FLAGS="-D_POSIX_PTHREAD_SEMANTICS"
             ;;
             esac
            ])
        AS_IF([test "x$ax_cv_PTHREAD_SPECIAL_FLAGS" != "xno" && \
               test "x$ax_pthread_special_flags_added" != "xyes"],
              [PTHREAD_CFLAGS="$ax_cv_PTHREAD_SPECIAL_FLAGS $PTHREAD_CFLAGS"
               ax_pthread_special_flags_added=yes])

        AC_CACHE_CHECK([for PTHREAD_PRIO_INHERIT],
            [ax_cv_PTHREAD_PRIO_INHERIT],
            [AC_LINK_IFELSE([AC_LANG_PROGRAM([[#include <pthread.h>]],
                                             [[int i = PTHREAD_PRIO_INHERIT;]])],
                            [ax_cv_PTHREAD_PRIO_INHERIT=yes],
                            [ax_cv_PTHREAD_PRIO_INHERIT=no])
            ])
        AS_IF([test "x$ax_cv_PTHREAD_PRIO_INHERIT" = "xyes" && \
               test "x$ax_pthread_prio_inherit_defined" != "xyes"],
              [AC_DEFINE([HAVE_PTHREAD_PRIO_INHERIT], [1], [Have PTHREAD_PRIO_INHERIT.])
               ax_pthread_prio_inherit_defined=yes
              ])

        CFLAGS="$ax_pthread_save_CFLAGS"
        LIBS="$ax_pthread_save_LIBS"

        # More AIX lossage: compile with *_r variant
        if test "x$GCC" != "xyes"; then
            case $host_os in
                aix*)
                AS_CASE(["x/$CC"],
                    [x*/c89|x*/c89_128|x*/c99|x*/c99_128|x*/cc|x*/cc128|x*/xlc|x*/xlc_v6|x*/xlc128|x*/xlc128_v6],
                    [#handle absolute path differently from PATH based program lookup
                     AS_CASE(["x$CC"],
                         [x/*],
                         [AS_IF([AS_EXECUTABLE_P([${CC}_r])],[PTHREAD_CC="${CC}_r"])],
                         [AC_CHECK_PROGS([PTHREAD_CC],[${CC}_r],[$CC])])])
                ;;
            esac
        fi
fi

test -n "$PTHREAD_CC" || PTHREAD_CC="$CC"

AC_SUBST([PTHREAD_LIBS])
AC_SUBST([PTHREAD_CFLAGS])
AC_SUBST([PTHREAD_CC])

# Finally, execute ACTION-IF-FOUND/ACTION-IF-NOT-FOUND:
if test "x$ax_pthread_ok" = "xyes"; then
        ifelse([$1],,[AC_DEFINE([HAVE_PTHREAD],[1],[Define if you have POSIX threads libraries and header files.])],[$1])
        :
else
        ax_pthread_ok=no
        $2
fi
AC_LANG_POP
])dnl AX_PTHREAD
# ===========================================================================
#       https://www.gnu.org/software/autoconf-archive/ax_check_icu.html
=======
#   AX_LIB_CURL([VERSION],[ACTION-IF-SUCCESS],[ACTION-IF-FAILURE])
#
# DESCRIPTION
#
#   Checks for minimum curl library version VERSION. If successful executes
#   ACTION-IF-SUCCESS otherwise ACTION-IF-FAILURE.
#
#   Defines CURL_LIBS and CURL_CFLAGS.
#
#   A simple example:
#
#     AX_LIB_CURL([7.19.4],,[
#       AC_MSG_ERROR([Your system lacks libcurl >= 7.19.4])
#     ])
#
#   This macro is a rearranged version of AC_LIB_CURL from Akos Maroy.
#
# LICENSE
#
#   Copyright (c) 2009 Francesco Salvestrini <salvestrini@users.sourceforge.net>
#
#   Copying and distribution of this file, with or without modification, are
#   permitted in any medium without royalty provided the copyright notice
#   and this notice are preserved. This file is offered as-is, without any
#   warranty.

#serial 9

AU_ALIAS([AC_CHECK_CURL], [AX_LIB_CURL])
AC_DEFUN([AX_LIB_CURL], [
  AX_PATH_GENERIC([curl],[$1],'s/^libcurl\ \+//',[$2],[$3])
])
# ===========================================================================
#     https://www.gnu.org/software/autoconf-archive/ax_path_generic.html
>>>>>>> 6a058d2b
# ===========================================================================
#
# SYNOPSIS
#
<<<<<<< HEAD
#   AX_CHECK_ICU(version, action-if, action-if-not)
#
# DESCRIPTION
#
#   Defines ICU_LIBS, ICU_CFLAGS, ICU_CXXFLAGS. See icu-config(1) man page.
#
# LICENSE
#
#   Copyright (c) 2008 Akos Maroy <darkeye@tyrell.hu>
=======
#   AX_PATH_GENERIC(LIBRARY,[MINIMUM-VERSION,[SED-EXPR-EXTRACTOR]],[ACTION-IF-FOUND],[ACTION-IF-NOT-FOUND],[CONFIG-SCRIPTS],[CFLAGS-ARG],[LIBS-ARG])
#
# DESCRIPTION
#
#   Runs the LIBRARY-config script and defines LIBRARY_CFLAGS and
#   LIBRARY_LIBS unless the user had predefined them in the environment.
#
#   The script must support `--cflags' and `--libs' args. If MINIMUM-VERSION
#   is specified, the script must also support the `--version' arg. If the
#   `--with-library-[exec-]prefix' arguments to ./configure are given, it
#   must also support `--prefix' and `--exec-prefix'. Preferably use
#   CONFIG-SCRIPTS as config script, CFLAGS-ARG instead of `--cflags` and
#   LIBS-ARG instead of `--libs`, if given.
#
#   The SED-EXPR-EXTRACTOR parameter represents the expression used in sed
#   to extract the version number. Use it if your 'foo-config --version'
#   dumps something like 'Foo library v1.0.0 (alfa)' instead of '1.0.0'.
#
#   The macro respects LIBRARY_CONFIG, LIBRARY_CFLAGS and LIBRARY_LIBS
#   variables. If the first one is defined, it specifies the name of the
#   config script to use. If the latter two are defined, the script is not
#   ran at all and their values are used instead (if only one of them is
#   defined, the empty value of the remaining one is still used).
#
#   Example:
#
#     AX_PATH_GENERIC(Foo, 1.0.0)
#
#   would run `foo-config --version' and check that it is at least 1.0.0, if
#   successful the following variables would be defined and substituted:
#
#     FOO_CFLAGS to `foo-config --cflags`
#     FOO_LIBS   to `foo-config --libs`
#
#   Example:
#
#     AX_PATH_GENERIC([Bar],,,[
#        AC_MSG_ERROR([Cannot find Bar library])
#     ])
#
#   would check for bar-config program, defining and substituting the
#   following variables:
#
#     BAR_CFLAGS to `bar-config --cflags`
#     BAR_LIBS   to `bar-config --libs`
#
#   Example:
#
#     ./configure BAZ_LIBS=/usr/lib/libbaz.a
#
#   would link with a static version of baz library even if `baz-config
#   --libs` returns just "-lbaz" that would normally result in using the
#   shared library.
#
#   This macro is a rearranged version of AC_PATH_GENERIC from Angus Lees.
#
# LICENSE
#
#   Copyright (c) 2009 Francesco Salvestrini <salvestrini@users.sourceforge.net>
>>>>>>> 6a058d2b
#
#   Copying and distribution of this file, with or without modification, are
#   permitted in any medium without royalty provided the copyright notice
#   and this notice are preserved. This file is offered as-is, without any
#   warranty.

<<<<<<< HEAD
#serial 7

AU_ALIAS([AC_CHECK_ICU], [AX_CHECK_ICU])
AC_DEFUN([AX_CHECK_ICU], [
  succeeded=no

  if test -z "$ICU_CONFIG"; then
    AC_PATH_PROG(ICU_CONFIG, icu-config, no)
  fi

  if test "$ICU_CONFIG" = "no" ; then
    echo "*** The icu-config script could not be found. Make sure it is"
    echo "*** in your path, and that taglib is properly installed."
    echo "*** Or see http://ibm.com/software/globalization/icu/"
  else
    ICU_VERSION=`$ICU_CONFIG --version`
    AC_MSG_CHECKING(for ICU >= $1)
        VERSION_CHECK=`expr $ICU_VERSION \>\= $1`
        if test "$VERSION_CHECK" = "1" ; then
            AC_MSG_RESULT(yes)
            succeeded=yes

            AC_MSG_CHECKING(ICU_CPPFLAGS)
            ICU_CPPFLAGS=`$ICU_CONFIG --cppflags`
            AC_MSG_RESULT($ICU_CPPFLAGS)

            AC_MSG_CHECKING(ICU_CFLAGS)
            ICU_CFLAGS=`$ICU_CONFIG --cflags`
            AC_MSG_RESULT($ICU_CFLAGS)

            AC_MSG_CHECKING(ICU_CXXFLAGS)
            ICU_CXXFLAGS=`$ICU_CONFIG --cxxflags`
            AC_MSG_RESULT($ICU_CXXFLAGS)

            AC_MSG_CHECKING(ICU_LIBS)
            ICU_LIBS=`$ICU_CONFIG --ldflags`
            AC_MSG_RESULT($ICU_LIBS)
        else
            ICU_CPPFLAGS=""
            ICU_CFLAGS=""
            ICU_CXXFLAGS=""
            ICU_LIBS=""
            ## If we have a custom action on failure, don't print errors, but
            ## do set a variable so people can do so.
            ifelse([$3], ,echo "can't find ICU >= $1",)
        fi

        AC_SUBST(ICU_CPPFLAGS)
        AC_SUBST(ICU_CFLAGS)
        AC_SUBST(ICU_CXXFLAGS)
        AC_SUBST(ICU_LIBS)
  fi

  if test $succeeded = yes; then
     ifelse([$2], , :, [$2])
  else
     ifelse([$3], , AC_MSG_ERROR([Library requirements (ICU) not met.]), [$3])
  fi
=======
#serial 17

AU_ALIAS([AC_PATH_GENERIC], [AX_PATH_GENERIC])
AC_DEFUN([AX_PATH_GENERIC],[
  AC_REQUIRE([AC_PROG_SED])

  dnl we're going to need uppercase and lowercase versions of the
  dnl string `LIBRARY'
  pushdef([UP],   translit([$1], [a-z], [A-Z]))dnl
  pushdef([DOWN], translit([$1], [A-Z], [a-z]))dnl

  AC_ARG_WITH(DOWN-prefix,[AS_HELP_STRING([--with-]DOWN[-prefix=PREFIX], [Prefix where $1 is installed (optional)])],
    DOWN[]_config_prefix="$withval", DOWN[]_config_prefix="")
  AC_ARG_WITH(DOWN-exec-prefix,[AS_HELP_STRING([--with-]DOWN[-exec-prefix=EPREFIX], [Exec prefix where $1 is installed (optional)])],
    DOWN[]_config_exec_prefix="$withval", DOWN[]_config_exec_prefix="")

  AC_ARG_VAR(UP[]_CONFIG, [config script used for $1])
  AC_ARG_VAR(UP[]_CFLAGS, [CFLAGS used for $1])
  AC_ARG_VAR(UP[]_LIBS,   [LIBS used for $1])

  AS_IF([test x"$UP[]_CFLAGS" != x -o x"$UP[]_LIBS" != x],[
    dnl Don't run config script at all, use user-provided values instead.
    AC_SUBST(UP[]_CFLAGS)
    AC_SUBST(UP[]_LIBS)
    :
    $4
  ],[
    AS_IF([test x$DOWN[]_config_exec_prefix != x],[
      DOWN[]_config_args="$DOWN[]_config_args --exec-prefix=$DOWN[]_config_exec_prefix"
      AS_IF([test x${UP[]_CONFIG+set} != xset],[
	UP[]_CONFIG=$DOWN[]_config_exec_prefix/bin/DOWN-config
      ])
    ])
    AS_IF([test x$DOWN[]_config_prefix != x],[
      DOWN[]_config_args="$DOWN[]_config_args --prefix=$DOWN[]_config_prefix"
      AS_IF([test x${UP[]_CONFIG+set} != xset],[
	UP[]_CONFIG=$DOWN[]_config_prefix/bin/DOWN-config
      ])
    ])

    AC_PATH_PROGS(UP[]_CONFIG,[$6 DOWN-config],[no])
    AS_IF([test "$UP[]_CONFIG" = "no"],[
      :
      $5
    ],[
      dnl Get the CFLAGS from LIBRARY-config script
      AS_IF([test x"$7" = x],[
	UP[]_CFLAGS="`$UP[]_CONFIG $DOWN[]_config_args --cflags`"
      ],[
	UP[]_CFLAGS="`$UP[]_CONFIG $DOWN[]_config_args $7`"
      ])

      dnl Get the LIBS from LIBRARY-config script
      AS_IF([test x"$8" = x],[
	UP[]_LIBS="`$UP[]_CONFIG $DOWN[]_config_args --libs`"
      ],[
	UP[]_LIBS="`$UP[]_CONFIG $DOWN[]_config_args $8`"
      ])

      AS_IF([test x"$2" != x],[
	dnl Check for provided library version
	AS_IF([test x"$3" != x],[
	  dnl Use provided sed expression
	  DOWN[]_version="`$UP[]_CONFIG $DOWN[]_config_args --version | $SED -e $3`"
	],[
	  DOWN[]_version="`$UP[]_CONFIG $DOWN[]_config_args --version | $SED -e 's/^\ *\(.*\)\ *$/\1/'`"
	])

	AC_MSG_CHECKING([for $1 ($DOWN[]_version) >= $2])
	AX_COMPARE_VERSION($DOWN[]_version,[ge],[$2],[
	  AC_MSG_RESULT([yes])

	  AC_SUBST(UP[]_CFLAGS)
	  AC_SUBST(UP[]_LIBS)
	  :
	  $4
	],[
	  AC_MSG_RESULT([no])
	  :
	  $5
	])
      ],[
	AC_SUBST(UP[]_CFLAGS)
	AC_SUBST(UP[]_LIBS)
	:
	$4
      ])
    ])
  ])

  popdef([UP])
  popdef([DOWN])
>>>>>>> 6a058d2b
])<|MERGE_RESOLUTION|>--- conflicted
+++ resolved
@@ -1866,16 +1866,11 @@
 AS_VAR_IF([$1], [""], [$5], [$4])dnl
 ])dnl PKG_CHECK_VAR
 # ===========================================================================
-<<<<<<< HEAD
 #        https://www.gnu.org/software/autoconf-archive/ax_pthread.html
-=======
-#       https://www.gnu.org/software/autoconf-archive/ax_lib_curl.html
->>>>>>> 6a058d2b
 # ===========================================================================
 #
 # SYNOPSIS
 #
-<<<<<<< HEAD
 #   AX_PTHREAD([ACTION-IF-FOUND[, ACTION-IF-NOT-FOUND]])
 #
 # DESCRIPTION
@@ -2356,58 +2351,11 @@
 AC_LANG_POP
 ])dnl AX_PTHREAD
 # ===========================================================================
-#       https://www.gnu.org/software/autoconf-archive/ax_check_icu.html
-=======
-#   AX_LIB_CURL([VERSION],[ACTION-IF-SUCCESS],[ACTION-IF-FAILURE])
-#
-# DESCRIPTION
-#
-#   Checks for minimum curl library version VERSION. If successful executes
-#   ACTION-IF-SUCCESS otherwise ACTION-IF-FAILURE.
-#
-#   Defines CURL_LIBS and CURL_CFLAGS.
-#
-#   A simple example:
-#
-#     AX_LIB_CURL([7.19.4],,[
-#       AC_MSG_ERROR([Your system lacks libcurl >= 7.19.4])
-#     ])
-#
-#   This macro is a rearranged version of AC_LIB_CURL from Akos Maroy.
-#
-# LICENSE
-#
-#   Copyright (c) 2009 Francesco Salvestrini <salvestrini@users.sourceforge.net>
-#
-#   Copying and distribution of this file, with or without modification, are
-#   permitted in any medium without royalty provided the copyright notice
-#   and this notice are preserved. This file is offered as-is, without any
-#   warranty.
-
-#serial 9
-
-AU_ALIAS([AC_CHECK_CURL], [AX_LIB_CURL])
-AC_DEFUN([AX_LIB_CURL], [
-  AX_PATH_GENERIC([curl],[$1],'s/^libcurl\ \+//',[$2],[$3])
-])
-# ===========================================================================
 #     https://www.gnu.org/software/autoconf-archive/ax_path_generic.html
->>>>>>> 6a058d2b
 # ===========================================================================
 #
 # SYNOPSIS
 #
-<<<<<<< HEAD
-#   AX_CHECK_ICU(version, action-if, action-if-not)
-#
-# DESCRIPTION
-#
-#   Defines ICU_LIBS, ICU_CFLAGS, ICU_CXXFLAGS. See icu-config(1) man page.
-#
-# LICENSE
-#
-#   Copyright (c) 2008 Akos Maroy <darkeye@tyrell.hu>
-=======
 #   AX_PATH_GENERIC(LIBRARY,[MINIMUM-VERSION,[SED-EXPR-EXTRACTOR]],[ACTION-IF-FOUND],[ACTION-IF-NOT-FOUND],[CONFIG-SCRIPTS],[CFLAGS-ARG],[LIBS-ARG])
 #
 # DESCRIPTION
@@ -2467,73 +2415,12 @@
 # LICENSE
 #
 #   Copyright (c) 2009 Francesco Salvestrini <salvestrini@users.sourceforge.net>
->>>>>>> 6a058d2b
 #
 #   Copying and distribution of this file, with or without modification, are
 #   permitted in any medium without royalty provided the copyright notice
 #   and this notice are preserved. This file is offered as-is, without any
 #   warranty.
 
-<<<<<<< HEAD
-#serial 7
-
-AU_ALIAS([AC_CHECK_ICU], [AX_CHECK_ICU])
-AC_DEFUN([AX_CHECK_ICU], [
-  succeeded=no
-
-  if test -z "$ICU_CONFIG"; then
-    AC_PATH_PROG(ICU_CONFIG, icu-config, no)
-  fi
-
-  if test "$ICU_CONFIG" = "no" ; then
-    echo "*** The icu-config script could not be found. Make sure it is"
-    echo "*** in your path, and that taglib is properly installed."
-    echo "*** Or see http://ibm.com/software/globalization/icu/"
-  else
-    ICU_VERSION=`$ICU_CONFIG --version`
-    AC_MSG_CHECKING(for ICU >= $1)
-        VERSION_CHECK=`expr $ICU_VERSION \>\= $1`
-        if test "$VERSION_CHECK" = "1" ; then
-            AC_MSG_RESULT(yes)
-            succeeded=yes
-
-            AC_MSG_CHECKING(ICU_CPPFLAGS)
-            ICU_CPPFLAGS=`$ICU_CONFIG --cppflags`
-            AC_MSG_RESULT($ICU_CPPFLAGS)
-
-            AC_MSG_CHECKING(ICU_CFLAGS)
-            ICU_CFLAGS=`$ICU_CONFIG --cflags`
-            AC_MSG_RESULT($ICU_CFLAGS)
-
-            AC_MSG_CHECKING(ICU_CXXFLAGS)
-            ICU_CXXFLAGS=`$ICU_CONFIG --cxxflags`
-            AC_MSG_RESULT($ICU_CXXFLAGS)
-
-            AC_MSG_CHECKING(ICU_LIBS)
-            ICU_LIBS=`$ICU_CONFIG --ldflags`
-            AC_MSG_RESULT($ICU_LIBS)
-        else
-            ICU_CPPFLAGS=""
-            ICU_CFLAGS=""
-            ICU_CXXFLAGS=""
-            ICU_LIBS=""
-            ## If we have a custom action on failure, don't print errors, but
-            ## do set a variable so people can do so.
-            ifelse([$3], ,echo "can't find ICU >= $1",)
-        fi
-
-        AC_SUBST(ICU_CPPFLAGS)
-        AC_SUBST(ICU_CFLAGS)
-        AC_SUBST(ICU_CXXFLAGS)
-        AC_SUBST(ICU_LIBS)
-  fi
-
-  if test $succeeded = yes; then
-     ifelse([$2], , :, [$2])
-  else
-     ifelse([$3], , AC_MSG_ERROR([Library requirements (ICU) not met.]), [$3])
-  fi
-=======
 #serial 17
 
 AU_ALIAS([AC_PATH_GENERIC], [AX_PATH_GENERIC])
@@ -2626,5 +2513,122 @@
 
   popdef([UP])
   popdef([DOWN])
->>>>>>> 6a058d2b
+])
+# ===========================================================================
+#       https://www.gnu.org/software/autoconf-archive/ax_check_icu.html
+# ===========================================================================
+#
+# SYNOPSIS
+#
+#   AX_CHECK_ICU(version, action-if, action-if-not)
+#
+# DESCRIPTION
+#
+#   Defines ICU_LIBS, ICU_CFLAGS, ICU_CXXFLAGS. See icu-config(1) man page.
+#
+# LICENSE
+#
+#   Copyright (c) 2008 Akos Maroy <darkeye@tyrell.hu>
+#
+#   Copying and distribution of this file, with or without modification, are
+#   permitted in any medium without royalty provided the copyright notice
+#   and this notice are preserved. This file is offered as-is, without any
+#   warranty.
+
+#serial 7
+
+AU_ALIAS([AC_CHECK_ICU], [AX_CHECK_ICU])
+AC_DEFUN([AX_CHECK_ICU], [
+  succeeded=no
+
+  if test -z "$ICU_CONFIG"; then
+    AC_PATH_PROG(ICU_CONFIG, icu-config, no)
+  fi
+
+  if test "$ICU_CONFIG" = "no" ; then
+    echo "*** The icu-config script could not be found. Make sure it is"
+    echo "*** in your path, and that taglib is properly installed."
+    echo "*** Or see http://ibm.com/software/globalization/icu/"
+  else
+    ICU_VERSION=`$ICU_CONFIG --version`
+    AC_MSG_CHECKING(for ICU >= $1)
+        VERSION_CHECK=`expr $ICU_VERSION \>\= $1`
+        if test "$VERSION_CHECK" = "1" ; then
+            AC_MSG_RESULT(yes)
+            succeeded=yes
+
+            AC_MSG_CHECKING(ICU_CPPFLAGS)
+            ICU_CPPFLAGS=`$ICU_CONFIG --cppflags`
+            AC_MSG_RESULT($ICU_CPPFLAGS)
+
+            AC_MSG_CHECKING(ICU_CFLAGS)
+            ICU_CFLAGS=`$ICU_CONFIG --cflags`
+            AC_MSG_RESULT($ICU_CFLAGS)
+
+            AC_MSG_CHECKING(ICU_CXXFLAGS)
+            ICU_CXXFLAGS=`$ICU_CONFIG --cxxflags`
+            AC_MSG_RESULT($ICU_CXXFLAGS)
+
+            AC_MSG_CHECKING(ICU_LIBS)
+            ICU_LIBS=`$ICU_CONFIG --ldflags`
+            AC_MSG_RESULT($ICU_LIBS)
+        else
+            ICU_CPPFLAGS=""
+            ICU_CFLAGS=""
+            ICU_CXXFLAGS=""
+            ICU_LIBS=""
+            ## If we have a custom action on failure, don't print errors, but
+            ## do set a variable so people can do so.
+            ifelse([$3], ,echo "can't find ICU >= $1",)
+        fi
+
+        AC_SUBST(ICU_CPPFLAGS)
+        AC_SUBST(ICU_CFLAGS)
+        AC_SUBST(ICU_CXXFLAGS)
+        AC_SUBST(ICU_LIBS)
+  fi
+
+  if test $succeeded = yes; then
+     ifelse([$2], , :, [$2])
+  else
+     ifelse([$3], , AC_MSG_ERROR([Library requirements (ICU) not met.]), [$3])
+  fi
+])
+# ===========================================================================
+#       https://www.gnu.org/software/autoconf-archive/ax_lib_curl.html
+# ===========================================================================
+#
+# SYNOPSIS
+#
+#   AX_LIB_CURL([VERSION],[ACTION-IF-SUCCESS],[ACTION-IF-FAILURE])
+#
+# DESCRIPTION
+#
+#   Checks for minimum curl library version VERSION. If successful executes
+#   ACTION-IF-SUCCESS otherwise ACTION-IF-FAILURE.
+#
+#   Defines CURL_LIBS and CURL_CFLAGS.
+#
+#   A simple example:
+#
+#     AX_LIB_CURL([7.19.4],,[
+#       AC_MSG_ERROR([Your system lacks libcurl >= 7.19.4])
+#     ])
+#
+#   This macro is a rearranged version of AC_LIB_CURL from Akos Maroy.
+#
+# LICENSE
+#
+#   Copyright (c) 2009 Francesco Salvestrini <salvestrini@users.sourceforge.net>
+#
+#   Copying and distribution of this file, with or without modification, are
+#   permitted in any medium without royalty provided the copyright notice
+#   and this notice are preserved. This file is offered as-is, without any
+#   warranty.
+
+#serial 9
+
+AU_ALIAS([AC_CHECK_CURL], [AX_LIB_CURL])
+AC_DEFUN([AX_LIB_CURL], [
+  AX_PATH_GENERIC([curl],[$1],'s/^libcurl\ \+//',[$2],[$3])
 ])