& FUNCTIONS
& FUNCTION
  Functions are specialized commands used to manipulate strings and other input. Functions take the general form: [FUNCTION(<input>)]

  The brackets are used to delimit and force evaluation of the function (or nested functions). The brackets can also be used to group functions for the purposes of string concatenation. In general, more than one pair of brackets is not required, but you can nest an arbitrary number of brackets.

  Examples:
    > say first(rest(This is a nice day))
    You say, "is"

    > @va me=This is a
    > @vb me=nice day
    > say first(rest(v(va) [v(vb)]))
    You say, "is"

  See 'help functions2' for more.
& FUNCTIONS2
  There are two types of functions, "built-in functions" and "global user functions", also known as "@functions". You can get a complete list of functions on this game with "@list/functions".

  Built-in functions are written in the game hardcode, while @functions are written in softcode, and then made global with the "@function" command. Both are used in exactly the same manner. For more information on @functions, see 'help @function'.

See also: MUSHCODE, FUNCTION LIST
& FUNCTION LIST
& FUNCTION TYPES
  Several major variants of functions are available. The help topics are listed below, together with a quick summary of the function type and some examples of that type of function.

  Attribute functions: attribute-related manipulations (GET, UFUN)
  Bitwise functions: Manipulation of individual bits of numbers (SHL, BOR)
  Boolean functions: produce 0 or 1 (false or true) answers (OR, AND)
  Channel functions: Get information about channels (CTITLE, CWHO)
  Communication functions: Send messages to objects (PEMIT, OEMIT)
  Connection functions: Get information about a player's connection (CONN)
  Dbref functions: return dbref info related to objects (LOC, LEXITS)
  Html functions: output html tags for Pueblo-compatible clients
  Information functions: find out something about objects (FLAGS, MONEY)
  List functions: manipulate lists (REVWORDS, FIRST)
  Mail functions: manipulate @mail (MAIL, FOLDERSTATS)
  Math functions: number manipulation, generic or integers only (ADD, DIV)
  Regular expression functions: Regular expressions (REGMATCH, REGEDIT)
  SQL functions: Access SQL databases (SQL, SQLESCAPE)
  String functions: string manipulation (ESCAPE, FLIP)
  Time functions: Formatting and display of time (TIME, CONVSECS)
  Utility functions: general utilities (ISINT, COMP)

  The command "@list/functions" lists all functions on the game.
  The command "@function" lists only the game's custom global functions defined via the @function command.

& Attribute functions
  These functions can access or alter information stored in attributes on objects.

  aposs()        attrib_set()   default()      edefault()     eval()
  flags()        get()          grep()         grepi()        hasattr()
  hasattrp()     hasattrval()   hasflag()      lattr()        lflags()
  nattr()        obj()          pfun()         poss()         reglattr()
  regrep()       regrepi()      regxattr()     set()          subj()
  udefault()     ufun()         ulambda()      uldefault()    ulocal()
  v()            wildgrep()     wildgrepi()    xattr()        xget()
  zfun()

See also: ATTRIBUTES, NON-STANDARD ATTRIBUTES
& Bitwise functions
  These functions treat integers as a sequence of binary bits (either 0 or 1) and manipulate them.

  For example, 2 is represented as '0010' and 4 as '0100'. If these two numbers are bitwise-or'ed together with BOR(), the result is 6, or (in binary) '0110'. These functions are useful for storing small lists of toggle (Yes/No) options efficiently.

  baseconv()    band()        bnand()       bnot()        bor()
  bxor()        shl()         shr()

& Boolean functions
  Boolean functions all return 0 or 1 as an answer.

  Your MUSH may be configured to use traditional PennMUSH booleans, in which case non-zero numbers, non-negative db#'s, and strings are all considered "true" when passed to these functions. Alternatively, your MUSH may be using TinyMUSH 2.2 booleans, in which case only non-zero numbers are "true". Check @config tiny_booleans.

  and()         cand()        cor()         eq()          gt()
  gte()         lt()          lte()         nand()        neq()
  nor()         not()         or()          t()           xor()

See also: BOOLEAN VALUES, @config
& Communication functions
  Communication functions are side-effect functions that send a message to an object or objects.

  cemit()       emit()        lemit()       message()     nsemit()
  nslemit()     nsoemit()     nspemit()     nsprompt()    nsremit()
  nszemit()     oemit()       pemit()       prompt()      remit()
  zemit()

See also: Channel functions, Mail functions
& Connection functions
  Connection functions return information about the connections open on a game, or about specific connections.

  cmds()        conn()        connlog()     connrecord()  doing()
  height()      host()        hidden()      idle()        ipaddr()
  lports()      lwho()        lwhoid()      mwho()        mwhoid()
  nmwho()       nwho()        player()      ports()       pueblo()
  recv()        sent()        ssl()         terminfo()    width()
  xmwho()       xmwhoid()     xwho()        xwhoid()      zmwho()
  zwho()
& Dbref functions
  Dbref functions return a dbref or list of dbrefs related to some value on an object.

  children()    con()         entrances()   exit()        followers()
  following()   home()        lcon()        lexits()      loc()
  locate()      lparent()     lplayers()    lsearch()     lvcon()
  lvexits()     lvplayers()   namelist()    next()        nextdbref()
  num()         owner()       parent()      pmatch()      rloc()
  rnum()        room()        where()       zone()

See also: DBREF, Information functions
& Information functions
  Information functions return values related to objects or the game.

  accname()      alias()        andflags()     andlflags()    andlpowers()
  config()       controls()     csecs()        ctime()        elock()
  findable()     flags()        fullalias()    fullname()     getpids()
  hasattr()      hasattrp()     hasflag()      haspower()     hastype()
  iname()        lflags()       lock()         lockflags()    lockowner()
  locks()        lpids()        lstats()       money()        moniker()
  msecs()        mtime()        mudname()      mudurl()       name()
  nattr()        nearby()       objid()        objmem()       orflags()
  orlflags()     orlpowers()    pidinfo()      playermem()    poll()
  powers()       quota()        restarts()     type()         version()
  visible()

See also: Dbref functions
& List functions
  List functions take at least one list of elements and return transformed lists or one or more members of those lists. Most of these functions can take an arbitrary <delimiter> argument to specify what delimits list elements; if none is provided, a space is used by default.

  elements()    extract()     filter()      filterbool()  first()
  fold()        grab()        graball()     index()       itemize()
  items()       iter()        last()        ldelete()     linsert()
  lreplace()    lockfilter()  map()         match()       matchall()
  member()      mix()         munge()       namegrab()    namegraball()
  randword()    remove()      rest()        revwords()    setdiff()
  setinter()    setunion()    shuffle()     sort()        sortby()
  sortkey()     splice()      step()        table()       unique()
  wordpos()     words()

See also: LISTS
& Math functions
  Math functions take one or more floating point numbers and return a numeric value.
  abs()         acos()        add()         asin()        atan()
  atan2()       bound()       ceil()        cos()         ctu()
  dist2d()      dist3d()      e()           exp()         fdiv()
  floor()       fmod()        fraction()    ln()          lmath()
  log()         max()         mean()        median()      min()
  mul()         pi()          power()       root()        round()
  sign()        sin()         sqrt()        stddev()      sub()
  tan()         trunc()       val()

  These functions operate only on integers (if passed floating point numbers, they will return an error or misbehave):
  dec()         div()         floordiv()    inc()         mod()
  remainder()

  Math functions are affected by a number of @config options, including the TinyMUSH compatability options null_eq_zero and tiny_math.

See also: Vector Functions
& Vector functions
  These functions operate on n-dimensional vectors. A vector is a delimiter-separated list of numbers (space-separated, by default):

  vadd()        vcross()      vdim()        vdot()        vmag()
  vmax()        vmin()        vmul()        vsub()        vunit()

See also: Math functions
& Regular expression functions
  These functions take a regular expression (regexp, or re) and match it against assorted things.

  regedit()     regeditall()   regeditalli()  regediti()     reglattr()
  reglattrp()   regmatch()     regmatchi()    regnattr()     regnattrp()
  regrab()      regraball()    regraballi()   regrabi()      regrep()
  regrepi()     reswitch()     reswitchall()  reswitchalli() reswitchi()
  regxattr()    regxattrp()

See also: string functions, regexp
& SQL functions
  These functions perform queries or other operations on an SQL database to which the MUSH is connected, if SQL support is available and enabled.

  sql()         sqlescape()   mapsql()

& String functions
  String functions take at least one string and return a transformed string, parts of a string, or a value related to the string(s).

  accent()         after()          align()          alphamax()
  alphamin()       art()            before()         brackets()
  capstr()         case()           caseall()        cat()
  center()         chr()            comp()           cond()
  condall()        decode64()       decompose()      decrypt()
  digest()         edit()           encode64()       encrypt()
  escape()         flip()           foreach()        if()
  ifelse()         lcstr()          left()           lit()
  ljust()          lpos()           merge()          mid()
  ord()            ordinal()        pos()            regedit()
  regmatch()       repeat()         right()          rjust()
  scramble()       secure()         sha0()           space()
  spellnum()       squish()         strallof()       strcat()
  strdelete()      strfirstof()     strinsert()      stripaccents()
  stripansi()      strlen()         strmatch()       strreplace()
  switch()         tr()             trim()           ucstr()
  urldecode()      urlencode()      wrap()

See also: STRINGS
& Time functions
  These functions return times or format times.

  convsecs()    convutcsecs() convtime()    convutctime() ctime()
  etime()       etimefmt()    isdaylight()  mtime()       restarttime()
  secs()        starttime()   stringsecs()  time()        timecalc()
  timefmt()     timestring()  utctime()     uptime()

See also: TIMEZONES
& Utility functions
  These functions don't quite fit into any other category.

  allof()       ansi()        atrlock()     beep()        benchmark()
  checkpass()   clone()       create()      die()         dig()
  endtag()      firstof()     functions()   fn()          html()
  ibreak()      ilev()        inum()        isdbref()     isint()
  isnum()       isobjid()     isregexp()    isword()      itext()
  letq()        localize()    link()        list()        listq()
  lnum()        lset()        null()        numversion()  objeval()
  open()        pcreate()     r()           rand()        s()
  scan()        set()         setq()        setr()        slev()
  soundex()     soundslike()  speak()       stext()       suggest()
  tag()         tagwrap()     tel()         testlock()    textentries()
  textfile()    unsetq()      valid()       wipe()        @@()
  uptime()

& @@()
& NULL()
  @@(<expression>)
  null(<expression>[, ... , <expression>])

  The @@() function does nothing and returns nothing. It does not evaluate its argument. It could be used for commenting, perhaps.

  The null() function is similar, but does evaluate its argument(s), so side-effects can occur within a null(). Useful for eating the output of functions when you don't use that output.

See also: @@
& ABS()
  abs(<number>)

  Returns the absolute value of a number.

  Examples:
    > say abs(-4)
    You say, "4"

    > say abs(2)
    You say, "2"

See also: sign()
& ACCENT()
  accent(<string>, <template>)

  The accent() function will return <string>, with characters in it possibly changed to accented ones according to <template>. Both arguments must be the same size.

  Whether or not the resulting string is actually displayed correctly is client-dependent. Some OSes uses different character sets than the one assumed (Unicode and ISO 8859-1), and some clients strip these 8-bit characters.

  For each character in <string>, the corresponding character of <template> is checked according to the table in 'help accents', and a replacement done. If either the current <string> or <template> characters aren't in the table, the <string> character is passed through unchanged.

  See 'help accent2' for some examples.

See also: stripaccents(), NOACCENTS, @nameaccent, accname(), ACCENTS
& ACCENTS
  Below is the table of possible accents which can be used with accent() and @nameformat.

  Accent                         Template   String
  Name       Description         Character  Character
  --------------------------------------------------------------
  grave      Backward slant      `          A,E,I,O,U,a,e,i,o,u
             above letter (À)
  acute      Forward slant       '          A,E,I,O,U,Y,a,e,i,o,u,y
             above letter (Á)
  tilde      Wavy line above     ~          A,N,O,a,n,o
             letter (Ñ)
  circumflex carat above         ^          A,E,I,O,U,a,e,i,o,u
             letter (Â)
  umlaut     Two dots above      :          A,E,I,O,U,,a,e,i,o,u,y
  diaeresis  letter (Ä)
  ring       Small circle above  o          A,a
             letter (Å)
  cedilla    Small tail below    ,          C,c
             letter (Ç)

  Continued in 'HELP ACCENTS2'
& ACCENTS2
  These are non-accent special characters, mostly punctuation and non-roman letters.

                      Template   String
  Description         Character  Character
  --------------------------------------------------------------
  Upside-down ? (¿)       u          ?
  Upside-down ! (¡)       u          !
  << quote mark («)       "          <
  >> quote mark (»)       "          >
  German sharp s (ß)      B          s
  Capital thorn (Þ)       |          P
  Lower-case thorn (Þ)    |          p
  Capital eth (Ð)         -          D
  Lower-case eth (ð)      &          o

  See 'HELP ACCENTS3' for examples
& ACCENT2
& ACCENTS3
  Some examples of accent() and their expected outputs:

    > think accent(Aule, ---:)
    Aul(e-with-diaeresis)
    Aulë

    > think accent(The Nina was a ship, The Ni~a was a ship)
    The Ni(n-with-~)a was a ship
    The Niña was a ship

    > think accent(Khazad ai-menu!, Khaz^d ai-m^nu!)
    Khaz(a-with-^)d ai-m(e-with-^)nu!
    Khazâd ai-mênu
& ACCNAME()
  accname(<object>)

  accname() returns the name of <object>, applying the object's
  @nameaccent, if any.

See also: name(), fullname(), iname(), ACCENTS
& ACOS()
  acos(<cosine>[, <angle type>])

  Returns the angle that has the given <cosine> (arc-cosine), with the angle expressed in the given <angle type>, or radians by default.

  See 'HELP ANGLES' for more on the <angle type>.

See also: asin(), atan(), cos(), ctu(), sin(), tan()
& ADD()
  add(<number1>, <number2>[, ... , <numberN>])

  Returns the sum of the given numbers.

See also: MATH FUNCTIONS, lmath()
& AFTER()
  after(<string1>, <string2>)

  Returns the portion of <string1> that occurs after <string2>. If <string2> isn't in <string1>, the function returns nothing. This is case-sensitive.

  Examples:
    > say after(foo bar baz,bar)
    You say, " baz"

    > say after(foo bar baz,ba)
    You say, "r baz"

See also: before(), rest()
& ALIGN()
& LALIGN()
  align(<widths>, <col>[, ... , <colN>[, <filler>[, <colsep>[, <rowsep>]]]])
  lalign(<widths>, <colList>[, <delim>[, <filler>[, <colsep>[, <rowsep>]]]])

  Creates columns of text, each column designated by <col> arguments. Each <col> is individually wrapped inside its own column, allowing for easy creation of book pages, newsletters, or the like. In lalign(), <colList> is a <delim>-separated list of the columns.

  <widths> is a space-separated list of column widths. '10 10 10' for the widths argument specifies that there are 3 columns, each 10 spaces wide. You can alter the behavior of a column in multiple ways. (Check 'help align2' for more details)

  <filler> is a single character that, if given, is the character used to fill empty columns and remaining spaces. <colsep>, if given, is inserted between every column, on every row. <rowsep>, if given, is inserted between every line. By default, <filler> and <colsep> are a space, and <rowsep> is a newline.

  Continued in 'help align2'
& ALIGN2
  You can modify column behavior within align(). The basic format is:

  [justification]Width[options][(ansi)]

  Justification: Placing one of these characters before the width alters the spacing for this column (e.g: <30). Defaults to < (left-justify).
    < Left-justify       - Center-justify        > Right-justify
    _ Full-justify       = Paragraph-justify

  Other options: Adding these after the width will alter the column's behaviour in some situtations
    . Repeat for as long as there is non-repeating text in another column.
    ` When this column runs out of text, merge with the column to the left
    ' When this column runs out of text, merge with the column to the right
    $ nofill: Don't use filler after the text. If this is combined with merge-left, the column to its left inherits the 'nofill' when merged.
    x Truncate each (%r-separated) row instead of wrapping at the colwidth
    X Truncate the entire column at the end of the first row instead of wrapping
    # Don't add a <colsep> after this column. If combined with merge-left, the column to its left inherits this when merged.

  Ansi: Place ansi characters (as defined in 'help ansi()') within ()s to define a column's ansi markup.

  See 'help align3' for examples.
See also: center(), ljust(), rjust(), table()
& ALIGN3
  Examples:

    > &line me=align(<3 10 20$,([ljust(get(%0/sex),1,,1)]), name(%0),name(loc(%0)))
    > th iter(lwho(),u(line,##),%b,%r)
      (M) Walker     Tree
      (M) Ashen-Shug Apartment 306
          ar
      (F) Jane Doe   Nowhere

    > &line me=align(<3 10X 20X$,([ljust(get(%0/sex),1,,1)]), name(%0),name(loc(%0)))
    > th iter(lwho(),u(line,##),%b,%r)
      (M) Walker     Tree
      (M) Ashen-Shug Apartment 306
      (F) Jane Doe   Nowhere

        See 'help align4' for more examples.
& ALIGN4
    > &haiku me = Alignment function,%rIt justifies your writing,%rBut the words still suck.%rLuke

    > th [align(5 -40 5,,[repeat(-,40)]%r[u(haiku)]%r[repeat(-,40)],,%b,+)]

         +----------------------------------------+
         +          Alignment function,           +
         +       It justifies your writing,       +
         +       But the words still suck.        +
         +                  Luke                  +
         +----------------------------------------+

  See 'help align5' for more examples.
& ALIGN5
  > &dropcap me=%b_______%r|__%b%b%b__|%r%b%b%b|%b|%r%b%b%b|_|
  > &story me=%r'was the night before Christmas, when all through the house%rNot a creature was stirring, not even a mouse.%rThe stockings were hung by the chimney with care,%rIn hopes that St Nicholas soon would be there.
  > th align(9'(ch) 68, u(dropcap), u(story))

   _______
  |__   __| 'was the night before Christmas, when all through the house
     | |    Not a creature was stirring, not even a mouse.
     |_|    The stockings were hung by the chimney with care,
  In hopes that St Nicholas soon would be there.

  The dropcap 'T' will be in ANSI cyan-highlight, and merges with the 'story'
  column.

  > th align(>15 60,Walker,Staff & Developer,x,x)
  xxxxxxxxxWalkerxStaff & Developerxxxxxxxxxxxxxxxxxxxxxxxxxxxxxxxxxxxxxxxxxxx
  > th align(>15 60$,Walker,Staff & Developer,x,x)
  xxxxxxxxxWalkerxStaff & Developer
& ALLOF()
  allof(<expr>[, ... , <exprN>], <osep>)

  Evaluates every <expr> argument (including side-effects) and returns the results of those which are true, in a list separated by <osep>. The output separator argument is required, and can be a string of any length (including an empty string; use %b for a space).

  The meaning of true or false depends on configuration options as explained in the 'BOOLEAN VALUES' help topics.

    > &s me=Bats are similar to Rats which are afraid of Cats
    > say allof(grab(v(s),rats),grab(v(s),mats),grab(v(s),bats),)
    You say, "Rats Bats"

    > say allof(#-1,#101,#2970,,#-3,0,#319,null(This Doesn't Count),|)
    You say, "#101|#2970|#319"

    > say allof(foo, 0, #-1, bar, baz,)
    You say, "foobarbaz"
    > say allof(foo, 0, #-1, bar, baz,%b)
    You say, "foo bar baz"

See also: firstof(), BOOLEAN VALUES, strallof(), filter()
& ALPHAMAX()
  alphamax(<word>[, ... , <wordN>])

  Takes any number of <word> arguments, and returns the one which is lexicographically biggest. That is, the <word> would be last in alphabetical order.

  This is equivilent to last(sort(<word> ... <wordN>,a)).

See also: alphamin(), max()
& ALPHAMIN()
  alphamin(<word>[, ... , <wordN>])

  Takes any number of <word> arguments, and returns the one which is lexicographically smallest. That is, the word that would be first in alphabetical order.

  This is equivilent to first(sort(<word> ... <wordN>,a)).

See also: alphamax(), min()
& AND()
& CAND()
  and(<boolean1>, <boolean2>[, ... , <booleanN>])
  cand(<boolean1>, <boolean2>[, ... , <booleanN>])

  These functions take any number of boolean values, and return 1 if all are true, and 0 otherwise. and() will always evaluate all its arguments (including side effects), while cand() stops evaluation after the first false argument.

See also: BOOLEAN VALUES, nand(), or(), xor(), not(), lmath()
& ANDFLAGS()
& ANDLFLAGS()
  andflags(<object>, <string of flag letters>)
  andlflags(<object>, <list of flag names>)

  These functions return 1 if <object> has all of the given flags, and 0 if it does not. andflags() takes a string of single flag letters, while andlflags() takes a space-separated list of flag names. In both cases, a ! before the flag means "not flag".

  If there is a syntax error like a ! without a following flag, '#-1 INVALID FLAG' is returned. Unknown flags are treated as being not set.

  Example: Check to see if %# is set Wizard and Dark, but not Ansi.
    > say andflags(%#, WD!A)
    > say andlflags(%#, wizard dark !ansi)

See also: orflags(), flags(), lflags()
& ANDLPOWERS()
  andlpowers(<object>, <list of powers>)

  This function returns 1 if <object> has all the powers in a specified list, and 0 if it does not. The list is a space-separated list of power names. A '!' preceding a flag name means "not power".

  Thus, ANDLPOWERS(me, no_quota no_pay) would return 1 if I was powered no_quota and no_pay. ANDLPOWERS(me, poll !guest) would return 1 if I had the poll power but not the guest power.

  If there is a syntax error like a ! without a following flag, '#-1 INVALID POWER' is returned. Unknown powers are treated as being not set.

See also: powers(), orlpowers(), POWERS LIST, @power
& ANSI()
  ansi(<codes>[ ... <codesN>], <string>)

  This allows you to mark up a string using ANSI terminal effects, 16-color codes, and 256 XTERM colors (specified as color names or hex values).

  The old-style <ansi-codes> are listed in "help ansi2".
  Each block of space-separated <codes> can be one or more old-style ANSI codes, as listed in "help ansi2", or a foreground and/or background color. Background colors are prefixed with a "/". Each color can be one of:

    * +<colorname> (for a list of valid names, see "help colors()")
    * a hexcode, optionally in angle brackets (#000000, <#ff0055>, etc)
    * a list of red, green and blue values from 0-255, in angle brackets (<0 0 0>, <255 0 85>, etc)
    * a number from 0-255; this is the same as using "+xterm<number>", for Rhost compatability.

  For example, "ansi(+orange/#0000ff,Test)" would color "Test" in orange, on a blue background. In the event that your client does not support those colors, PennMUSH will downgrade the color to the closest fit that your client can understand.

  Codes are parsed from left to right so, with later codes overriding earlier ones. So, for example:
    ansi(y /+green B <#ffffff>, test)
  would show white text on an ANSI-blue background.

  See 'help ansi3' for more examples.
See also: ANSI, COLOR, @sockset, colorstyle, colors()
& ANSI2
  Old-style valid color codes are:

        f - flash                       F - not flash
        h - hilite                      H - not hilite
        u - underscore                  U - not underscore
        i - inverse                     I - not inverse
        n - normal

        d - default foreground          D - default background
        x - black foreground            X - black background
        r - red foreground              R - red background
        g - green foreground            G - green background
        y - yellow foreground           Y - yellow background
        b - blue foreground             B - blue background
        m - magenta foreground          M - magenta background
        c - cyan foreground             C - cyan background
        w - white foreground            W - white background

  For example, "ansi(fc, Test)" would hilight "Test" in flashing cyan. Default foreground and background use the client's default color for fore and back.
& ANSI3

  Bright yellow text on a blue background:
  > think ansi(yB, foo)

  Orange text on an ANSI-green background:
  > think ansi(G+orange, bar)

  Underlined pink text on a purple background
  > think ansi(u+lightsalmon/#a020f0, ugly)

  ANSI-blue text on a bisque background
  > think ansi(+yellow/+bisque b, the 'b' overrides the earlier '+yellow')
& APOSS()
& %a
  aposs(<object>)

  Returns the absolute possessive pronoun - his/hers/its/theirs - for an object. The %a substitution returns the absolute possessive pronoun of the enactor.

See also: obj(), poss(), subj()
& ART()
  art(<string>)

  This function returns the proper article, "a" or "an", based on whether or not <string> begins with a vowel.
& ASIN()
  asin(<sine>[, <angle type>])

  Returns the angle with the given <sine> (arc-sine), with the angle expressed in the given <angle type>, or radians by default.

  See 'HELP ANGLES' for more on the angle type.

See also: acos(), atan(), cos(), ctu(), sin(), tan()
& ATAN()
& ATAN2()
  atan(<tangent>[, <angle type>])
  atan2(<number1>, <number2>[, <angle type>])

  Returns the angle with the given <tangent> (arc-tangent), with the angle expressed in the given <angle type>, or radians by default.

  atan2(x, y) is like atan(fdiv(x, y)), except y can be 0, and the signs of both arguments are used in determining the sign of the result. It is useful in converting between cartesian and polar coordinates.

  See 'HELP ANGLES' for more on the angle type.

See also: acos(), asin(), cos(), ctu(), sin(), tan()
& ATRLOCK()
  atrlock(<object>/<attrib>[, [on|off]])

  When given a single <object>/<attribute> pair as an argument, returns 1 if the attribute is locked, 0 if unlocked, and #-1 if the attribute doesn't exist or can't be read by the function's caller.

  When given a second argument of "on" (or "off"), attempts to lock (or unlock) the specified attribute, as per @atrlock.

  A locked attribute is one which has the "locked" attribute flag, so this function is roughly equivilent to:

    hasattr(<object>/<attrib>, locked)
    set(<object>/<attribute>, [!]locked)

  except that the attribute's owner is also changed when you lock it via atrlock().

See also: @atrlock, @atrchown, hasflag()
& ATTRIB_SET()
  attrib_set(<object>/<attrib>[, <value>])

  Sets or clears an attribute. With a <value>, it sets the attribute, without one, it clears the attribute. This is an easier-to-read replacement for the old set(<object>, <attrib>:<value>) notation, and a less destructive replacement for wipe() that won't destroy entire attribute trees in one shot.

  If there is a second argument, then attrib_set() will create an attribute, even if the second argument is empty (in which case attrib_set() will create an empty attribute). If the empty_attrs configuration option is off, the attribute will be set to a single space. This means that attrib_set(me/foo,%0) will _always_ create an attribute.

See also: set(), @set
& BAND()
  band(<integer>, <integer>[, ... , <integerN>])

  Does a bitwise AND of all its arguments, returning the result (a number with only the bits set in every argument set in it).

See also: BITWISE FUNCTIONS, lmath()
& BASECONV()
  baseconv(<number>, <from base>, <to base>)

  Converts <number>, which is in base <from base> into base <to base>. The bases can be between 2 (binary) and 64, inclusive.

  Numbers 36 and under use the standard numbers:

  "0123456789ABCDEFGHIJKLMNOPQRSTUVWXYZ"

  All bases over 36 use base64 url string:

  "ABCDEFGHIJKLMNOPQRSTUVWXYZabcdefghijklmnopqrstuvwxyz0123456789-_"

  In base 63 and base 64, - is always treated as a digit. Using base64 as a 'from' will also treat + as 62 and / as 63.
& BEEP()
  beep([<number>])

  Returns <number> "alert" bell characters. <number> must be in the range 1 to 5, or, if unspecified, defaults to 1. This function may only be used by royalty and wizards.

& BEFORE()
  before(<string1>, <string2>)

  Returns the portion of <string1> that occurs before <string2>. If <string2> isn't in <string1>, <string1> is returned. This is case-sensitive.

  Examples:
     > say before(foo bar baz,bar)
     You say, "foo"
     > say before(foo bar baz,r)
     You say, "foo ba"
     > say before(foo bar baz,a)
     You say, "foo b"

See also: after(), first()
& BENCHMARK()
  benchmark(<expression>, <number>[, <sendto>])

  Evaluates <expression> <number> times, and returns the average, minimum, and maximum time it took to evaluate <expression> in microseconds. If a <sendto> argument is given, benchmark() instead pemits the times to the object <sendto>, and returns the result of the last evaluation of <expression>.

  Example:
    > think benchmark(iter(lnum(1,100), ##), 200)
    Average: 520.47   Min: 340   Max: 1382
    > think benchmark(iter(lnum(1,100), %i0), 200)
    Average: 110.27   Min: 106   Max: 281
& BRACKETS()
  brackets(<string>)

  Returns a count of the number of left and right square brackets, parentheses, and curly braces in the string, in that order, as a space-separated list of numbers. This is useful for finding missing or extra brackets in MUSH code. <string> is evaluated.

  Example:
    > @desc me=This is [ansi(h,a test)] of the { brackets() function.
    > think brackets(v(desc))
    1 1 2 2 1 0
& BNAND()
  bnand(<integer1>, <integer2>)

  Returns <integer1> with every bit that was set in <integer2> cleared.

See also: BITWISE FUNCTIONS
& BNOT()
  bnot(<integer>)

  Returns the bitwise complement of <integer>. Every bit set in it is cleared, and every clear bit is set.

See also: BITWISE FUNCTIONS
& BOR()
  bor(<integer>, <integer>[, ... , <integerN>])

  Does a bitwise OR of all its arguments, returning the result. (A number with a bit set if that bit appears in any of its arguments).

See also: BITWISE FUNCTIONS, lmath()
& BOUND()
  bound(<number>, <lower bound>, <higher bound>)

  bound() returns <number> if it is between <lower bound> and <higher bound>. If it's lower than <lower bound>, <lower bound> is returned. If it's higher than <higher bound>, <higher bound> is returned.

  If you just want to know whether <number> is within the range of <lower> to <higher>, consider using lte(<lower>, <number>, <higher>) instead to get a boolean result.

See also: ceil(), floor(), round(), trunc()
& BXOR()
  bxor(<integer>, <integer>[, ... , <integerN>])

  Does a bitwise XOR of all its arguments, returning the result. (A number with a bit set if it's set in only one of its arguments).

See also: BITWISE FUNCTIONS, lmath()
& CAPSTR()
& CAPSTR2()
  capstr(<string>)
<<<<<<< HEAD
  capstr2(<string>)

  capstr() returns <string> with the first character capitalized.
  capstr2(), if enabled, returns <string> titlecased according to Unicode rules - the string is lowercased, and the first character of each word is title cased. The result might be shorter or longer than the original.
=======

  Returns <string> with the first character capitalized.
>>>>>>> ac33e38e

  Example:
    > think capstr(foo bar baz)
    Foo bar baz
    > think capstr2(foo BAR baz)
    Foo Bar Baz

See also: lcstr(), ucstr()
& CAT()
& STRCAT()
  cat(<string>[, ... , <stringN>])
  strcat(<string1>[, ... , <stringN>])

  These functions concatenate multiple strings together. cat() adds a space between each string; strcat() does not.

  Example:
    > say cat(foo bar, baz blech)
    You say, "foo bar baz blech"
    > say strcat(foo bar, baz blech)
    You say, "foo barbaz blech"
& CENTER()
  center(<string>, <width>[, <fill>[, <rightfill>]])

  This function will center <string> within a field <width> characters wide, using the <fill> string for padding on the left side of the string, and <rightfill> for padding on the right side. <rightfill> defaults to the mirror-image of <fill> if not specified. <fill> defaults to a space if neither <fill> nor <rightfill> are specified.

  If <string> divides <width> into uneven portions, the left side will be one character shorter than the right side.

  Examples:
    > say center(X,5,-)
    You say, "--X--"

    > say center(X,5,-=)
    You say, "-=X=-"

    > say center(.NEAT.,15,-,=)
    You say, "----.NEAT.====="

    > say center(hello,16,12345)
    You say, "12345hello543215"

See also: align(), ljust(), rjust()
& CHECKPASS()
  checkpass(<player>, <string>)

  Returns 1 if <string> matches <player>'s password, and 0 otherwise. If <player> has no password, this function will always return 1.

  This function can only be used by wizards.

See also: @password, @newpassword
& CHR()
& ORD()
  chr(<number>)
  ord(<character>)

  ord() returns the numerical value of the given character. chr() returns the character with the given numerical value.

  Examples:
    > say ord(A)
    You say, "65"
    > say chr(65)
    You say, "A"
& CLONE()
  clone(<object>[, <new name>[, <dbref>[, preserve]]])

  This function clones <object>, as per @clone, and returns the dbref number of the clone, or #-1 if the object could not be cloned.

  The clone will have the same name as the original object unless you give a <new name> for it. Normally, the clone will be created with the first available dbref, but wizards and objects with the pick_dbref power may give the <dbref> of a garbage object to use instead.

  If the optional fourth argument is the string preserve, acts as @clone/preserve.

See also: @clone, create(), dig(), open()
& CMDS()
  cmds(<player|descriptor>)

  Returns the number of commands issued by a player during this connection as indicated by WHO.

  You must be a Wizard, Royalty or See_All to use this function on anyone but yourself.

See also: CONNECTION FUNCTIONS
& SENT()
  sent(<player|descriptor>)

  Returns the number of characters sent by a player during this connection as indicated by SESSION.

  You must be a Wizard, Royalty or See_All to use this function on anyone but yourself.

See also: Connection Functions
& RECV()
  recv(<player|descriptor>)

  Returns the number of characters received by a player during this connection as indicated by SESSION.

  You must be a Wizard, Royalty or See_All to use this function on anyone but yourself.

See also: Connection Functions
& COLORS()
  colors()
  colors(<wildcard>)
  colors(<colors>, <format>)

  With no arguments, colors() returns an unsorted, space-separated list of colors that PennMUSH knows the name of. You can use these colors in ansi(+<colorname>,text). The colors "xterm0" to "xterm255" are not included in the list, but can also be used in ansi().

  With one argument, returns an unsorted, space-separated list of colors that match the wildcard pattern <wildcard>.

  With two arguments, colors() returns information about specific colors. <colors> can be any string accepted by the ansi() function's first argument. <format> must be one of:

   hex, x:      return a hexcode in the format #rrggbb.
   rgb, r:      return the RGB components as a list (0 0 0 - 255 255 255)
   xterm256, d: return the number of the xterm color closest to the given <color>.
   xterm256x,h: return the number of the xterm color in base 16.
   16color, c:  return the letter of the closest ANSI color code (possibly including 'h' for highlight fg colors).
   name:     return a list of names of all the colors exactly matching the given colors, or '#-1 NO MATCHING COLOR NAME' if there is no exact match with a named color.
   auto:     returns the colors in the same format(s) they were given in.

  It can be used for working out how certain colors will downgrade to people using clients which aren't fully color-capable.

  <format> can also include the word "styles", in which case all ANSI styling options (f, u, i and h) present in <colors> are included in the output.

  See 'help colors2' for examples.
See also: ansi(), valid(), colorstyle
& colors2

  Examples:
    > think colors(*yellow*)
    greenyellow yellowgreen lightgoldenrodyellow lightyellow yellow lightyellow1 lightyellow2 lightyellow3 lightyellow4 yellow1 yellow2 yellow3 yellow4

    > think colors(+yellow, hex)
    #ffff00

    > think colors(+yellow, xterm256)
    226

    > think colors(+yellow, 16color)
    yh

    > think colors(/+yellow, 16color)
    Y

    > think colors(#ffff00, name)
    yellow yellow1

    > think colors(iuB+red, hex styles)
    ui#ff0000/#0000ee

    > think colors(+blue huyG/+black, auto)
    hy/+black

& COMP()
  comp(<value1>, <value2>[, <type>])

  comp() compares two values. It returns 0 if they are the same, -1 if <value1> is less than/precedes alphabetically <value2>, and 1 otherwise.

  By default the comparison is a case-sensitive lexicographic (string) comparison. By giving the optional <type>, the comparison can be specified:

      <type>            Comparison
        A               Maybe case-sensitive lexicographic (default)
        I               Always case-insensitive lexicographic
        D               Dbrefs of valid objects
        N               Integers
        F               Floating point numbers

  Whether or not the a sort type is case-sensitive or not depends on the particular MUSH and its environment.
See also: strmatch(), eq()
& CON()
  con(<object>)

  Returns the dbref of the first object in the <object>'s inventory.

  You can get the complete contents of any container you may examine, regardless of whether or not objects are dark. You can get the partial contents (obeying DARK/LIGHT/etc.) of your current location or the enactor (%#). You CANNOT get the contents of anything else, regardless of whether or not you have objects in it.

See also: lcon(), next()
& COND()
& CONDALL()
& NCOND()
& NCONDALL()
  cond(<cond>, <expr>[, ... , <condN>, <exprN>][, <default>])
  condall(<cond>, <expr>[, ... , <condN>, <exprN>][, <default>])
  ncond(<cond>, <expr>[, ... , <condN>, <exprN>][, <default>])
  ncondall(<cond>, <expr>[, ... , <condN>, <exprN>][, <default>])

  cond() evaluates <cond>s until one returns a true value. Should none return true, <default> is returned.

  condall() returns all <expr>s for those <cond>s that evaluate to true, or <default> if none are true.

  ncond() and ncondall() are identical to cond(), except it returns <expr>s for which <cond>s evaluate to false.

  Examples:
    > say cond(0,This is false,#-1,This is also false,#123,This is true)
    You say, "This is true"

    > say ncond(0,This is false,#-1,This is also false,#123,This is true)
    You say, "This is false"

    > say ncondall(0,This is false,#-1,This is also false,#123,This is true)
    You say, "This is falseThis is also false"

See also: firstof(), allof()
& CONFIG()
  config([<option>])

  With no arguments, config() returns a list of config option names. If <option> is given, config() returns the value of the given option Boolean configuration options will return values of "Yes" or "No".

  Example:
    > think config(money_singular)
    Penny

& CONN()
  conn(<player|descriptor>)

  This function returns the number of seconds a player has been connected. <player> should be the full name of a player or a dbref. You can also use a <descriptor> to get connection information for a specific connection when a player is connected more than once. Wizards can also specify the descriptor of a connection which is still at the login screen.

  This function returns -1 for invalid <player|descriptor>s, offline players and players who are dark, if the caller is not able to see them.

See also: CONNECTION FUNCTIONS
& CONTROLS()
  controls(<object>, <victim>[/<attribute>])

  With no <attribute>, this function returns 1 if <object> controls <victim>, or 0, if it does not. With an <attribute>, it will return 1 if <object> could successfully set <attribute> on <victim> (or alter <attribute>, if it already exists). If one of the objects does not exist, it will return #-1 ARGN NOT FOUND (where N is the argument which is the invalid object). If <attribute> is not a valid attribute name, it will return #-1 BAD ATTR NAME. You must control <object> or <victim>, or have the See_All power, to use this function.

See also: visible(), CONTROL
& CONVSECS()
& CONVUTCSECS()
  convsecs(<seconds>[, <timezone>])
  convutcsecs(<seconds>)

  This function converts <seconds> (the number of seconds which have elapsed since midnight on January 1, 1970 UTC) to a time string. Because it's based on UTC, but returns local time, convsecs(0) is not going to be "Thu Jan 1 00:00:00 1970" unless you're in the UTC (GMT) timezone.

  If a <timezone> argument is given, the return value is based on that timezone instead of the MUSH server's local time. See 'help timezones' for more information on valid timezones.

  If Extended convtime() is supported (see @config compile), negative values for <seconds> representing dates prior to 1970 are allowed.

  convutcsecs(<seconds>) is an alias for convsecs(<seconds>, utc).

  Examples:
    > say secs()
    You say, "709395750"

    > say convsecs(709395750)
    You say, "Wed Jun 24 10:22:54 1992"

    > say convutcsecs(709395750)
    You say, "Wed Jun 24 14:22:30 1992"

See also: convtime(), time(), timefmt()
& CONVTIME()
& CONVUTCTIME()
  convtime(<time string>,[<timezone>])
  convutctime(<time string>)

  This functions converts a time string to the number of seconds since Jan 1, 1970 GMT. A time string is of the format:
      Ddd MMM DD HH:MM:SS YYYY
  where Ddd is the day of the week, MMM is the month, DD is the day of the month, HH is the hour in 24-hour time, MM is the minutes, SS is the seconds, and YYYY is the year. If you supply an incorrectly formatted string, it will return #-1.

  convutctime() and convtime() with a second argument of 'utc' assume the timestring is based on UTC time. Other time zones can be specified too. If no <timezone> is given, the server's timezone is used.

  If the extended convtime() is supported (See @config compile), more formats for the date are enabled, including ones missing the day of week and year, and a 'Month Day Year' format. In this case, convtime() can also handle dates prior to 1970 (in which case a negative number will be returned).

  Example:
    > say time()
    You say, "Wed Jun 24 10:22:54 1992"

    > say convtime(Wed Jun 24 10:22:54 1992)
    You say, "709395774"

See also: convsecs(), time(), timezones
& COS()
  cos(<angle>[, <angle type>])

  Returns the cosine of <angle>. Angle must be in the given angle type, or radians by default.

  Examples:
    > say cos(90, d)
    You say, "0"

    > say cos(1.570796)
    You say, "0"

  See 'HELP ANGLES' for more on the angle type.

See also: acos(), asin(), atan(), ctu(), sin(), tan()
& PCREATE()
  pcreate(<name>, <password>[, <dbref>])

  Creates a player with a given <name> and <password>. This function can only be used by wizards.

  The optional third argument can be used to specify a garbage object to use for the new player.

See also: @pcreate, create(), dig(), open()
& CREATE()
   create(<object>[, <cost>[, <dbref>]])

   This function creates an object with name <object> for <cost> pennies, and returns the dbref number of the created object. It returns #-1 on error.

   Wizards may also specify a <dbref>; if this refers to a garbage object, the new object is created with this dbref.

See also: @create, pcreate(), dig(), open()
& CTIME()
& CSECS()
  ctime(<object>[, <utc>])
  csecs(<object>)

  ctime() returns the date and time that <object> was created. The time returned is in the server's local timezone, unless <utc> is true, in which case the time is in the UTC timezone.

  csecs() returns the time as the number of seconds since the epoch. Anyone can get the creation time of any object in the game.

See also: mtime(), time(), secs(), objid()
& ANGLES

  In any function which accepts an angle type, the argument can be one of 'd' for degrees, 'r' for radians, or 'g' for gradians. Gradians are not used often, but it's included for completeness.

  As a refresher, there are 180 degrees in pi radians in 200 gradians.

See also: acos(), asin(), atan(), cos(), ctu(), sin(), tan()
& CTU()
  ctu(<angle>, <from>, <to>)

  Converts between the different ways to measure angles. <from> controls what the angle is treated as, and <to> what form it is turned into. See HELP ANGLES for more information.

  Example:
    > say 90 degrees is [ctu(90, d, r)] radians
    You say, "90 degrees is 1.570796 radians"

See also: acos(), asin(), atan(), cos(), sin(), tan()
& DEC()
  dec(<integer>)
  dec(<string-ending-in-integer>)

  dec() returns the given <integer> minus 1. If given a string that ends in an integer, it decrements only the final integer portion. That is:

    > think dec(3)
    2

    > think dec(hi3)
    hi2

    > think dec(1.3.3)
    1.3.2

    > think dec(1.3)
    1.2

  Note especially the last example, which will trip you up if you use floating point numbers with dec() and expect it to work like sub().

  If the null_eq_zero @config option is on, using dec() on a string which does not end in an integer will return <string>-1. When null_eq_zero is turned off, it will return an error.

See also: inc(), sub()
& DECOMPOSE()
  decompose(<string>)

  decompose() works like escape() with the additional caveat that it inserts parse-able characters to recreate <string> exactly after one parsing. It takes care of multiple spaces, '%r's, and '%t's.

  Example:
    > think decompose(This is \[a [ansi(y,test)]\][space(3)])
    This is \[a%b[ansi(y,test)]\] %b%b

See also: @decompile2, escape(), secure(), ]
& DEFAULT()
  default([<obj>/]<attr>[, ... ,[<objN>]/<attrN>], <default>)

  This function returns the value of the first possible <obj>/<attr>, as if retrieved via the get() function, if the attribute exists and is readable by you. Otherwise, it evaluates <default>, and returns that. Note that <default> is only evaluated if none of the given attributes exist or can be read. Note further than an empty attribute counts as an existing attribute.

  This is useful for code that needs to return the value of an attribute, or an error message or default case, if that attribute does not exist.

  Examples:
    > &TEST me=apple orange banana
    > say default(me/Test, No fruits!)
    You say "apple orange banana"

    > &TEST ME
    > say default(me/Test, No fruits!)
    You say "No fruits!"

See also: get(), hasattr(), ufun(), edefault(), udefault(), uldefault(), strfirstof()
& STRDELETE()
& DELETE()
  strdelete(<string>, <first>, <len>)

  Return a modified <string>, with <len> characters starting after the character at position <first> deleted. In other words, it copies <first> characters, skips <len> characters, and then copies the remainder of the string. If <len> is negative, deletes characters leftwards from <first>. Characters are numbered starting at 0.

  Examples:
    > say strdelete(abcdefgh, 3, 2)
    You say, "abcfgh"

    > say strdelete(abcdefgh, 3, -2)
    You say, "abefgh"

  delete() is an alias for strdelete(), for backwards compatability.

See also: strreplace(), strinsert(), mid(), ldelete()
& DIE()
  die(<number of times to roll die>, <number of sides on die>[, <show>])

  This function simulates rolling dice. It "rolls" a die with a given number of sides, a certain number of times, and adds the results. For example, DIE(2, 6) would roll "2d6" - two six-sided dice, generating a result in the range 2-12. The maximum number of dice this function will roll in a single call is 700. If <show> is true, the result will be a space-seperated list of the individual rolls rather than their sum.

  Examples:
    > think die(3, 6)
    6
    > think die(3, 6, 1)
    5 2 1
See also: rand()
& DIG()
  dig(<name>[, <exit to>[, <exit from>[, <room dbref>, <to dbref>, <from dbref>]]])

  This function digs a room called <name>, and optionally opens and links <exit to> and <exit from>, like the normal @dig command. It returns the dbref number of the new room.

  Wizards and objects with the pick_dbref power can supply optional fourth through sixth arguments to specify garbage objects to use for the new room and exits.

See also: @dig, open(), @open, create(), pcreate()
& DIGEST()
& MD5
& SHA1
& CHECKSUM
& HASH
  digest(list)
  digest(<algorithm>, <string>)

  Returns a checksum (hash, digest, etc.) of <string> using the given <algorithm>. The result is a unique large number represented in base 16.

  Typically at least the following algorithms are supported:

  md4 md5 ripemd160 sha1 sha224 sha256 sha384 sha512 whirlpool

  Depending on the host's OpenSSL version and how it was configured, there might be more (or less) available. digest(list) returns the methods a particular server understands if the OpenSSL library version being used is recent enough (1.0.0 and higher), or '#-1 LISTING NOT SUPPORTED' on older versions. For portable code, stick with MD5 and the SHA family.

  digest(sha, whatever) is equivalent to sha0(whatever).

  Example:
   > think iter(digest(list), %i0(foo) => [digest(%i0, foo)], %b, %r)
   ...
   MD4(foo) => 0ac6700c491d70fb8650940b1ca1e4b2
   MD5(foo) => acbd18db4cc2f85cedef654fccc4a4d8
   MDC2(foo) => 5da2a8f36bf237c84fddf81b67bd0afc
   RIPEMD160(foo) => 42cfa211018ea492fdee45ac637b7972a0ad6873
   SHA(foo) => 752678a483e77799a3651face01d064f9ca86779
   SHA1(foo) => 0beec7b5ea3f0fdbc95d0dd47f3c5bc275da8a33
   SHA224(foo) => 0808f64e60d58979fcb676c96ec938270dea42445aeefcd3a4e6f8db
   ...

See also: encode64(), encrypt()
& DIST2D()
  dist2d(<x1>, <y1>, <x2>, <y2>)

  Returns the distance between two points in the Cartesian plane that have coordinates (<x1>, <y1>) and (<x2>, <y2>).

See also: dist3d(), lmath()
& DIST3D()
  dist3d(<x1>, <y1>, <z1>, <x2>, <y2>, <z2>)

  Returns the distance between two points in space, with coordinates (<x1>, <y1>, <z1>) and (<x2>, <y2>, <z2>).

See also: dist2d(), lmath()
& DIV()
& FLOORDIV()
& FDIV()
  div(<number1>, <number2>[, ... , <numberN>])
  fdiv(<number1>, <number2>[, ... , <numberN>])
  floordiv(<number1>, <number2>[, ... , <numberN>])

  These functions divide <number1> by <number2> (and, for each subsequent argument, divide the previous result by <numberN>) and return the final result.

  div() returns the integer part of the quotient. floordiv() returns the largest integer less than or equal to the quotient; for positive numbers, they are identical, but for negative numbers they may differ. fdiv() returns the floating-point quotient.

  Examples:

   div(13,4)          ==>   3      and     floordiv(13,4)     ==>   3
   div(-13,4)         ==>  -3      but     floordiv(-13,4)    ==>  -4
   div(13,-4)         ==>  -3      but     floordiv(13,-4)    ==>  -4
   div(-13,-4)        ==>   3      and     floordiv(-13,-4)   ==>   3

   fdiv(13,4)         ==>  3.25            fdiv(-13,4)        ==> -3.25
   fdiv(13,-4)        ==>  -3.25           fdiv(-13,-4)       ==>  3.25

  Note that add(mul(div(%0,%1),%1),remainder(%0,%1)) always yields %0, and add(mul(floordiv(%0,%1),%1),modulo(%0,%1)) also always yields %0.

See also: modulo(), lmath()
& DOING()
  doing(<player|descriptor>)

  When given the name of a player or descriptor, doing() returns the player's @doing. If no matching player or descriptor is found, or the descriptor is not yet connected to a player, an empty string is returned.

See also: @poll, @doing, poll()
& E()
& EXP()
  e([<number>])

  With no argument, returns the value of "e" (2.71828182845904523536, rounded to the game's float_precision setting).

  If a <number> is given, it returns e to the power of <number>.

  exp() is an alias for e().
See also: power(), log()
& EDEFAULT()
  edefault([<obj>/]<attr>, <default case>)

  This function returns the evaluated value of <obj>/<attr>, as if retrieved via the get_eval() function, if the attribute exists and is readable by you. Otherwise, it evaluates <default case>, and returns that. <default case> is only evaluated if the attribute does not exist or cannot be read.

  Example:
    > &TEST me=You have lost [rand(10)] marbles.
    > say edefault(me/Test,You have no marbles.)
    You say "You have lost 6 marbles."

    > &TEST me
    > say edefault(me/Test,You have no marbles.)
    You say "You have no marbles."

See also: get(), eval(), ufun(), default(), udefault(), hasattr()
& EDIT()
  edit(<string>, <search>, <replace>[, ... , <searchN>, <replaceN>])

  For each given <search> and <replace> pair, edit() replaces all occurrences of <search> in <string> with the corresponding <replace>.

  If <search> is a caret (^), <replace> is prepended.
  If <search> is a dollar sign ($), <replace> is appended.
  If <search> is an empty string, <replace> is inserted between every character, and before the first and after the last.
  If <replace> is an empty string, <search> is deleted from the string.

  Example:
    > say edit(this is a test,^,I think%b,$,.,a test,an exam)
    You say "I think this is an exam."

  edit() can not replace a literal single ^ or $. Use regedit() for that.

See also: @edit, regedit()
& ELEMENTS()
  elements(<list of words>, <list of numbers>[, <delim>[, <osep>]])

  This function returns the words in <list of words> that are in the positions specified by <list of numbers>. The <list of words> are assumed to be space-separated, unless a <delim> is given. If <osep> is given, the matching words are separated by <osep>, otherwise by <delim>.

  If any of the <list of numbers> is negative, it counts backwards from the end of the list of words, with -1 being the last word, -2 the word before last, and so on.

  Examples:
    > say elements(Foo Ack Beep Moo Zot,2 4)
    You say "Ack Moo"

    > say elements(Foof|Ack|Beep|Moo,3 1,|)
    You say "Beep|Foof"

    > say elements(The last word is foo, -1)
    You say "foo"

See also: extract(), index(), grab()
& ELOCK()
  elock(<object>[/<locktype>], <victim>)

  elock() returns 1 if the <victim> would pass the @lock/<locktype> on <object>, and 0 if it would fail. Any locktype can be given, including user-defined "user:" @locks. If no <locktype> is given, it defaults to the Basic lock.

  You must be able to examine the lock, which means either that you must control <object>, it must be @set VISUAL, or the <locktype> lock must be @lset VISUAL.

  Examples:
    > @lock/drop Dancing Slippers=#0
    > think elock(Dancing Slippers/drop, Princess)
    0

    > @lock/user:test map==*Fred|=*George
    > think elock(map/test,*Snape)
    0

See also: @lock, locktypes, testlock(), lockfilter(), @lset
& EMIT()
& NSEMIT()
  emit(<message>)
  nsemit(<message>)

  Sends a message to the room, as per @emit.

  nsemit() works like @nsemit.

See also: pemit(), remit(), lemit(), oemit(), zemit()
& ENCODE64()
& DECODE64()
& base64
  encode64(<string>)
  decode64(<string>)

  encode64() returns <string> encoded using base-64 format.

  decode64() converts a base-64 encoded <string> back to its original form.

See also: encrypt(), digest()
& ENCRYPT()
& DECRYPT()
  encrypt(<string>, <password>[, <encode>])
  decrypt(<string>, <password>[, <encoded>])

  encrypt() returns an encrypted string produced by a simple password-based encrypted algorithm. Good passwords are long passwords. This is not high-security encryption.

  If the optional <encode> argument is true, the resulting string is further encoded in base-64 so that it only contains alphanumeric characters.

  decrypt() decrypts a string encrypted with encrypt(). The <encoded> argument indicates that the encrypted string was base-64 encoded.

See also: encode64(), digest()
& ENTRANCES()
  entrances([<object>[, <type>[, <begin>[, <end>]]]])

  With no arguments, the entrances() function returns a list of all exits, things, players, and rooms linked to your location, like @entrances. You can specify an object other than your current location with <object>. You can limit the type of objects found by specifying one or more of the following for <type>:
        a        all (default)
        e        exits
        t        things
        p        players
        r        rooms

  You can also limit the range of the dbrefs searched by giving <begin> and <end>. If you control <object>, or have the Search or See_All powers, all objects linked to <object> are returned. Otherwise, only objects you can examine will be included.

See also: lsearch(), @entrances
& EQ()
  eq(<number1>, <number2>[, ... , <numberN>])

  Takes two or more <number>s, and returns 1 if they are all equal, and 0 otherwise.

See also: neq(), lmath()
& ESCAPE()
  escape(<string>)

  The escape() function "escapes out" potentially "dangerous" characters, preventing function evaluation in the next pass of the parser. It returns <string> after adding the escape character ('\') at the beginning of the string, and before the following characters:

  %  ;  [  ]  {  }  \ ( ) , ^ $

  This function prevents code injection in strings entered by players. It is only needed when <string> will be passed through a command or function which will evaluate it again, which can usually be avoided. Since the function preserves the original string, it is, in most cases, a better choice than secure(), but decompose() is often better still.

See also: decompose(), secure(), ]
& EVAL()
& GET_EVAL()
  eval(<object>, <attribute>)
  get_eval(<object>/<attribute>)

  eval() and get_eval() are similar to ufun(), in that they evaluate the given <attribute> on <object>. However, they change the enactor (%#) to the object executing the eval (%!). It does not modify the stack (%0-%9), so the attribute being evaled sees the same values for them that the calling code does. Unless you need this behavior, it is better to use u() instead, which hides the caller's stack.

  Example:
    > &TEST Foo=%b%b%b-[name(me)] (%n)
    > &CMD Foo=$test: @emit ufun(me/test) ; @emit eval(me, test)
    > test
       -Foo (Mike)
       -Foo (Foo)

See also: get(), u(), xget(), edefault()
& EXIT()
  exit(<object>)

  Returns the dbref of the first exit in room <object>.

  You can get the complete exit list of any room you may examine, regardless of whether or not exits are dark. You can get the partial exit list (obeying DARK/LIGHT/etc.) of your current location or the enactor (%#). You CANNOT get the exit list of anything else, regardless of whether or not you have objects in it.

See also: lexits(), next()
& EXTRACT()
  extract(<list>[, <first>[, <length>[, <delimiter>]]])

  This function returns <length> elements of <list>, counting from the <first>th element. If <length> is not specified, the default is 1, so extract(<list>,3) acts like elements(<list>,3). If <first> is not specified, the default is the 1, so extract(<list>) acts like first(<list>).

  If <first> is negative, extract() will begin counting backwards from the end of <list>, so -1 starts at the last element, -2 the element before last, and so on.

  If <length> is negative, extract() will return up to and including the <length>th element from the right, so -1 will extract up to the last element, -2 up to the element before last, and so on.

  Examples:
    > think extract(This is a test string,3,2)
    a test

    > think extract(Skip the first and last elements, 2, -2)
    the first and last

    > think extract(Get just the last three elements,-3, 3)
    last three elements

See also: index(), elements(), grab()
& FILTER()
& FILTERBOOL()
  filter([<obj>/]<attr>, <list>[, <delimiter>[, <osep>[, ..., <argN>]]])
  filterbool([<obj>]/<attr>, <list>[, <delimiter>[, <osep>[, ..., <argN>]]])

  These functions returns the elements of <list> for which a user-defined function evaluates to "1" (for filter()), or to a boolean true value (for filterbool()). That function is specified by the first argument (just as with the ufun() function), and the element of the list being tested is passed to that user-defined function as %0. Up to 29 further <arg>s can be specified, and will be available in the function as v(1) to v(30).

  <delimiter> defaults to a space, and <osep> defaults to <delimiter>.

  filter(<obj>/<attr>, <list>) is roughly equivalent to squish(iter(<list>, switch(ufun(<obj>/<attr>, %i0),1,%i0,))) though the filter() version is much more efficient.

  Example:
    > &IS_ODD test=mod(%0,2)
    > say filter(test/is_odd, 1 2 3 4 5 6)
    You say, "1 3 5"

See also: anonymous attributes, firstof(), allof(), lockfilter(), boolean values
& FINDABLE()
  findable(<object>, <victim>)

  This function returns 1 if <object> can locate <victim>, or 0 if it cannot. If one of the objects does not exist, it will return #-1 ARGN NOT FOUND (where N is the argument which is the invalid object).

  The object executing the function needs to be see_all or control both <object> and <victim>.

See also: locate(), loc()
& FIRST()
  first(<list>[, <delimiter>])

  Returns the first element of a list.

See also: before(), rest(), last(), firstof(), strfirstof()
& FIRSTOF()
  firstof(<expr>[, ... , <exprN>], <default>)

  Returns the first evaluated <expr> that is true. If no <expr> arguments are true, <default> is returned.

  The meaning of true or false is dependent on configuration options as explained in the 'BOOLEAN VALUES' help topics.

  This function evaluates arguments one at a time, stopping as soon as one is true.

  Examples:
    > say firstof(0,2)
    You say, "2"

    > say firstof(10,11,0)
    You say, "10"

    > say firstof(grab(the cat,mommy),grab(in the hat,daddy),#-1 Error)
    You say, "#-1 Error"

    > say firstof(get(%#/royal cheese),#-1 This Has No Meaning,0,)
    You say, ""

See also: allof(), BOOLEAN VALUES, strfirstof(), filter()
& FLAGS()
  flags()
  flags([<object>[/<attribute>]])

  With no arguments, flags() returns a string consisting of the flag letters for each flag on the MUSH. Note that some flags have no letter, and mutlple flags may have the same letter (and so will appear multiple times).

  If an <object> is given, flags() returns 'P', 'T', 'R' or 'E', depending on whether <object> is a player, thing, room, or exit, followed by the flag letter for each flag set on <object>.

  With an <object>/<attribute>, the flag letters for each flag set on the given <attribute> are returned.

  Examples:
    > @create Test
    > @set Test=no_command puppet
    > think flags(Test)
    Tnp

    > think flags(me/describe)
    $vp

See also: lflags(), list()
& LFLAGS()
  lflags()
  lflags(<object>[/<attribute>])

  With an argument, lflags() returns a space-separated list consisting of the names of all the flags attached to <object>, or <object>'s <attribute>.

  Given no arguments, this function returns a space-separated list of all flag names known to the server, as per @list/flags.

  Examples:
    > @create Test
    > @set Test=no_command puppet
    > think flags(Test)
    NO_COMMAND PUPPET

    > think flags(me/describe)
    NO_COMMAND VISUAL

See also: flags(), list()
& FLIP()
& REVERSE()
  flip(<string>)

  flip() reverses a string. reverse() is an alias for flip().

  Example:
    > say flip(foo bar baz)
    You say, "zab rab oof"

See also: revwords()
& FMOD()
  fmod(<number>, <divisor>)

  Similar to remainder() but may take floating point arguments. The return value is <number> - n * <divisor>, where n is the quotient of <number> / <divisor>, rounded towards zero. The result has the same sign as <number> and a magnitude less than the magnitude of <divisor>.

  Example:
    > think fmod(6.1,2.5)
    1.1
See also: fdiv(), div(), mod(), lmath()
& FOLD()
  fold([<obj>/]<attr>, <list>[, <base case>[, <delimiter>]])

  This function "folds" a list through the user-defined function, set in the specified <obj>/<attribute>.

  If no <base case> is provided, fold() passes the first element of <list> as %0, and the second element of <list> as %1, to the user-defined function. The user-defined function is then called again, with the result of the first evaluation being %0, and the next (third) element of the list as %1. This is repeated until all the elements of the list have been used. The result of the last call of <obj>/<attr> is returned.

  If a base case is provided, it is passed as %0, and the first element of list is passed as %1, to the user-defined function. The process for the no-base-case fold() is then used.

  The number of times <attr> has been called is passed as %2, starting from 0.

  Note that it's not possible to pass a <delimiter> to fold without also giving a <base case>; see the examples for a way around this.

  See 'help fold2' for examples.
& FOLD2

  Examples:
    > &REP_NUM test=%0[repeat(%1,%1)]
    > say fold(test/rep_num,1 2 3 4 5)
    You say, "122333444455555"
    > say fold(test/rep_num,1 2 3 4 5,List:)
    You say, "List:122333444455555"

    > &ADD_NUMS test=add(%0,%1)
    > say fold(test/add_nums,1 2 3 4 5)
    You say, "15"

  If your list uses a delimiter, you need to give a <base case>. This can be a problem for dynamically generated lists. One solution is to use a register and pop the first element off the list. For example:
   > &GEN_LIST test=lnum(1,rand(5,10),|)
   > &ADD_NUMS test=add(%0,%1)
   > say letq(fl, u(gen_list), fold(test/add_nums, rest(%q<fl>,|), first(%q<fl>,|), |))
   You say, "36"

See also: anonymous attributes
& FOLLOWERS()
  followers(<object>)

  Returns the list of things and players following object. You must control <object>.

See also: following(), follow, unfollow
& FOLLOWING()
  following(<object>)

  Returns the list of things and players that the object is following. You must control <object>.

See also: followers(), follow, unfollow
& FOREACH()
  foreach([<object>/]<attribute>, <string>[, <start>[, <end>]])

  This function is similar to map(), but instead of calling the given <object>/<attribute> for each word in a list, it is called for each character in <string>.

  For each character in <string>, <object>/<attribute> is called, with the character passed as %0, and its position in the string as %1 (the first character has position 0). The results are concatenated.

  If <start> is given, everything before the first occurrence of <start> is copied as-is, without being passed to the <object>/<attribute>. If <end> is given, everything after the first occurrence of <end> is copied as-is. The <start> and <end> characters themselves are not copied.

  See 'help foreach2' for examples.
& FOREACH2

  Examples:
    > &add_one me=add(%0,1)
    > say foreach(add_one, 54321)
    You say, "65432"
    > say [foreach(add_one, This is #0# number, #, #)]
    You say, "This is 1 number"

    > &upper me=ucstr(%0)
    > say foreach(upper, quiet quiet >shout< quiet, >, <)
    You say, "quiet quiet SHOUT quiet"

    > &is_alphanum me=regmatch(%0, \[\[:alnum:\]\])%b
    > say foreach(is_alphanum,jt1o+)
    You say, "1 1 1 1 0 "

See also: map(), anonymous attributes
& FRACTION()
  fraction(<number>[, <whole>])

  This function returns a fraction representing the floating-point <number>. Since not all numbers can be expressed as a fraction, dividing the numerator by the denominator of the results will not always return the original <number>, but something close to it.

  If <whole> is true, and <number> is greater than 1.0 (or less than -1.0), the return value will be a whole number followed by the fraction representation of the decimal.

  Examples:
    > think fraction(.75)
    3/4

    > think fraction(pi())
    348987/111086

    > think fraction(2)
    2

    > think fraction(2.75)
    11/4

    > think fraction(2.75, 1)
    2 3/4
& FULLNAME()
  fullname(<object>)

  fullname() returns the full name of object <object>. It is identical to name() except that for exits, fullname() returns the complete exit name, including all aliases.

  Example:
    > say fullname(south)
    You say, "South;sout;sou;so;s"

See also: name(), accname(), iname(), alias(), fullalias()
& FUNCTIONS()
  functions([<type>])

  Returns a space-separated list of the names of functions. If <type> is "local", only @functions are listed. If "builtin", only builtin functions. If "all" or omitted, both are returned.

See also: list(), config()
& GET()
& XGET()
  get(<object>/<attribute>)
  xget(<object>, <attribute>)

  These functions return the string stored in an <object>'s <attribute> attribute, without evaluating it. You must be able to examine the attribute. get() and xget() are identical, apart from the argument separator.

    Example:
      > &test me=This is [a test].
      > think get(me/test)
      This is [a test].

See also: hasattr(), visible(), ufun(), default(), udefault()
& GETPIDS()
  getpids(<object>[/<attribute>])

  Returns a space-separated list of semaphore queue process ids waiting on the given <object> and semaphore <attribute>. If <attribute> is not given, pids for all semaphores on the object are returned.

See also: @ps, @wait, lpids(), pidinfo(), SEMAPHORES
& GRAB()
& REGRAB()
& REGRABI()
  grab(<list>, <pattern>[, <delimiter>])
  regrab(<list>, <regexp>[, <delimiter>])
  regrabi(<list>, <regexp>[, <delimiter>])

  These functions return the first word in <list> which matches the pattern. For grab(), <pattern> is a wildcard pattern ('help wildcards'). For regrab() and regrabi(), the pattern is a regular expression. regrabi() is case-insensitive. <delimiter> defaults to a space.

  Basically, this is a much more efficient way to do:
    elements(<list>, match(<list>, <pattern>[, <delimiter>])[, <delimiter>])
  or the regular expression variation thereof.

See also: graball(), match(), extract(), elements(), regmatch()
& GRABALL()
& REGRABALL()
& REGRABALLI()
  graball(<list>, <pattern>[, <delim>[, <osep>]])
  regraball(<list>, <regexp>[, <delim>[, <osep>]])
  regraballi(<list>, <regexp>[, <delim>[, <osep>]])

  These functions work identically to the grab() and regrab()/regrabi() functions, except they return all matches, not just the first: They return all words in the <list> which match <pattern>. If none match, an empty string is returned. <delim> defaults to a space, and <osep> defaults to <delim>.

  Examples:
    > say graball(This is a test of a test,test)
    You say "test test"
    > say graball(This|is|testing|a|test,tes*,|)
    You say "testing|test"
    > say regraball(This is testing a test,s$)
    You say "This is"

See also: match(), matchall(), grab(), regmatch()
& GREP()
& REGREP()
& WILDGREP()
& GREPI()
& REGREPI()
& WILDGREPI()
& PGREP()
  grep(<object>, <attrs>, <substring>)
  wildgrep(<object>, <attrs>, <pattern>)
  regrep(<object>, <attrs>, <regexp>)
  grepi(<object>, <attrs>, <substring>)
  regrepi(<object>, <attrs>, <regexp>)
  wildgrepi(<object>, <attrs>, <pattern>)
  pgrep(<object>, <attrs>, <substring>)

  These functions return a list of attributes on <object> containing <substring>, matching the wildcard <pattern>, or matching the regular expression <regexp>. <attrs> is a wildcard pattern for attribute names to search.

  Parsing _does_ occur before this function is invoked. Therefore, "special" characters will need to be escaped out.

  grep()/wildgrep()/regrep() are case-sensitive.
  grepi()/wildgrepi()/regrepi() are case-insensitive.

  pgrep() works like grep(), but also checks attributes inherited from parents.

See also: @grep, lattr(), WILDCARDS
& GT()
  gt(<number1>, <number2>[, ... , <numberN>])

  Takes two or more numbers, and returns 1 if and only if each number is greater than the number after it, and 0 otherwise.

See also: gte(), lt(), lte(), eq(), neq(), lmath()
& GTE()
  gte(<number1>, <number2>[, ... , <numberN>])

  Takes two or more numbers, and returns 1 if and only if each number is greater than or equal to the number after it, and 0 otherwise.

See also: gt(), lt(), lte(), eq(), neq(), lmath()
& HASATTR()
& HASATTRP()
& HASATTRVAL()
& HASATTRPVAL()
  hasattr(<object>, <attribute>)
  hasattrp(<object>, <attribute>)
  hasattrval(<object>, <attribute>)
  hasattrpval(<object>, <attribute>)

  The hasattr*() functions check to see if <object> has a given attribute. They return #-1 if the object does not exist or the attribute can't be examined by the player. Otherwise, they return 1 if the attribute is present and 0 if it is not.

  hasattr() checks to see if <attribute> exists on <object> only.

  hasattrp() also checks for <attribute> on <object>'s parent/ancestor.

  hasattrval() only returns 1 if <attribute> exists and is non-empty. An "empty" attr is one containing a null value (if the empty_attrs config option is on), or one containing a single space (if the option is off).

  hasattrpval() is like hasattrval() but also checks parents.

  All four functions will also work with one argument in the form of <object>/<attribute>.

See also: visible(), lattr()
& HASFLAG()
  hasflag(<object>[/<attrib>], <flag>)

  With no <attrib>, hasflag() returns 1 if <object> has the <flag> flag set. If <attrib> is specified, the attribute is checked for the <flag> attribute flag instead. If the flag is not present, 0 is returned.

  hasflag() will accept a full flag name ("Wizard") or a flag letter ("W"). You can check the flags of any object, whether you control them or not.

  Example:
    > think hasflag(me, wizard)
    1

See also: orlflags(), andlflags(), orflags(), andflags(), flags(), lflags(), attribute flags, @flag, haspower(), hastype()
& HASPOWER()
  haspower(<object>, <power>)

  Returns 1 if <object> has the named power, and 0 if it does not.

  You can check the powers of any object, whether you control it or not.

See also: @power, powers list, hasflag()
& HASTYPE()
  hastype(<object>, <type list>)

  Returns 1 if <object> belongs to one of the types given in <type list>, and 0 otherwise. Valid types are PLAYER, THING, ROOM, EXIT and GARBAGE.

  Example:
    > @create Test Object
    > think hastype(test object, PLAYER EXIT)
    0
    > think hastype(test object, PLAYER THING)
    1

See also: TYPES, type()
& HIDDEN()
  hidden(<player|descriptor>)

  If you can see hidden players, this function returns 1 if <player> (or the player connected to <descriptor>) is hidden, and 0 otherwise. If you cannot see hidden players, hidden() returns #-1.

See also: @hide
& HOME()
  home(<object>)

  Returns the object's 'home', where it is @link'd to. This is the home for a player or thing, the drop-to of a room, or source of an exit.

See also: @link
& HOST()
& HOSTNAME()
  host(<player|descriptor>)

  Returns the hostname a player is connected from, as shown on the wizard WHO. This may be more reliable that get(<player>/lastsite) if the player has multple connections from different locations, and the function is called with a descriptor argument.

  The caller can use the function on himself, but using on any other player requires privileged power such as Wizard, Royalty or SEE_ALL.

  hostname() is an alias for host().

See also: Connection Functions, ipaddr(), ports(), lports()
& IDLE()
& IDLESECS()
  idle(<player|descriptor>)

  This function returns the number of seconds a player has been idle, much as WHO does. <player name> must be the full name of a player, or a player's dbref. You can also specify a <descriptor>, useful if a player is connected multiple times, or for connections which are still at the login screen. Players who are not connected have an idle time of "-1", as do dark wizards, when idle() is used on them by a non-priv'ed player.

  idlesecs() is an alias for idle().

See also: Connection Functions, conn()
& IF()
& IFELSE()
  if(<condition>, <true expression>[, <false expression>])
  ifelse(<condition>, <true expression>, <false expression>)

  These functions evaluate the <condition> and return <true expression> if the <condition> is true, or <false expression> (if provided) if the <condition> is false. Only the returned <expression> is evaluated.

See also: BOOLEAN VALUES, switch(), @if, @break, cond()
& INAME()
  iname(<object>)

  iname() returns the name of <object>, as it would appear if you were inside it. It is identical to name() except that if the object has a NAMEFORMAT or NAMEACCENT attribute, it is used.

  You must be see_all, control <object>, or be inside it to use this function.

See also: @nameformat, @nameaccent, name(), fullname(), accname()
& INC()
  inc(<integer>)
  inc(<string-ending-in-integer>)

  inc() returns the integer plus 1. If given a string that ends in an integer, it increments only the final integer portion. That is:

  Examples:
    > think inc(3)
    4

    > think inc(hi3)
    hi4

    > think inc(1.3.3)
    1.3.4

  Note especially the last example, which will trip you up if you use floating point numbers with inc() and expect it to work like add().

  If the null_eq_zero @config option is on, using inc() on a string which does not end in an integer will return <string>1. When null_eq_zero is turned off, it will return an error.

See also: dec(), add(), sub()
& INDEX()
  index(<list>, <character>, <first>, <length>)

  This function is similar to extract(), except that it requires four arguments, while extract() uses defaults for its arguments if they aren't given. The function returns <length> items starting from the <first> position. Trailing spaces are trimmed.

  Examples:
    > say index(Cup of Tea | Mug of Beer | Glass of Wine, |, 2, 1)
    You say, "Mug of Beer"

    > say index(%rtoy boat^%rblue tribble^%rcute doll^%rred ball,^,2,2)
    You say, "
    blue tribble^
    cute doll"

See also: extract(), elements(), grab()
& INSERT()
& LINSERT()
  linsert(<list>, <position>, <new item>[, <delim>])

  If <position> is a positive integer, this inserts <new item> BEFORE the item at <position> from the left in <list>. That means that <new item> then becomes the <position>th element of <list>.

  If <position> is a negative integer, this inserts <new item> AFTER the item at the absolute value of <position> from the RIGHT in <list>. This is the same as reversing the list before inserting <new item>, and then reversing it again into correct order. For example, when <position> is -1, <new item> will be the last in the list; when <position> is -2, <new item> will be the second item from the right, and so on.

  If a <delim> is not given, a space is assumed. Null items are counted when determining position, as in 'items()'.

  Examples:
    > say linsert(This is a string,4,test)
    You say, "This is a test string"
    > say linsert(one|three|four,2,two,|)
    You say, "one|two|three|four"
    > say linsert(meep bleep gleep,-3,GOOP)
    You say, "meep GOOP bleep gleep"

  insert() is an alias for linsert(), for backwards compatability.

See also: lreplace(), ldelete(), strinsert()
& ISDAYLIGHT()
  isdaylight([<secs>[, <timezone>]])

  Returns 1 if it's daylight savings in the specified timezone at the given time. Defaults to the host server's time zone and current time if not specified.

See also: timezones, secs()
& ISDBREF()
& ISOBJID()
  isdbref(<string>)
  isobjid(<string>)

  isobjid() returns 1 if <string> is the object id of an existing object. If <string> is not a full objid, or is the objid of a garbage object, it returns 0.

  isdbref() functions the same, but will also return 1 if <string> is the dbref of an existing (or garbage) object.

  Examples:
    > @stats
    100 objects = 20 rooms, 20 exits, 20 things, 20 players, 20 garbage.
    The next object to be created will be #33.

    > think isdbref(#33)
    1
    > think isobjid(#33:1234567890)
    0

    > think csecs(#1)
    1324654503
    > think isdbref(#1)
    1
    > think isobjid(#)
    0
    > think isdbref(#1:1324654503)
    1
    > think isobjid(#1:1324654503)
    1
    > think isobjid(#1:9876543210)
    0

See also: DBREFS, OBJECT IDS, num(), objid()
& ISINT()
  isint(<string>)

  Returns 1 if its argument is an integer, and 0 otherwise. Integers can begin with a '+' or '-' sign, but the rest of the string must be digits.

See also: isnum()
& ISNUM()
  isnum(<string>)

  This function returns 1 if <string> is a number, and 0 if it is not. Numbers can begin with a '-' sign (for negatives), but the rest of the characters in the string must be digits, and an optional decimal point.

See also: isint()
& ISREGEXP()
  isregexp(<string>)

  This function returns 1 if <string> is a valid regular expression, and 0 if it is not.

See also: REGEXP
& ISWORD()
  isword(<string>)

  This function returns 1 if every character in <string> is a letter, or 0, if any character isn't a letter. Case does not matter.

& ITEMS()
  items(<list>, <delim>)

  items() counts the number of items in a list using an arbitrary <delim>. Null items are counted, so:

        items(X|X,|)     => 2     (2 X items)
        items(X||X,|)    => 3     (2 X items and 1 null item)
        items(X X,%b)    => 2     (2 X items)
        items(X%b%bX,%b) => 3     (2 X items and 1 null item)
        items(,|)        => 1     (a single null item)

   Another way to think about this is that items() counts the number of times <delim> appears in <list>, and adds 1.

See also: words()
& ITEMIZE()
& ELIST()
  itemize(<list>[, <delim>[, <conjunction>[, <punctuation>]]])
  elist(<list>[, <conjunction>[, <delim>[, <osep>[, <punctuation>]]]])

  These functions take the elements of <list> (separated by <delim> or a space by default), and:
   If there's just one, return it.
   If there's two, return <e1> <conjunction> <e2>
   If there's more than two, return <e1><punc> <e2><punc> ... <conj> <en>

  elist() uses <osep> after <punc>/<conj> instead of a space.
  The default <conjunction> is "and", default punctuation is ",".
  Examples:
    > say itemize(eggs) * [itemize(eggs bacon)]
    You say, "eggs * eggs and bacon"
    > say itemize(eggs bacon spam)
    You say, "eggs, bacon, and spam"
    > say itemize(eggs bacon spam, ,&,;)
    You say, "eggs; bacon; & spam"
& ITER()
& PARSE()
  iter(<list>, <pattern>[, <delimiter>[, <output separator>]])

  For each word in <list>, iter() evaluates <pattern> once, and returns a list of the results of those evaluations. Words in <list> are separated by <delimiter>, if given, and spaces if not. Words in the resulting list are separated by the given <ouput separator>, or a space if no output separator is given.

  Prior to each evaluation, every occurrence of the string "##" in <pattern> is replaced with the current word from <list>. However, because this replacement occurs before evaluation, it cannot be used well in nested iter()s, and should not be used on user input or untrusted <list>s, as the word will be evaluated. Instead, you can use the %iX substitution, or the itext() function. The substitution '%iL' refers to the outermost iter of the current expression, and is intended to replace ##.

  The string "#@" will be replaced with the position of the current word in <list>. Like "##", the replacement occurs before substitution. Use the inum() function for nested iter()s.

  If you nest iter()s, ## and #@ refer to the first/outermost iter(). The ilev() function can be used to get the current iter() nesting level.

  parse() is an alias for iter().

  See 'help iter2' for examples.
See also: itext(), inum(), ilev(), ibreak(), map(), @dolist
& ITER2
  Examples:
    > say iter(This is a test string., strlen(%i0))
    You say, "4 2 1 4 7"

    > say iter(lnum(5), mul(add(%i0,#@),2))
    You say, "2 6 10 14 18"

    > say iter(lexits(here), name(%i0) (owned by [name(owner(%i0))]))
    You say, "South (owned by Claudia) North (owned by Roy)"

    > &STRLEN_FN me=strlen(%0)
    > say iter(This is a test string., u(STRLEN_FN, %i0))
    You say, "4 2 1 4 7"

  Since this example just evaluates another attribute for each element of the list, it can be done more efficiently using map():
    > say map(strlen_fun, This is a test string.)

    > say iter(lnum(3), %i0, ,%r)
    You say, "0
    1
    2"

  An example of why using ## instead of %i0 can be insecure, and lead to unintended evaluation:
    > say iter((1\,1),add##)
    You say, "2"
    > say iter((1\,1),add%i0)
    You say, "add(1,1)"
& IBREAK()
  ibreak([<level>])

  The ibreak() function stops an iter() from running at the end of the current loop. When used in nested iter()s, you can give a <level> to specify how many iter()s to break from. iter() will stop evaluating at the end of the current loop, and NOT immediately after ibreak() is called.

  Examples:
    > say iter(1 2 3 4 5,switch(%i0,3,ibreak())Test %i0!)
    You say, "Test 1! Test 2! Test 3!"

    > say iter(1 2 3 4 5,switch(%i0,3,ibreak(),Test %i0!))
    You say, "Test 1! Test 2! "

    > say iter(a b c, iter(1 2 3, switch(%i0%i1, 2c, ibreak(2), %$0)))
    You say, "1a 2a 3a 1b 2b 3b 1c "

See also: iter(), itext(), inum(), ilev()
& ILEV()
& ITEXT()
& INUM()
& %i
& %i0
  ilev()
  itext(<n>)
  %i<n>
  inum(<n>)

  These functions return the equivilent of ## (itext) or #@ (inum) for iter() and @dolist, where an <n>=0 returns to the current iter or @dolist, <n>=1 refers to the iter()/@dolist which the current iter() or @dolist is nested in, etc. An <n> of "L" can be used to refer to the outermost iter()/@dolist. %i<n> is an alias for itext(<n>), where <n> can be from 0 to 9 (or "L").

  ilev() returns the current nesting depth, or -1 when used outside an iter() or @dolist. Thus, itext(ilev()) will return the outermost ##, equivilent to %iL.

  See 'help itext2' for examples.
See also: iter(), ibreak(), @dolist
& ITEXT2

  Examples:
    > say iter(red blue green, iter(fish shoe, #@:##))
    You say, "1:red 1:red 2:blue 2:blue 3:green 3:green"

    > say iter(red blue green, iter(fish shoe, inum(ilev()):[itext(1)]))
    You say, "1:red 1:red 2:blue 2:blue 3:green 3:green"

    > say iter(red blue green,iter(fish shoe, inum(0):[itext(0)]))
    You say, "1:fish 2:shoe 1:fish 2:shoe 1:fish 2:shoe"

    > say iter(red blue green,iter(fish shoe, %i1:%i0))
    You say, "red:fish red:shoe blue:fish blue:shoe green:fish green:shoe"

    > @dolist red blue green=say iter(fish shoe, %i1:%i0)
    You say, "red:fish red:shoe"
    You say, "blue:fish blue:shoe"
    You say, "green:fish green:shoe"

See also: iter(), @dolist
& IPADDR()
  ipaddr(<player|descriptor>)

  Returns the IP address of the connected player or descriptor. This may be more reliable than get(<player>/lastip) if the player has multple connections from different locations, and the function is called with a descriptor argument.

  The caller can use the function on himself, but using on any other player requires privileged power such as Wizard, Royalty or SEE_ALL.

See also: Connection Functions, hostname(), ports(), lports()
& LAST()
  last(<list>[, <delimiter>])

  Returns the last element of a list. Elements in <list> are separated by <delimiter>, if given, or by a space if not.

See also: first(), rest(), before(), after()
& LATTR()
& LATTRP()
& REGLATTR()
& REGLATTRP()
  lattr(<object>[/<attribute pattern>][, <output separator>])
  lattrp(<object>[/<attribute pattern>][, <output separator>])
  reglattr(<object>[/<regexp>][, <output separator>])
  reglattrp(<object>[/<regexp>][, <output separator>])

  lattr() returns a list of all the attributes on <object> which you can see, and which match the wildcard <attribute pattern>. If no <attribute pattern> is given, it defaults to "*". Note that this does not include branches in attribute trees; you must use the "**" wildcard to include those.

  The resulting list will be separated by <output separator>, or a space if no separator is given.

  reglattr() returns attributes whose names match the regexp <regexp>. The match is not case-sensitive (as attribute names are always upper-case), and the "`" branch separator has no special meaning in the pattern.

  lattrp() and reglattrp() also include attributes inherited from parents.

  When returning large numbers of attributes, the results may be truncated due to buffer limits. In these cases, you can use nattr() and xattr() to retrieve the results in smaller pieces.

See also: nattr(), xattr(), hasattr(), examine, grep(), wildcards
& NATTR()
& NATTRP()
& ATTRCNT()
& ATTRPCNT()
& REGNATTR()
& REGNATTRP()
  nattr(<object>[/<attribute pattern>])
  nattrp(<object>[/<attribute pattern>])
  regnattr(<object>[/<regexp>])
  regnattrp(<object>[/<regexp>])

  nattr() returns the number of attributes on <object> that you can see which match the given <attribute pattern>. It is considerably faster than words(lattr()) and doesn't suffer from buffer length constraints. It's designed primarily for statistical purposes. <attribute pattern> defaults to "*", which does not include branches in attribute trees; use "**" if you need to count attribute trees.

  regnattr() matches attribute names against the regular expression <regexp>.

  nattrp() and regnattrp() also count matching attributes on the parent.

  attrcnt() and attrpcnt() are aliases for nattr() and nattrp() respectively.

See also: lattr(), hasattr(), xattr(), wildcards
& LCON()
  lcon(<object>[, <type>])

  Returns a list of the dbrefs of objects which are located in <object>.

  You can get the complete contents of any object you may examine, regardless of whether or not objects are dark. You can get the partial contents (obeying DARK/LIGHT/etc.) of your current location or the enactor (%#). You CANNOT get the contents of anything else, regardless of whether or not you have objects in it.

  When used on exits, this function returns #-1.

  For compatability with other codebases, a <type> can be given to limit the results. Valid <type>s are:
    player             - equivalent to lplayers(<object>)
    connect            - equivalent to lvplayers(<object>)
    thing (or object)  - equivalent to lthings(<object>)
    listen             - return only listening objects
    puppet             - return only THINGs set PUPPET

See also: lexits(), lplayers(), lthings(), con(), next(), lvcon()
& LCSTR()
& LCSTR2()
  lcstr(<string>)
  lcstr2(<string>)

  Returns <string> with all letters converted to lowercase.

  If the MUSH is compiled with ICU Unicode support, lcstr2() does the same thing except the returned string might be a different length, and ansi colors and other markup are stripped.

  Example:
    > say lcstr(Foo BAR bAz)
    You say, "foo bar baz"

See also: capstr(), ucstr()
& LDELETE()
  ldelete(<list>, <position(s)>[, <delimiter>[, <osep>]])

  This function deletes the element(s) of <list> at the given <position(s)>. Elements of <list> are separated by <delimiter>, which defaults to a space. Null items are counted, as in 'items()'. Elements of <position(s)> must be numeric, and are always separated by a space, not by <delimiter>. Elements of the returned list are separated by <osep>, which defaults to the <delimiter>.

  If a <position> is negative, ldelete() counts backwards from the end of the list; a position of -1 deletes the last element, -2 the element before last, and so on.

  All position calculations are performed on the original list. That is, ldelete(a b c, -1 -1) will return "a b", not "a", and ldelete(a b c, -1 -2) returns "a", not "b".

  Examples:
    > say ldelete(This is a long test string,4)
    You say, "This is a test string"
    > say ldelete(lemon|orange|pear|apple,2 3,|)
    You say, "lemon|apple"
    > say ldelete(foo bar baz boing,3,,%b~%b)
    You say, "foo ~ bar ~ boing"

See also: strdelete(), remove(), linsert()
& LEFT()
  left(<string>, <length>)

  Returns the first <length> characters from <string>.

See also: right(), mid(), ljust()
& NSLEMIT()
& LEMIT()
  lemit(<message>)
  nslemit(<message>)

  lemit() emits a message in the caller's outermost room, as per @lemit.

  nslemit() like @nslemit.

See also: @lemit, remit()
& LETQ()
  letq([<reg1>, <value1>[, ... , <regN>, <valueN>], <expr>)

  letq() saves the current values of the given q-<reg>isters, sets them to new <value>s, evaluates <expr> and then restores the saved registers. It does not restore registers that are not listed. None of the values can see the updated contents of the registers -- they are only visible to <expr>.

  It returns the result of <expr>.

  Examples:
    > think setr(A, 1):[letq(A, 2, %qA)]:%qA
    1:2:1
    > think setr(A, 1)[setr(B,1)]:[letq(A, 2, %qA[setr(B,2)])]:%qA%qB
    11:22:12

See also: setq(), setr(), unsetq(), listq(), localize(), ulocal(), r()
& LEXITS()
  lexits(<room>)

  Returns a list of the dbrefs of exits in a room.

  You can get the complete exit list of any room you may examine, regardless of whether or not exits are dark. You can get the partial exit list (obeying DARK/LIGHT/etc.) of your current location or the enactor (%#). You CANNOT get the exit list of anything else, regardless of whether or not you have objects in it.

See also: lcon(), exit(), next(), lvexits()
& LJUST()
  ljust(<string>, <length>[, <fill>[, <truncate?>]])

  This function returns <string>, padded with the string <fill> until it's <length> characters long. <fill> can be more than one character in length, and defaults to a single space.

  If <string> is longer than <length>, it will be returned unaltered, unless <truncate?> is true, in which case only the first <length> characters of <string> are returned.

  Examples:
    > say ljust(foo,6)
    You say, "foo   "

    > say %r0[ljust(foo,6,-)]7%r01234567
    You say, "
    0foo---7
    01234567"

    > say ljust(foo,12,=+)
    You say, "foo=+=+=+=+="

    > say ljust(This is too long, 9)
    You say, "This is t"

See also: align(), center(), rjust(), left()
& LINK()
  link(<object>, <destination>[, <preserve>])

  This function links <object> to <destination>. While normally used on exits, it has all of the other capabilities of @link as well. It returns #-1 or 0 on failure, 1 on success. If the optional third argument is true, acts like @link/preserve.

See also: @link, open()
& LIST()
  list(<option>[, <type>])

  This is the function-equivilent of the @list command, and lists some useful information about the MUSH. <option> can be one of:

  motd        : Returns the current @motd
  wizmotd     : Returns the current @motd/wizard. Wiz/Roy only.
  downmotd    : Returns the current @motd/down. Wiz/Roy only.
  fullmotd    : Returns the current @motd/full. Wiz/Roy only.
  functions   : Returns a list of all built-in functions and @functions.
  commands    : Returns a list of all built-in commands and @commands.
  attribs     : Returns all standard attributes.
  locks       : Returns the built-in lock types. Similar to llocks().
  flags       : Returns all flags. Similar to lflags().
  powers      : Returns all @powers.

  "commands"/"functions" return both built-in and local commands/functions by default. You can specify a <type> of either "builtin", "local" or "all" to limit this if you wish.

See also: @list, flags(), lflags(), config(), functions(), @listmotd, @motd,
  llocks()
& LIT()
  lit(<string>)

  This function returns <string> literally - without even squishing spaces, and without evaluating *anything*. This can be useful for writing ASCII maps with spaces or whatever.

  It can be a bit tricky to get a literal string with spaces into an attrib, however, since spaces are usually squished in setting an attribute. This example illustrates how to make it work:

    > @va me=$test: think {[lit(near       far)]}
    Set.
    > ex me/va
    VA [#1]: $test: think {[lit(near       far)]}
    > test
    near       far

  Leaving out the {}'s will not work in the above.

See also: decompose()
& LMATH()
  lmath(<op>, <list>[, <delim>])

  This function performs generic math operations on <list>, returning the result. Each element of the list is treated as one argument to an operation, so that lmath(<op>, 1 2 3) is equivalent to <op>(1, 2, 3). Using @function, one can easily write ladd, lsub, etc as per TinyMUSH.

  Supported <op>'s are:
  add and band bor bxor dist2d dist3d div eq fdiv gt gte lt lte max mean median min modulo mul nand neq nor or remainder stddev sub xor

  Examples:
    > think lmath(add, 1|2|3, |)
    6

    > think lmath(max, 1 2 3)
    3

    > &FUN_FACTORIAL me=lmath(mul,lnum(1,%0))
    > think u(fun_factorial,5)
    120
& LN()
  ln(<number>)

  Returns the natural log of <number>. This is equivilent to log(<number>, e).

See also: log()
& LNUM()
  lnum(<number>)
  lnum(<start number>, <end number>[, <output separator>[, <step>]])

  With one argument, lnum returns a list of numbers, from 0 to <number - 1>. For example, lnum(4) returns the list "0 1 2 3". This is useful for creating loops.

  With two arguments, the numbers range from the first to the second argument. For example, lnum(1,4) => 1 2 3 4

  With three arguments, the output is separated by the separator given in the third argument. lnum(1,4,|) => 1|2|3|4

  A fourth argument dictates the step. By default, the step is 1.
  lnum(1,10,%b,2) -> 1 3 5 7 9
  lnum(0,10,%b,2) -> 0 2 4 6 8 10

& LOC()
  loc(<object>)

  For things and players, loc() returns the dbref of the object which contains <object>. For rooms, it returns the drop-to, if one is set, or #-1 otherwise. For exits, it returns the destination (the source is an exits home()). This will be #-1 for unlinked exits, #-2 for variable exits, and #-3 for exits @linked to "home".

  You must be able to examine <object>, or be near it, for this function to work. A special case exists when <object> is a player: As long as <object> is not set UNFINDABLE, and you are allowed to use the @whereis command, you can get <object>'s location.

  You can also get the location of the enactor using the %L substitution, whether you are near to/can examine it or not.

See also: locate(), rloc(), home(), where(), rnum(), room(), @link,
  UNFINDABLE, @whereis
& LOCALIZE()
  localize(<code>)

  localize() saves the q-registers, evaluates its argument, and restores the registers afterwards. It has the same effect as ulocal(), but doesn't require setting the code into an attribute.

  Examples:
    > say setr(0, Outside)-[setr(0, Inside)]-%q0
    You say, "Outside-Inside-Inside"

    > &INSIDE me=setr(0,Inside)
    > say setr(0, Outside)-[ulocal(INSIDE)]-%q0
    You say, "Outside-Inside-Outside"

    > say setr(0, Outside)-[localize(setr(0, Inside))]-%q0
    You say, "Outside-Inside-Outside"

See also: letq(), setq(), setr(), r(), ulocal(), uldefault()
& LOCATE()
  locate(<looker>, <name>, <parameters>)

  This function attempts to find an object called <name>, relative to the object <looker>. It's similar to the num() function, but you can be more specific about which type of object to find, and where to look for it. When attempting to match objects near to <looker> (anything but absolute, player name or "me" matches), you must control <looker>, have the See_All power or be nearby.

  <parameters> is a string of characters which control the type of the object to find, and where (relative to <looker>) to look for it.

  You can control the preferred types of the match with:
    N - No type (this is the default)
    E - Exits
    L - Prefer an object whose Basic @lock <looker> passes
    P - Players
    R - Rooms
    T - Things
    F - Return #-1 if what's found is of a different type than the preferred one.
    X - Never return #-2. Use the last dbref found if the match is ambiguous.

  If type(s) are given, locate() will attempt to find an object with one of the given types first. If none are found, it will attempt to find any type of object, unless 'F' is specified, in which case it will return #-1.

  Continued in 'help locate2'.
& LOCATE2

  You can control where to look with:
    a - Absolute match (match <name> against any dbref)
    c - Exits in the room <looker>
    e - Exits in <looker>'s location
    h - If <name> is "here", return <looker>'s location
    i - Match <name> against the names of objects in <looker>'s inventory
    l - Match <name> against the name of <looker>'s location
    m - If <name> is "me", return <looker>'s dbref
    n - Match <name> against the names of objects in <looker>'s location
    p - If <name> begins with a *, match the rest against player names
    z - English-style matching (my 2nd book) of <name> (see 'help matching')
    * - All of the above (try a complete match). Default when no match parameters are given.
    y - Match <name> against player names whether it begins with a * or not
    x - Only match objects with the exact name <name>, no partial matches
    s - Only match objects which <looker> controls. You must control <looker> or have the See_All power.

  Just string all the parameters together. Spaces are ignored, so you can use spaces between paramaters for clarity if you wish.

  See 'help locate3' for examples.
See also: num(), rnum(), pmatch(), room(), where(), rloc(), findable()
& LOCATE3

  Examples:
  Find the dbref of the player whose name matches %0, or %#'s dbref if %0 is "me".
    > think locate(%#, %0, PFym)
  'PF' matches objects of type 'player' and nothing else, 'm' checks for the string "me", and 'y' matches the names of players.

  Find the dbref of an object near %# called %0, including %# himself and his location. Prefer players or things, but accept rooms or exits if no players or things are found.
    > think locate(%#, %0, PThmlni)
  This prefers 'P'layers or 'T'hings, and compares %0 against the strings "here" and "me", and the names of %#'s location, his neighbours, and his inventory.
& LOCK()
  lock(<object>[/<locktype>][, <new value>])

  lock() returns the text string equivalent of the @lock on <object>. <locktype> can be any valid switch for @lock ("Enter", "user:foo", etc) and defaults to "Basic". You must be able to examine the lock.

  If a <new value> is given, lock() attempts to change the lock as @lock would first. You must control the object.

See also: @lock, locktypes, elock(), lockflags(), llockflags(), lset(), llocks(), lockowner(), lockfilter()
& LLOCKS()
& LOCKS()
  llocks([<object>])
  locks(<object>)

  llocks() and locks() both list @locks set on <object>, including user-defined locks (prefixed with USER:)

  If no object is given, llocks() returns all the predefined lock types available.

  Example:
    > @lock me==me
    > @lock/use me==me
    > @lock/user:itsme me==me
    > th llocks(me)
    Basic USER:ITSME Use

See also: lock(), lset(), lockflags(), llockflags(), lockowner()
& LOCKFILTER()
  lockfilter(<key>, <dbrefs>[, <delim>])

  lockfilter() goes through <dbrefs> and tests them all against the lock <key>, returning a list of all dbrefs that pass the <key>.

  <key> is evaluated from the caller's perspective.

  This is equivilent to filter(#lambda/testlock(<key>, %%0), <dbrefs>) but much more efficient, as the lock <key> is only parsed/compiled once.

  <delim> defaults to a space, and is the delimiter of <dbrefs> and the list returned by lockfilter().

  Examples:
    Get all male players with a name starting with 'W'.
    > think iter(lockfilter(NAME^W*&SEX:M*,lwho()),name(%i0))
    Walker WalkerBot Wilco

    List all wizroys online:
    > think iter(lockfilter(FLAG^WIZARD|FLAG^ROYALTY,lwho()),name(%i0))
    Sketch Viila Tanaku Raevnos Zebranky Cheetah Walker

    List all players with an IC age > 20.
    > think lockfilter(age:>20,lwho())
    #123 #456 #789

See also: @lock, lock(), elock(), lockkeys, filter(), testlock()
& LOCKFLAGS()
  lockflags(<object>[/<locktype>])
  lockflags()

  If an <object> is given, lockflags() returns a string consisting of the one-character abbreviations for all the lock flags on <object>'s <locktype> lock, or Basic lock if no locktype is given. You must be able to examine the lock.

  Given no arguments, this function returns a string consisting of all the flag letters the server knows.

See also: llockflags(), lset(), lock(), llocks(), lockowner()
& LLOCKFLAGS()
  llockflags(<object>[/<locktype>])
  llockflags()

  If an <object> is given, llockflags() returns a space-separated list of the lock flags on <object>'s <locktype> lock, or Basic lock if no locktype is given. You must be able to examine the lock.

  Given no arguments, this function returns a space-separated list of all the names of all lock flags known to the server.

See also: lockflags(), lset(), lock(), llocks(), lockowner()
& LOCKOWNER()
  lockowner(<object>[/<locktype>])

  This function returns the dbref of the player who owns the <locktype> lock on <object>, or the Basic lock if no <locktype> is given. You must be able to examine the lock to use this function.

See also: lockflags(), llockflags(), lset(), lock(), llocks()
& LSET()
  lset(<object>/<locktype>,[!]<flag>)

  This functions sets or clears flags on locks.

  See 'help @lset' for more information on what flags are available.

See also: lockflags(), llockflags(), lock(), lockowner()
& LOG()
  log(<number>[, <base>])

  Returns the logarithm (base 10, or the given base) of <number>. <base> can be a floating-point number, or 'e' for the natural logarithm.

See also: ln()
& LPARENT()
  lparent(<object>)

  This function returns a list consisting of <object>'s dbref (as per num()), the dbref of its parent, grandparent, greatgrandparent, etc. The list will not, however, show parents of objects which the player is not privileged to examine. Ancestor objects are not included.

See also: parent(), children(), PARENTS, ANCESTORS
& LPLAYERS()
  lplayers(<object>)

  This function returns the dbrefs of all players, connected or not, in <object>. DARK wizards aren't listed to mortals or those without the see_all power. You must be in <object> or control it to use this function.

See also: lvplayers(), lcon(), lthings()
& LTHINGS()
  lthings(<object>)

  This function returns the dbrefs of all things, dark or not, in <object>. You must be in <object> or control it to use this function.

See also: lvthings(), lcon()
& LPOS()
  lpos(<string>, <character>)

  This function returns a list of the positions where <character> appears in <string>, with the first character of the string being 0. Note that this differs from the pos() function, but is consistent with other string functions like mid() and strdelete().

  If <character> is a null argument, space is used. If <character> is not found anywhere in <string>, an empty list is returned.

  Example:
    > say lpos(a-bc-def-g, -)
    You say, "1 4 8"

See also: pos(), member(), match(), wordpos()
& LSEARCH()
& NLSEARCH()
& SEARCH()
& NSEARCH()
& LSEARCHR()
& CHILDREN()
& NCHILDREN()
  lsearch(<player>[, ... , <classN>, <restrictionN>])
  nlsearch(<player>[, ... , <classN>, <restrictionN>])
  lsearchr(<player>[, ... , <classN>, <restrictionN>])
  children(<object>)
  nchildren(<object>)

  This function is similar to the @search command, except it returns just a list of dbref numbers. The function must have at least three arguments. You can specify "all" or <player> for the <player> field; for mortals, only objects they can examine are included. If you do not want to restrict something, use "none" for <class> and <restriction>.

  The possible <class>es and <restriction>s are the same as those accepted by @search. lsearch() can accept multiple class/restriction pairs, and applies them in a boolean "AND" fashion, returning only dbrefs that fulfill all restrictions. See 'help @search' for information about them.

  children() is exactly the same as lsearch([me|all], parent, <object>), using "all" for See_All/Search players and "me" for others.

  nlsearch(...) and nchildren(...) return the count of results that would be returned by lsearch() or children() with the same args.

  Continued in 'help lsearch2'.
& LSEARCH2
& SEARCH2

  If <class> is one of the eval classes (EVAL, EEXITS, EROOMS, ETHINGS or EPLAYERS), note that any brackets, percent signs, or other special characters should be escaped, as the code in <restriction> will be evaluated twice - once as an argument to lsearch(), and then again for each object looked at in the search. Before the per-object evaluation, the string "##" is replaced with the object dbref.

  lsearch() is free unless it includes either an eval-class search or an elock search that contains an eval or indirect lock. Otherwise, it costs find_cost pennies to perform the lsearch.

  lsearchr() is like an lsearch() run through revwords(). Results are returned from highest dbref to lowest. search() is an alias for lsearch().

  See 'help lsearch3' for examples.

See also: @search, @find, lparent(), stats()
& LSEARCH3
& SEARCH3
  lsearch() Examples:

  lsearch(all, flags, Wc)                  <-- lists all connected wizards.
  lsearch(me, type, room)                  <-- lists all rooms owned by me.
  lsearch(me, type, room, flag, W)         <-- lists Wizard rooms owned by me.
  lsearch(me, type, room, 100, 200)        <-- same, but only w/db# 100-200
  lsearch(all, eplayer, \[eq(money(##),100)\]) <-- lists all players with 100 coins.
  lsearch(all, type, player, elock, (FLAG^WIZARD|FLAG^ROYALTY)&!FLAG^IC) ^-- list all wiz and roy players that are not IC.
  lsearch(all, type, player, elock, sex:m*) <- lists all players with an @sex beginning with 'm'
  lsearch(me, elock, !desc:*)              <-- lists all objects you own that don't have an @desc set
& LSTATS()
& STATS()
  lstats([<player>])

  This function returns the breakdown of objects in the database, in a format similar to "@stats". If <player> is "all" (the default), a breakdown is done for the entire database. Otherwise, the breakdown is returned for that particular player.

  Only wizards and those with the Search power can LSTATS() other players. The list returned is in the format:
  <Total objects> <Rooms> <Exits> <Things> <Players> <Garbage>

  stats() is an alias for lstats().
See also: nsearch()
& LT()
  lt(<number1>, <number2>[, ... , <numberN>])

  Takes two or more numbers, and returns 1 if and only if each number is less than the number after it, and 0 otherwise.

  Examples:
    > th lt(1,2)
    1
    > th lt(1,2,3)
    1
    > th lt(1,3,2)
    0

See also: lte(), gt(), gte(), lnum(), lmath()
& LTE()
  lte(<number1>, <number2>[, ... , <numberN>])

  Takes two or more numbers, and returns 1 if and only if each number is less than or equal to the number after it, and 0 otherwise.

See also: lt(), gt(), gte(), lnum(), lmath()
& LVCON()
  lvcon(<object>)

  This function returns the dbrefs of all objects that are inside <object> and visible (non-dark). You must be in <object> or control it to use this function.

See also: lcon(), lvplayers(), lvthings(), lvexits()
& LVEXITS()
  lvexits(<room>)

  This function returns the dbrefs of all visible (non-dark) exits from <room>. You must be in the room or control it to use this function.

See also: lexits(), lvcon(), lvplayers(), lvthings()
& LVPLAYERS()
  lvplayers(<object>)

  This function returns the dbrefs of all connected and non-dark players in an object. You must be in the object or control it to use this function.

See also: lplayers(), lvcon(), lvthings(), lvexits()
& LVTHINGS()
  lvthings(<object>)

  This function returns the dbrefs of all non-dark things inside an object. You must be in the object or control it to use this function.

See also: lthings(), lvplayers(), lvcon(), lvexits()
& LWHO()
& LWHOID()
  lwho([<viewer>[, <status>]])
  lwhoid([<viewer>[, <status>]])

  lwho() returns a list of the dbref numbers for all currently-connected players. When mortals use this function, the dbref numbers of hidden wizards or royalty do NOT appear on the dbref list.

  If a <viewer> is given, and used by a See_All object, lwho() returns the output of lwho() from <viewer>'s point of view.

  <status> can be used to include "#-1" dbrefs for unconnected ports, and must be one of "all", "online" (the default) or "offline". It is primarily useful when using a <status> with lports(), to make the dbrefs and ports match up. Only See_All players can see offline dbrefs.

  lwhoid() returns a list of objid's instead.

See also: mwho(), nwho(), xwho(), lports()
& MAP()
  map([<object>/]<attribute>, <list>[, <delim>[, <osep>]])

  This function works much like ITER(). The given <attribute> is evaluated once for each element of <list>, and the results of the evaluations are returned. For each evaluation, the current list element is passed to the attribute as %0, and its position in the list as %1. Elements of <list> are separated by <delim>, or a space if none is given, and the results are returned separated by <osep>, if given, or the delimiter otherwise.

  This is roughly equivilent to, though slightly more efficient than:
    iter(<list>, ulambda(<object>/<attribute>, %i0, inum(0)), <delim>, <osep>)

  Examples:
    > &times_two me=mul(%0,2)

    > say map(times_two, 5 4 3 2 1)
    You say, "10 8 6 4 2"

    > say map(times_two,1;2;3;4;5,;)
    You say, "2;4;6;8;10"

See also: anonymous attributes, iter(), @dolist
& ELEMENT()
& MATCH()
& MATCHALL()
  match(<list>, <pattern>[, <delimiter>])
  matchall(<list>, <pattern>[, <delimiter>[, <output separator>]])

  match() returns the index of the first element of <list> which matches the wildcard pattern <pattern>. The first word has an index of 1. If no matches are found, 0 is returned. element() is an alias for match().

  matchall() is similar, but returns the indexes of all matching elements. If no elements match, an empty string is returned.

  In both cases, elements of <list> are separated by <delimiter>, if it's given, or a space otherwise. The results of matchall() are separated by <ouput separator>, if given, and <delimiter> if not.

  To get the matching elements, instead of the indexes of where they appear in the list, use grab()/graball(). To see if a single string matches a wildcard pattern, use strmatch().

  See 'help match2' for examples.
See also: grab(), strmatch(), member(), reglmatch(), WILDCARDS
& MATCH2
  Examples:
    > say match(I am testing a test, test*)
    You say, "3"

    > say matchall(I am testing a test, test*)
    You say, "3 5"

    > say match(foo bar baz boing, sprocket)
    You say, "0"

    >say matchall(foo bar baz boing, sprocket)
    You say, ""
& REGLMATCH()
& REGLMATCHI()
& REGLMATCHALL()
& REGLMATCHALLI()
  reglmatch(<list>, <regexp>[, <delimiter>])
  reglmatchi(<list>, <regexp>[, <delimiter>])
  reglmatchall(<list>, <regexp>[, <delimiter>[, <output separator>]])
  reglmatchalli(<list>, <regexp>[, <delimiter>[, <output separator>]])

  These functions are the regexp versions of match() and matchall(). reglmatch() returns the position of the first element in <list> which matches the regular expression <regexp>. reglmatchi() does the same thing, but case-insensitively.

  reglmatchall() returns the positions of all elements in <list> which match <regexp>. reglmatchalli() is case-insensitive.

  In all cases, the elements of <list> are separated by <delimiter>, which defaults to a space. The elements outputted by reglmatchall() are separated by <output separator>, if one is given, or by <delimiter> if not.

  See 'help reglmatch2' for examples.
See also: regmatch(), regrab(), match(), REGEXP SYNTAX
& REGLMATCH2
  Examples:

  > say reglmatch(I am testing a test, test)
  You say, "3"

  > say reglmatch(I am testing a test, test$)
  You say, "5"

  > say reglmatchall(I am testing a test, test, , |)
  You say, "3|5"
& MAX()
  max(<number1>, <number2>[, ... , <numberN>])

  This function returns the largest number in its list of arguments. It can take any number of arguments.

See also: min(), lmath(), bound(), alphamax()
& AVG()
& MEAN()
  mean(<number1>, <number2>[, ... , <numberN>])

  Returns the mean (arithmetic average) of its arguments.

  avg() is an alias for mean(), for Rhost compatibility.

See also: median(), stddev(), lmath()
& MEDIAN()
  median(<number>, <number>[, ... , <numberN>)

  Returns the median (the middlemost numerically) of its arguments.

See also: mean(), stddev(), lmath()
& MEMBER()
  member(<list>, <word>[, <delimiter>])

  member() returns the position where <word> first occurs in <list>. If <word> is not present in <list>, it returns 0. Elements of <list> are <delimiter>-separated, or space-separated if no <delimiter> is given.

  member() is case-sensitive, and does not perform wildcard matching. If you need to do a wildcard match, use match(). To compare two strings (instead of a word and list elements), consider comp().

See also: match(), grab(), comp(), strmatch()
& MERGE()
  merge(<string1>, <string2>, <characters>)

  This function merges <string1> and <string2>, depending on <characters>. If a character in <string1> is the same as one in <characters>, it is replaced by the character in the corresponding position in <string2>. The two strings must be of the same length.

  Example:
    > say merge(AB--EF,abcdef,-)
    You say, "ABcdEF"

  Spaces need to be treated specially. An empty argument is considered to equal a space, for <characters>.

  Example:
    > say merge(AB[space(2)]EF,abcdef,)
    You say, "ABcdEF"

See also: splice(), tr()
& MESSAGE()
  message(<recipients>, <message>, [<object>/]<attribute>[, <arg0>[, ... , <arg9>][, <switches>]])

  message() is the function form of @message, and sends a message, formatted through an attribute, to a list of objects. See 'help @message' for more information. <switches> is a space-separated list of one or more of "nospoof", "spoof", "oemit" and "remit".

See also: @message, oemit(), remit(), speak()
& MID()
  mid(<string>, <first>, <length>)

  mid() returns <length> characters from <string>, starting from the <first> character. If <length> is positive, it counts forwards from the <first> character; for negative <length>s, it counts backwards. Note that the first character in <string> is numbered 0, not 1.

  Examples:
    > say mid(testing, 2, 2)
    You say, "st"
    > say mid(testing, 2, -2)
    You say, "es"

See also: left(), right(), strdelete()
& MIN()
  min(<number1>, <number2>[, ... , <numberN>])

  This function returns the smallest number in its list of arguments. It can take any number of arguments.

See also: max(), lmath(), bound(), alphamin()
& MIX()
  mix([<object>/]<attribute>, <list1>, <list2>[, ... , <list30>, <delim>])

  This function is similar to MAP(), except that it takes the elements of up to 30 lists, one by one, and passes them to the user-defined function as %0, %1, up to %9, respectively, for elements of <list1> to <list30>. Use v() to access elements 10 or higher. If the lists are of different sizes, the shorter ones are padded with empty elements. <delim> is used to separate elements; if it is not specified, it defaults to a space. If using more than 2 lists, the last argument must be a delimiter.

  See 'help mix2' for examples.
& MIX2
  Examples of mix():

    > &add_nums me=add(%0, %1)
    > say mix(add_nums,1 2 3 4 5, 2 4 6 8 10)
    You say, "3 6 9 12 15"

    > &lengths me=strlen(%0) and [strlen(%1)].
    > say mix(lengths, some random, words)
    You say, "4 and 5. 6 and 0."

    > &add_nums me=lmath(add, %0 %1 %2)
    > say mix(add_nums, 1:2:3, 4:5:6, 7:8:9, :)
    You say, "12:15:18"

See also: anonymous attributes, map(), step()
& MOD()
& MODULO()
& MODULUS()
& REMAINDER()
  modulo(<number>, <number>[, ..., <numberN>])
  remainder(<number>, <number>[, ..., <numberN>])

  remainder() returns the remainder of the integer division of the first number by the second (and subsequent) number(s) (ie, the remainder from calling div() with the same arguments).

  modulo() returns the modulo of the given numbers (from calling floordiv() with the same arguments).

  For positive numbers, these are the same, but they may be different for negative numbers:

     modulo(13,4)       ==>  1      and     remainder(13,4)    ==>  1
     modulo(-13,4)      ==>  3      but     remainder(-13,4)   ==>  -1
     modulo(13,-4)      ==>  -3     but     remainder(13,-4)   ==>  1
     modulo(-13,-4)     ==>  -1     and     remainder(-13,-4)  ==>  -1

  remainder()s result always has the same sign as the first argument. modulo()s result always has the same sign as the second argument.

  mod() and modulus() are aliases for modulo().

See also: div(), lmath()
& MONEY()
  money(<integer>)
  money(<object>)

  If given an integer, money() returns the appropriate name (either singular or plural) for that amount of money, as set in the money_singular and money_plural @config options.

  Otherwise, it returns the amount of money <object> has. If <object> has the no_pay power, the value of the 'max_pennies' @config option is returned. <object> must have the power itself, rather than inheriting it from its owner, in this case.

  Examples:
    > say money(Javelin)
    You say, "150"

    > say money(1)
    You say, "Penny"

    > say money(2)
    You say, "Pennies"

    > &counter CvC=$count *: @say %0 [money(%0)]. Ah.. ah.. ah.
    > count 2
    Count von Count says, "2 Pennies. Ah.. ah.. ah."

See also: score
& MTIME()
& MSECS()
  mtime(<object>[, <utc?>])
  msecs(<object>)

  mtime() returns the date and time that one of <object>'s attributes or locks was last added, deleted, or modified. The time returned is in the server's local timezone, unless <utc?> is true, in which case the time is in the UTC timezone.

  msecs() returns the time as the number of seconds since the epoch.

  Only things, rooms, and exits have modification times. You must be able to examine an object to see its modification time.

See also: ctime(), time(), secs(), convtime(), convsecs()
& MUDNAME()
& MUDURL()
  mudname()
  mudurl()

  These functions return the name of the MUSH and the MUSH's website address, as set in the 'mud_name' and 'mud_url' @config options.

  Example:
    > say mudname()
    You say, "TestMUSH"
    > say mudurl()
    You say, "http://www.testmush.com"

see also: config()
& MUL()
  mul(<number1>, <number2>[, ... , <numberN>])

  Returns the product of some numbers.

See also: lmath(), div(), fdiv()
& MUNGE()
  munge([<object>/]<attribute>, <list1>, <list2>[, <delimiter>[, <osep>]])

  This function takes two lists of equal length. It passes the entirety of <list1> to the user-defined function as %0, and the delimiter as %1. Then, this resulting list is matched with elements in <list 2>, and the rearranged <list2> is returned.

  This is useful for doing things like sorting a list, and then returning the corresponding elements in the other list. If a resulting element from the user-defined function doesn't match an element in the original <list1>, a corresponding element from <list2> does not appear in the final result. The elements are matched using an exact, case-sensitive comparision.

  <delimiter> defaults to a space, and <osep> defaults to <delimiter>.

  See 'help munge2' for examples.
& MUNGE2
  For example: Consider attribute PLACES, which contains "Fort Benden Ista", and another attribute DBREFS contains the dbrefs of the main JUMP_OK location of these areas, "#20 #9000 #5000". We want to return a list of dbrefs, corresponding to the names of the places sorted alphabetically. The places sorted this way would be "Benden Fort Ista", so we want the final list to be "#9000 #20 #5000". The functions, using munge(), are simple:

    > &sort me=sort(%0)
    > say munge(sort, v(places), v(dbrefs))
    You say, "#9000 #20 #5000"

  See 'help munge3' for another example.
& MUNGE3
  Another common task that munge() is well suited for is sorting a list of dbrefs of players by order of connection. This example uses #apply to avoid the need for the sort attribute, and also unlike the other example, it builds the list to sort on out of the list to return.

    > &faction_members me=#3 #12 #234
    > say munge(#apply/sort, map(#apply/conn, v(faction_members)), v(faction_members))
    You say, "#12 #234 #3"

See also: anonymous attributes
& MWHO()
& MWHOID()
  mwho()
  mwhoid()

  mwho() returns a list of the dbref numbers for all current-connected, non-hidden players. It's exactly the same as lwho() used by a mortal, and is suitable for use on privileged global objects who need an unprivileged who-list. In some cases, lwho(<viewer>) may be preferable to mwho(), as it includes hidden players for <viewer>s who can see them.

  mwhoid() returns a list of objids instead.

See also: lwho(), nwho()
& ALIAS()
& FULLALIAS()
  alias(<object>[, <new alias>])
  fullalias(<object>)

  alias() returns the first of <object>'s aliases. fullalias() returns all the aliases set for <object>. Note that, while any object can have an alias set, they are only meaningful for players and exits.

  With two arguments, alias() attempts to change the alias for <object> to <new alias>, as per @alias.

  Examples:
    > ex *Noltar/ALIAS
    ALIAS [#7$v]: $;No;Nol;Noli;Nolt
    > say alias(*Noltar)
    You say, "$"
    > say fullalias(*Noltar)
    You say, "$;No;Nol;Noli;Nolt"

See also: fullname()
& NAME()
  name(<object>[, <new name>])

  name() returns the name of object <object>. For exits, name() returns only the displayed name of the exit.

  With two arguments, name() attempts to rename <object> to <new name>, as per @name.

See also: fullname(), accname(), iname(), alias(), moniker()
& MONIKER()
& CNAME()
  moniker(<object>)

  Returns <object>'s accented name, with the color template from its @moniker applied. moniker() always returns the colored name, even if monikers are disabled via @config.

See also: MONIKERS, @moniker, name(), MONIKER, iname(), accname()
& NAMELIST()
  namelist(<player-list>[, [<object>/]<attribute>])

  namelist() takes a list of players of the form used by the page command and returns a corresponding list of dbrefs. Invalid and ambiguous names return the dbrefs #-1 and #-2, respectively.

  If an <object>/<attribute> is given, the specified attribute will be called once for each invalid name, with the name as %0 and the dbref returned (#-1 for an unmatched name, #-2 for an ambiguous one) as %1.

  Example:
    > &test me=pemit(%#,Bad name "%0")
    > say namelist(#1 Javelin "ringo spar" bogus, test)
    Bad name "bogus"
    You say, "#1 #7 #56 #-1"

See also: namegrab(), name(), locate(), num(), pmatch()
& NAMEGRAB()
& NAMEGRABALL()
  namegrab(<dbref list>, <name>)
  namegraball(<dbref list>, <name>)

  The namegrab() function returns the first dbref in the list that would match <name> as if you were checking num() or locate(). An exact match has priority over partial matches.

  namegraball() returns all dbrefs whose names would be matched by <name>.

  Examples: #0 = Room Zero, #1 = One, #2 = Master Room
    > say namegrab(#0 #1 #2,room)
    You say, "#0"
    > say namegrab(#0 #1 #2,master room)
    You say, "#2"
    > say namegraball(#0 #1 #2,room)
    You say, "#0 #2"

See also: namelist(), locate()
& NAND()
& NCAND()
  nand(<boolean1>[, ... , <booleanN>])
  ncand(<boolean1>[, ... , <booleanN>])

  These functions return 1 if at least one of their arguments are false, and 0 if all are true. nand() always evaluates all of its arguments, while ncand() stops evaluating after the first false value.

  Equivalent to not(and()) and not(cand()), but more efficient.

See also: lmath(), and(), cand(), or(), nor()
& NEARBY()
  nearby(<object 1>, <object 2>)

  Returns 1 if <object 1> is "nearby" <object 2>, and 0 otherwise. "Nearby" means the objects are in the same location, or that one is located inside the other. You must control at least one of the objects; if you don't, or if one of the objects can't be found, nearby() returns #-1.

See also: locate(), findable()
& NEQ()
  neq(<number1>, <number2>[, ... , <numberN>])

  Returns 0 if all the given <number>s are the same, and 1 otherwise. Basically the same as [not(eq(<number1>, <number2>[, ... , <numberN>]))] but more efficient.

See also: eq(), not(), lmath()
& NEXT()
  next(<object>)

  If <object> is an exit, then next() will return the next exit in <object>'s source room. If <object> is a thing or a player, then next() will return the next object in the contents list of <object>'s location. Otherwise, it returns a #-1. #-1 is also used to denote that there are no more exits or objects after <object>.

  You can get the complete contents of any container you may examine, regardless of whether or not objects are dark. You can get the partial contents (obeying DARK/LIGHT/etc.) of your current location or the enactor (%#). You CANNOT get the contents of anything else, regardless of whether or not you have objects in it. These rules apply to exits, as well.

See also: lcon(), lexits(), con(), exit()
& NEXTDBREF()
  nextdbref()

  This function returns the next dbref on the free list; when the next object is @created (or @dug, or @opened, or @pcreated, etc.), it will have this dbref.

See also: @stats, stats()
& NOR()
& NCOR()
  nor(<boolean1>[, ... , <booleanN>])
  ncor(<boolean1>[, ... , <booleanN>])

  These functions return 1 if all their arguments are false, and 0 if any are true. nor() always evaluates all arguments, while ncor() stops evaluating after the first true value.

  Equivalent to not(or()) and not(cor()), but more efficient.

See also: and(), or(), xor(), not(), nand(), lmath()
& NOT()
  not(<boolean>)

  not() returns 1 if <boolean> is false, and 0 if it's true.

  The definition of truth and falsehood depends on configuration settings; see 'help boolean values' for details.

See also: Boolean Functions, t(), and(), or(), nor(), xor()
& NUM()
  num(<object>)

  Returns the dbref number of <object>. <object> must reference a valid object, as per 'help matching'.

See also: locate(), rnum(), pmatch()
& NVCON()
& NCON()
  ncon(<object>)
  nvcon(<object>)

  These functions return a the number of objects inside <object>. They are identical to words(lcon(<object>)) and words(lvcon(<object>)), respectively, but are more efficient and do not suffer from buffer constraints.

See also: nexits(), nplayers(), xcon(), lcon(), lvcon()
& NVEXITS()
& NEXITS()
  nexits(<room>)
  nvexits(<room>)

  These functions return a count of the exits in a room. They are equivilent to words(lexits(<room>)) and words(lvexits(<room>)) respectively, though are more efficient, and don't suffer from buffer constraints.

See also: ncon(), nplayers(), xexits(), lexits(), lvexits()
& NVPLAYERS()
& NPLAYERS()
  nplayers(<object>)
  nvplayers(<object>)

  These functions return a count of the players in <object>. They are equivilent to words(lplayers(<object>)) and words(lvplayers(<object>)) respectively, though are more efficient and do not suffer from buffer constraints.

See also: ncon(), nexits(), xplayers(), lplayers(), lvplayers()
& NVTHINGS()
& NTHINGS()
  nthings(<object>)
  nvthings(<object>)

  These functions return a count of the things in a container. They are equivilent to words(lthings(<object>)) and words(lvthings(<object>)) respectively, though are more efficient and do not suffer from buffer constraints.

See also: ncon(), nexits(), xthings(), lthings(), lvthings()
& NMWHO()
& NWHO()
  nwho([<viewer>])
  nmwho()

  nwho() returns a count of all currently-connected players. When mortals use this function, hidden players are NOT counted. See_All players can specify a <viewer> to get a count of the number of players that <viewer> can see is online.

  nmwho() returns a count of all currently connected, non-hidden players. It's exactly the same as nwho() used by a mortal, and is suitable for use on privileged global objects that always need an unprivileged count of who is online.

  These functions are equivilent to words(lwho([<viewer>])) and words(mwho()), but are more efficient, and don't suffer from buffer constraints.

See also: lwho(), mwho(), xwho(), xmwho()
& OBJ()
& %o
  obj(<object>)

  Returns the objective pronoun - him/her/it - for an object. The %o substitution will return the objective pronoun of the enactor.

See also: subj(), poss(), aposs()
& OBJEVAL()
  objeval(<object>, <expression>)

  Allows you to evaluate <expression> from the viewpoint of <object>. If side-effect functions are enabled, you must control <object>; if not, you must either control <object> or have the see_all power. If <object> does not exist or you don't meet one of the criterion, the expression evaluates with your privileges.

See also: s()
& OBJID()
  objid(<object>)

  This function returns the object id of <object>, a value which uniquely identifies it for the life of the MUSH. The object id is the object's dbref, a colon character, and the object's creation time, in seconds since the epoch, equivilent to [num(<object>)]:[csecs(<object>)]

  The object id can be used nearly anywhere the dbref can, and ensures that if an object's dbref is recycled, the new object won't be mistaken for the old object.

  The substitution %: returns the object id of the enactor.

See also: num(), csecs(), ctime(), ENACTOR
& OBJMEM()
  objmem(<object>)

  This function returns the amount of memory, in bytes, being used by the object. It can only be used by players with Search powers.

See also: playermem()
& OEMIT()
& NSOEMIT()
  oemit([<room>/]<object> [... <object>], <message>)
  nsoemit([<room>/]<object> [... <object>], <message>)

  Sends <message> to all objects in <room> (default is the location of <object>(s)) except <object>(s), as per @oemit.

  nsoemit() works like @nsoemit.

& OPEN()
  open(<exit name>[, <destination>[, <source>[, <dbref>]]])

  This function attempts to open an exit named <exit name>. The exit will be opened in the room <source>, if given, or the caller's current location if no <source> is specified.

  If a <destination> is given, it will attempt to link the exit to <destination> after opening it.

  Wizards and objects with the pick_dbref power can specify a garbage dbref to use for the new exit.

  It returns the dbref of the newly created exit, or #-1 on error.

See also: @open, @link, dig(), link(), create(), pcreate()
& OR()
& COR()
  or(<boolean1>, <boolean2>[, ... , <booleanN>])
  cor(<boolean1>, <boolean2>[, ... , <booleanN>])

  These functions take a number of boolean values, and return 1 if any of them are true, and 0 if all are false. or() always evaluates all of its arguments, while cor() stops evaluating as soon as one is true.

See also: BOOLEAN VALUES, and(), nor(), firstof(), allof(), lmath()
& ORFLAGS()
& ORLFLAGS()
  orflags(<object>, <string of flag characters>)
  orlflags(<object>, <list of flag names>)

  These functions return 1 if <object> has any of the given flags, and 0 if it does not. orflags() takes a string of single flag letters, while orlflags() takes a space-separated list of flag names. In both cases, a ! before the flag means "not flag".

  If there is a syntax error like a ! without a following flag, '#-1 INVALID FLAG' is returned. Unknown flags are treated as being not set.

  Examples: Check to see if %# is set Wizard, Dark, or not set Ansi.
    > say orflags(%#, WD!A)
    > say orlflags(%#, wizard dark !ansi)

See also: andflags(), flags(), lflags(), orlpowers()
& ORLPOWERS()
  orlpowers(<object>, <list of powers>)

  This function returns 1 if <object> has at least one of the powers in a specified list, and 0 if it does not. The list is a space-separated list of power names. A '!' preceding a flag name means "not power".

  Thus, ORLPOWERS(me, poll login) would return 1 if I have the poll and login powers. ORLFLAGS(me, functions !guest) would return 1 if I have the functions power or are not a guest.

  If there is a syntax error like a ! without a following power, '#-1 INVALID POWER' is returned. Unknown powers are treated as being not set.

See also: powers(), andlpowers(), POWERS LIST, @power, orlflags()
& OWNER()
 owner(<object>[/<attribute>])
 owner(<object>[/<attribute>], <new owner>[, preserve])

  Given just an object, it returns the owner of the object. Given an object/attribute pair, it returns the owner of that attribute.

  If <new owner> is specified, the ownership is changed, as in @chown or @atrchown. If the optional third argument is "preserve", privileged flags and powers will be preserved ala @chown/preserve.
  If changing ownership, #-1 or 0 is returned on failure, 1 on success.

See also: lockowner(), @chown, @atrchown
& PARENMATCH()
  parenmatch([<object>/]<attrib>, [<type>], [<prettyprint>], [<flags>])

  This functions returns a colorized match of braces, brackets, and parenthesis, and highlights in red any mis-matching pairs. This comparison is always left-to-right. If the attribute is BUFFER_LEN, it will be returned unmodified.

  If there are a large number of braces/brackets/parenthesis, the string may get cut off due to the ansi codes taking up extra space in the string. If this happens, <type> can be specified as '1' in order to only show mismatches rather than colorizing the entire attribute.
  Optionally, the attribute can be pretty-printed for easier reading, however this will not work with larger attributes due to hitting the maximum buffer length.

  <type> can be:
  0 - Color the string and highlight red the first missmatch found (default)
  1 - If there is a missmatch, ONLY return that, else ansify the string.

  <prettyprint> defaults to '0', but if set to '1', this function will attempt to pretty print the entirety of the attribute. Please note that this will be cut off in larger attributes due to the aforementioned buffer length limit.

  <flags> controlls extra whitespace for readability:
  s - put spaces after every , and ; character and before and after =
  p - put spaces before ) and after (
  b - put spaces before ] and after [
  B - put spaces before } and after {

Examples:
  > @va me=[add(1,1)]
  > @vb me=[add(1,2))]
  > say parenmatch(vb)
  You say "[add(1,2))]"       (The second ')' would be hilighted red)
  > say parenmatch(vb,1)
  You say "[add(1,2))]"       (Just the second ')' would be colorized)
  > say parenmatch(vb,,,bps)
  You say "[ add( 1, 2 ) )]"  (it stops adding spaces on an error)

& PARENT()
  parent(<object>[, <new parent>])

  This function returns the dbref number of an object's parent. You must be able to examine the object to do this. If you specify a second argument, parent() attempts to change the parent first. You must control <object>, and be allowed to @parent to <new parent>.

See also: @parent, ancestors, pfun()
& PEMIT()
& NSPEMIT()
& PROMPT()
& NSPROMPT()
  pemit(<object list|port numbers>, <message>)
  nspemit(<object list|port numbers>, <message>)
  prompt(<object list>, <message>)
  nsprompt(<object list>, <message>)

  With an <object list>, pemit() will send each object on the list a message, as per the @pemit/list command. It returns nothing. It respects page-locks and HAVEN flags on players. With <port numbers>, pemit() sends the message to the specified ports only, like @pemit/port/list.

  nspemit() works like @nspemit/list.

  prompt() adds a telnet GOAHEAD to the end of the message, as per the @prompt command. nsprompt() that works like @nsprompt.

See also: @prompt, @nsprompt, PROMPT_NEWLINES
& PI()
  pi()

  Returns the value of "pi" (3.14159265358979323846264338327, rounded to the game's float_precision setting).
& PIDINFO()
  pidinfo(<pid>[, <list of fields>[, <output separator>]])

  This function returns information about a process id if the player has permission to see the process. The <list of fields> is a space-separated list that may contain the following elements:

    queue       the queue ("wait" or "semaphore") for the process
    executor    the queueing object
    time        remaining time for timed queued entries (or -1)
    object      the semaphore object for semaphores (or #-1)
    attribute   the semaphore attribute for semaphores (or #-1)
    command     the queued command

  If <list of fields> is not provided, all fields are returned. The fields are separated by <output separator>, which defaults to a space.

See also: @ps, lpids(), getpids()
& PLAYERMEM()
  playermem(<player>)

  This function returns the amount of memory, in bytes, being used by everything owned by the player. It can only be used by players with Search powers.

See also: objmem()
& PLAYER()
  player(<port>)

  Returns the dbref of the player connected to a given port. Mortals can only use this function on their own ports, while See_All players can use it on any port.

See also: lports(), ports()
& PMATCH()
  pmatch(<name>)

  pmatch() attempts to find a player called <name>, which should be the full or partial name of a player (possibly prefixed with a "*") or a dbref. First, it checks to see if <name> is the dbref, full name, or alias of a player; if so, their dbref is returned. Otherwise, it checks for partial matches against the names of online players. If there are no matches, #-1 is returned. If there are multiple matches, pmatch() returns #-2. Otherwise, the matching player's dbref is returned.

  pmatch() does not check for the string "me". If you wish to do that, you should use locate (for example, locate(<player>, <name>, PFym)).

See also: num(), namelist(), locate()
& POLL()
  poll()

  This function returns the current @poll.

See also: @poll, doing(), @doing
& LPIDS()
  lpids([<object>[, <queue types>]])

  This function returns a list of queue process ids (pids). Only commands queued by objects with the same owner as <object> are listed. If you have the see_queue @power, you can specify "all" for <object> to get pids for everyone's queue entries. <object> defaults to the caller, or "all" for priviledged callers.

  <queue types> should be a list of one or more of the following words, to filter the pids returned:
    wait        --  Only return wait queues
    semaphore   --  Only return semaphore queues
    independent --  Only return commands queued by <object> specifically, instead of all objects with the same owner as <object>.
  If not specified, it defaults to "wait semaphore".

See also: @ps, getpids(), pidinfo()
& LPORTS()
& PORTS()
  lports([<viewer>[, <status>]])
  ports(<player name>)

  These functions return the list of descriptors ("ports") that are used by connected players. lports() returns all ports, in the same order as lwho() returns dbrefs, and ports() returns those a specific player is connected to, from most recent to least recent. Mortals can use ports() on themselves, but only See_All players can use ports() on others, or use lports().

  If lports() is given a <viewer>, only the ports of connections which <viewer> can see are returned, in the same way as lwho(<viewer>) works.

  The <status> argument for lports() controls whether or not ports which are not connected to (ie, at the login screen) are included, and must be one of "all", "online" or "offline".

  These port numbers also appear in the wizard WHO, and can be used with @boot/port, page/port, and the functions that return information about a connection to make them use a specific connection rather than the least-idle one when a player has multiple connections open. Players can get information about their own connections. See_all is needed to use them to get information about other people's ports.

See also: lwho(), player(), Connection Functions
& POS()
  pos(<needle>, <haystack>)

  This function returns the position that <needle> begins in <haystack>. Unlike most other string functions, the first character of <haystack> is numbered 1, not 0. If <needle> is not present in <haystack>, pos() returns #-1.

See also: member(), match(), lpos(), wordpos()
& POSS()
& %p
  poss(<object>)

  Returns the possessive pronoun - his/her/its - for an object. The %p substitution also returns the possessive pronoun of the enactor.

See also: subj(), obj(), aposs()
& POWER()
  power(<number>, <exponent>)

  Returns <number> to the power of <exponent>.

  (For the functional version of @power, see 'help powers()'.)

See also: root()
& POWERS()
  powers()
  powers(<object>)
  powers(<object>, <power>)

  With no arguments, powers() returns a space-separated list of all defined @powers on the MUSH. With one argument, it returns a list of the powers possessed by <object>.

  With two arguments, it attempts to set <power> on <object>, as per @power <object>=<power>.

See also: andlpowers(), orlpowers(), @power, POWERS LIST
& QUOTA()
  quota(<player>)

  Returns the player's quota, the maximum number of objects they can create if quotas are in effect. Returns 99999 for players with the No_Quota @power, so it's safe to use in numerical comparisons.

  You must control <player> or have the See_All or Quotas @powers to use this function.

See also: @quota, @squota, @allquota, QUOTAS, Quotas Power, No_Quota Power
& R()
& %q
& R-FUNCTION
  r(<register>[, <type>])

  The r() function can be used to access registers. It can retrieve the value of q-registers set with setq() and related functions, as well as the 30 stack values (the first ten of which are also available via %0-%9), and also iter() and switch() context (also available through itext() and stext(), respectively). The registers() function can be used to obtain a list of available registers.

  <type> defaults to "qregisters", and must be one of:

    qregisters - registers set with setq(), setr() and similar functions
    args       - the stack, usually accessed via %0-%9. There are up to 30 stack registers, plus named stack registers from regexp $-commands
    iter       - itext() context from iter() or @dolist. Must be an int, or "L" for the outermost itext().
    switch     - stext() context from switch() or @switch. Must be an int, or "L" for the outermost stext()
    regexp     - regexp capture names from re*() regexp functions

  qregisters can also be accessed via the %qX (for one-char register names) or %q<X> (for registers with longer names) substitutions.

See also: setq(), letq(), listq(), unsetq(), registers(), v(), itext(), stext(), ilev(), slev()
& RAND()
  rand()
  rand(<num>)
  rand(<min>, <max>)

  Return a random number.

  The first form returns a floating-point number in the range 0 <= n < 1.

  The second form returns an integer between 0 and <num>-1, inclusive (or between 0 and <num>+1, for negative <num>s).

  The third returns an integer between <min> and <max>, inclusive.

  If called with an invalid argument, rand() returns an error message
  beginning with #-1.

See also: randword()
& RANDWORD()
& PICKRAND()
  randword(<list>[, <delimiter>])

  Returns a randomly selected element from <list>. Elements of the list are separated by <delimiter>, which defaults to a space.

  pickrand() is an alias for randword().

See also: rand(), randextract()
& RANDEXTRACT()
  randextract(<list>[, <count>[, <delim>[, <type>[, <osep>]]]])

  Returns up to <count> random elements from the <delim>-separated <list>. The following <type>s are available:
    R - Grab <count> elements from <list> at random, but don't duplicate any elements
    L - Grab <count> elements from <list>, in order, starting at a random element
    D - Grab <count> elements from <list> at random, with duplicates allowed

  randextract() may return less than <count> elements for <type>s L and R, depending on the random element chosen and the length of <list>. Elements of the returned list are separated by <osep>, which defaults to <delim>. <delim> defaults to a single space, <count> defaults to 1, and <type> defaults to R.

  Examples:
    > say randextract(this is a test,3)
    You say "this test a"
    > say randextract(this@is@a@test,3,@)
    You say "this@a@test"
    > say randextract(this is a test,3,,L,*)
    You say "this*is*a"
    > say randextract(this is a test,6,,D)
    You say, "this test is this is is"

See also: rand(), randword()
& REGEDIT()
& REGEDITALL()
& REGEDITI()
& REGEDITALLI()
  regedit(<string>, <regexp>, <replace>[, ... , <regexpN>, <replaceN>])
  regediti(<string>, <regexp>, <replace>[, ... , <regexpN>, <replaceN>])
  regeditall(<string>, <regexp>, <replace>[, ... , <regexpN>, <replaceN>])
  regeditalli(<string>, <regexp>, <replace>[, ... , <regexpN>, <replaceN>])

  These functions edit <string>, replacing the part of the string which matches the regular expression <regexp> with the accompanying <replace>. In <replace>, the string "$<number>" is expanded during evaluation to the <number>th sub-expression, with $0 being the entire matched section. If you use named sub-expressions (?P<name>subexpr), they are referred to with "$<name>". Note that, with named sub-expressions, the "<>" are literal.

  regedit() only replaces the first match, while regeditall() replaces all matches. The versions ending in i are case insensitive. The <replace> argument is evaluated once for each match, allowing for more complex transformations than is possible with straight replacement.

  Examples:
    > say regedit(this test is the best string, (?P<char>.)est, $<char>rash)
    You say "this trash is the best string"
    > say regeditall(this test is the best string, (.)est, capstr($1)rash)
    You say "this Trash is the Brash string"

See also: edit(), @edit, regmatch(), regrab()
& REGMATCH()
& REGMATCHI()
  (Help text from TinyMUSH 2.2.4, with permission)
  regmatch(<string>, <regexp>[, <register list>])
  regmatchi(<string>, <regexp>[, <register list>])

  regmatch() checks to see if the entirety of <string> matches the regular expression <regexp>, and returns 1 if so and 0 if not. regmatchi() does the same thing, but case-insensitively. They are the regexp-equivilent of strmatch(); if you're looking for a regexp version of match(), see 'help reglmatch()'.

  If <register list> is specified, there is a side-effect: any parenthesized substrings within the regular expression will be set into the specified local registers. The syntax for this is X:Y, where X is the number (0 is the entire matched text) or name of the substring, and Y is the q-register to save it in. If X: isn't given, the nth substring based on the register's position in the list minus one is used. The first element will have the complete matched text, the second the first substring, and so on. This is to maintain compatibility with old code; it's recommended for new uses that the X:Y syntax be used.

  If <regexp> is not a valid regular expression, an error in the form "#-1 REGEXP ERROR: <description>" will be returned.

  See 'help regmatch2' for an example.

See also: regrab(), regedit(), valid(), reswitch(), strmatch(), regexp syntax
& REGMATCH2

  For example, in
    > think regmatch(cookies=30, (.+)=(\[0-9\]*) )
  (note use of escaping for MUSH parser), then the 0th substring matched is 'cookies=30', the 1st substring is 'cookies', and the 2nd substring is '30'. If <register list> is '0:0 1:3 2:5', then %q0 will become "cookies=30", %q3 will become "cookies", and %q5 will become "30".

  If <register list> was '0:0 2:5', then the "cookies" substring would simply be discarded. '1:food 2:amount' would store "cookies" in %q<food> and "30" in %q<amount>.

  See 'help regexp syntax' for an explanation of regular expressions.
& REMIT()
& NSREMIT()
  remit(<object list>, <message>)
  nsremit(<object list>, <message>)

  Sends a message to the contents of all the objects specified in <object list>, as per @remit/list.

  nsremit() works like @nsremit/list.

See also: @remit, pemit(), lemit()
& REMOVE()
  remove(<list>, <words>[, <delimiter>])

  This function removes the first occurrence of every word in the list <words> from <list>, and returns the resulting <list>. It is case sensitive.

  Elements of <list> and <words> are both separated by <delimiter>, which defaults to a space.

See also: linsert(), ldelete(), setdiff()
& RENDER()
  render(<string>, <formats>)

  This function renders the given <string> into a given format. Most useful when coding bots, or inserting text into an SQL database to display on a website. <formats> is a space-separated list of one or more of the following:

    ansi      --  Convert colors to raw ANSI tags (requires Can_Spoof power)
    html      --  Escape HTML entities (< to &lt;, etc) and convert Pueblo to HTML tags
    noaccents --  Downgrade accented characters, as per stripaccents()
    markup    --  Leave any markup not already converted by ansi/html as internal markup tags. Without this, unhandled markup
                  will be stripped, as per stripansi()

  Examples:
    > say render(<Test 1> & [tagwrap(u,Test 2)], html)
    You say, "&lt;Test 1&gt; &amp; <u>Test 2</u>"

See also: stripaccents(), stripansi(), Pueblo, @sql, tagwrap(), json()
& REPEAT()
  repeat(<string>, <number>)

  This function simply repeats <string>, <number> times. No spaces are inserted between each repetition.

  Example:
    > say repeat(Test, 5)
    You say, "TestTestTestTestTest"

See also: space()
& LREPLACE()
& REPLACE()
  lreplace(<list>, <position(s)>, <new item>[, <delimiter>[, <osep>]])

  This replaces the item(s) at the given <position(s)> in <list> with <new item>. <delimiter> defaults to a space, and <osep> defaults to <delimiter>. Null items are counted when determining position.

  If <position> is negative, it counts backwards from the end of the list. A <position> of -1 will replace the last element, -2 the element before last, and so on.

  Examples:
    > say lreplace(Turn north at the junction,2,south)
    You say, "Turn south at the junction"

    > say lreplace(Turn north at the junction,-1,crossroads)
    You say, "Turn north at the crossroads"

    > say lreplace(blue|red|green|yellow,3,white,|)
    You say, "blue|red|white|yellow"

    > say lreplace(this starts and ends the same, 1 -1, foo)
    You say, "foo starts and ends the foo"

  replace() is an alias for lreplace(), for backwards compatability.

See also: ldelete(), linsert(), setdiff(), splice(), strreplace()
& REST()
  rest(<list>[, <delimiter>])

  Returns a list minus its first element.

See also: after(), first(), last()
& REVWORDS()
  revwords(<list>[, <delimiter>[, <output separator>]])

  This function reverses the order of words in a list. List elements are separated by <delimiter>, which defaults to a space. Elements in the reversed list are separated by <ouput separator>, which defaults to the delimiter.

  Example:
    > say revwords(foo bar baz eep)
    You say, "eep baz bar foo"

See also: flip()
& RIGHT()
  right(<string>, <length>)

  Returns the <length> rightmost characters from <string>.

See also: left(), mid()
& RJUST()
  rjust(<string>, <length>[, <fill>[, <truncate?>]])

  This function returns <string>, padded on the left with the string <fill> until it's <length> characters long. <fill> can be more than one character in length, and defaults to a single space.

  If <string> is longer than <length>, it will be returned unaltered, unless <truncate?> is true, in which case only the last <length> characters of <string> are returned.

  Examples:
    > say -[rjust(foo,6)]-
    You say, "-   foo-"

    > say %r0[rjust(foo,6,-)]%r01234567
    You say, "
    0---foo7
    01234567"

    > say rjust(foo,12,=-)
    You say, "=-=-=-=-=foo"

    > say rjust(This is too long,9,,1)
    You say, " too long"

See also: align(), center(), ljust(), right()
& RLOC()
  rloc(<object>, <levels>)

  This function may be used to the get the location of <object>'s location (and on through the levels of locations), substituting for repeated nested loc() calls. <levels> indicates the number of loc()-equivalent calls to make; i.e., loc(loc(<object>)) is equivalent to rloc(<object>,2). rloc(<object>,0) is equivalent to num(<object>), and rloc(<object>,1) is equivalent to loc(<object>).

  If rloc() encounters a room, the dbref of that room is returned. If rloc() encounters an exit, the dbref of that exit's destination is returned. You must control <object>, be near it, or it must be a findable player.

See also: loc(), where(), room(), rnum(), locate()
& RNUM()
  rnum(<container>, <object>)

  This function looks for an object called <object> located inside <container>. If a single matching object is found, its dbref is returned. If several matching objects are found, #-2 is returned, and if nothing matches, or you lack permission, #-1 is returned.

  You must be in <container>, or be able to examine it, to use this function.

  This function has been deprecated and may be removed in a future patchlevel; locate(<container>, <object>, i) should be used instead.

See also: locate(), num(), rloc(), room()
& ROOM()
  room(<object>)

  Returns the "absolute" location of an object. This is always a room; it is the container of all other containers of the object. The "absolute" location of an object is the place @lemit messages are sent to and NO_TEL status determined. You must control the object, be See_All, or be near the object in order for this function to work. The exception to this are players; if <object> is a player, the ROOM() function may be used to find the player's absolute location if the player is not set UNFINDABLE.

See also: loc(), rloc(), rnum(), where()
& ROOT()
  root(<number>, <n>)

  Returns the n-th root of <number>. The 2nd root is the square root, the 3rd the cube root, and so on.

  Examples:
    > think root(27, 3)
    3
    > think power(3, 3)
    27

See also: sqrt(), power()
& ROUND()
& CEIL()
& FLOOR()
  round(<number>, <places>[, <pad>])
  floor(<number>)
  ceil(<number>)

  round() rounds <number> to <places> decimal places. <places> must be between 0 and config(float_precision). If the optional <pad> argument is true, the result will be padded with 0s if it would otherwise have fewer than <places> digits after the decimal point.

  floor() rounds <number> down, and ceil() rounds <number> up, to 0 decimal places.

  Examples:
    > think round(3.14159, 2)
    3.14
    > think round(3.5, 3, 1)
    3.500
    > think ceil(3.14159)
    4
    > think floor(3.14159)
    3

See also: bound(), trunc()
& FN()
  fn([<obj>/]<function name>[, <arg0>[, ... , <argN>]])

  fn() executes the built-in/hardcoded function <function name>, even if the function has been deleted or overridden with @function. It is primarily useful within @functions that override built-ins in order to be able to call the built-in.

  Example:
    > &BRIGHT_PEMIT #10=fn(pemit,%0,-->[ansi(h,%1)])
    > @function/delete PEMIT
    > @function PEMIT=#10,BRIGHT_PEMIT
    > think pemit(me,test)
    -->test   (in highlighted letters)

  To restrict the use of fn() to @functions only (to prevent players from skirting softcoded replacements), use @function/restrict fn=userfn.

  To prevent deleted functions from being used with fn(), @function/disable them prior to deleting.

  Continued in 'help fn2'.
& FN2
  If <obj> is specified, the built-in function will be executed as <obj>, rather than as the object which called fn(). This is useful when using fn() to replace a side-effect function, to ensure priviledge checks, etc, are done correctly. You must control <obj>, or (if function side effects are disabled) must be see_all.

  When an <obj> is given, debug information is automatically suppressed when evaluating the built-in function.

  Example:
    > &BRIGHT_PEMIT #10=fn(%@/pemit, %0, -->[ansi(h,%1)]))
    > @function/delete PEMIT
    > @function PEMIT=#10, BRIGHT_PEMIT
    > @lock/page *Mike=!=*Padraic

    (As Padraic)
    > think pemit(me,test)
    -->test  (in highlighted letters)
    > think pemit(*Mike,test)
    (nothing happens)

See also: @function, RESTRICT, attribute flags
& S()
& S-FUNCTION
  s(<string>)

  This function performs a second round of evaluation on <string>, and returns the result. It should be considered extremely dangerous to use on user input, or any other string which you don't have complete control over. There are very few genuine uses for this function; things can normally be achieved another, safer way.

  Example:
    > &test me=$eval *: say When we eval %0, we get [s(%0)]
    > eval \[ucstr(test)]
    You say, "When we eval [ucstr(test)], we get TEST"

See also: objeval(), decompose()
& SCAN()
  scan(<looker>, <command>[, <switches>])
  scan(<command>)

  This function works like @scan, and returns a space-separated list of dbref/attribute pairs containing $-commands that would be triggered if <command> were run by <looker>. You must control <looker> or be See_All to use this function. Only objects you can examine are included in the output.

  If no <looker> is specified, it defaults to the executor.

  <switches> is a space-separated list of strings to limit which objects are checked for $-commands. Valid switches are:
    room      --  check <looker>'s location and its contents
    me        --  check <looker>
    inventory --  check objects in <looker>'s inventory
    self      --  check <looker> and objects in <looker>'s inventory
    zone      --  check <looker>'s location's zone, and <looker>'s own zone
    globals   --  check objects in the Master Room
    all       --  all of the above (the default)
    break     --  once a match is found, don't check in other locations

  The order of searching for the "break" switch is the same as the order for normal $-command matching, as described in 'help evaluation order'.

See also: @scan, @sweep, MASTER ROOM, EVALUATION ORDER, $-COMMANDS
& SCRAMBLE()
  scramble(<string>)

  This function scrambles a string, returning a random permutation of its characters. Note that this function does not pay any attention to spaces or other special characters; it will scramble these characters just like normal characters.

  Example:
    > say scramble(abcdef)
    You say, "cfaedb"

See also: shuffle()
& SECS()
  secs()

  This function takes no arguments, and returns the number of elapsed seconds since midnight, January 1, 1970 UTC. UTC is the base time zone, formerly GMT. This is a good way of synchronizing things that must run at a certain time.

See also: convsecs(), time()
& SECURE()
  secure(<string>)

  This function returns <string> with all "dangerous" characters replaced by spaces. Dangerous characters are
    ( ) [ ] { } $ % , ^ ;
  Note that the use of this function is very rarely needed.

See also: decompose(), escape()
& SET()
  set(<object>[/<attribute>], <flag>)
  set(<object>, <attribute>:<value>)

  This function is equivalent to @set, and can be used to toggle flags and set attributes. The two arguments to the function are the same as the arguments that would appear on either side of the '=' in @set. This function returns nothing.

  The attribute-setting ability of set() is deprecated. You should use attrib_set() instead; it's easier to read, and allows you to clear attributes, too.

See also: attrib_set(), @set, wipe()
& SETDIFF()
  setdiff(<list1>, <list2>[, <delimiter>[, <sort type>[, <osep>]]])

  This function returns the difference of two sets -- i.e., the elements in <list1> that aren't in <list2>. The list that is returned is sorted. Normally, alphabetic sorting is done. You can change this with the fourth argument, which is a sort type as defined in 'help sorting'. If used with exactly four arguments where the fourth is not a sort type, it's treated instead as the output separator.

  Example:
    > say setdiff(foo baz gleep bar, bar moof gleep)
    You say, "baz foo"

See also: setinter(), setsymdiff(), setunion()
& SETSYMDIFF()
  setsymdiff(<list1>, <list2>[, <delimiter>[, <sort type>[, <osep>]]])

  This function returns the symmetric difference of two sets -- i.e., the elements that only appear in one or the other of the lists, but not in both. The list that is returned is sorted. Normally, alphabetic sorting is done. You can change this with the fourth argument, which is a sort type as defined in 'help sorting'. If used with exactly four arguments where the fourth is not a sort type, it's treated instead as the output separator.

  Example:
    > say setsymdiff(foo baz gleep bar, bar moof gleep)
    You say, "baz foo moof"

See also: setdiff(), setinter(), setunion()
& SETINTER()
  setinter(<list1>, <list2>[, <delimiter>[, <sort type>[, <osep>]]])

  This function returns the intersection of two sets -- i.e., the elements that are in both <list1> and <list2>. The list that is returned is sorted. Normally, alphabetic sorting is done. You can change this with the fourth argument, which is a sort type as defined in 'help sorting'. If used with exactly four arguments where the fourth is not a sort type, it's treated instead as the output separator.

  Example:
    > say setinter(foo baz gleep bar, bar moof gleep)
    You say, "bar gleep"

See also: setdiff(), setsymdiff(), setunion()
& SETQ()
& SETR()
  setq(<register1>, <string1>[, ... , <registerN>, <stringN>])
  setr(<register1>, <string1>[, ... , <registerN>, <stringN>])

  The setq() and setr() functions are used to copy strings into local registers assigned arbitrary names (Much like variables in other programming languages.) setq() returns a null string; it is a purely "side effect" function. setr() returns the value stored. Multiple registers can be assigned with a single setq() or setr(), with additional pairs of registers and values in the function's arguments. In this case, setr() returns the value stored in the first register listed. All arguments are evaluated before any registers are set; if you want to use the result of setting one register in setting another, use multiple setq()s.

  Registers set via setq() or setr() can be accessed via the r() function. Single-character registers can also be accessed via the %qN substitution, and ones with longer names via %q<NAME> (Note that the <>'s are required.) Attempting to access a register that hasn't been set results in an empty string.

  Register names are case insensitive: setq(A, foo) and setq(a, foo) both set the same register, and %qA and %qa both fetch its value.

  See 'help setq2' for more on limits, or 'help setq3' for examples.
See also: r(), listq(), unsetq(), letq(), localize(), ulocal(), registers()
& SETQ2
  Register names follow the same rules for attribute names, but they must be shorter than 64 characters in length.

  Register names other than a-z or 0-9 have a per-localize limit, defined with @config max_named_qregs. If setq or setr tries to set a named q-register and it exceeds the limit, it will return the string "#-1 TOO MANY REGISTERS". This is the only time setq will return a string. setq() and setr() with registers a-z or 0-9 have nothing to worry about.

  The maximum number of q-registers you can have set is configured via @config max_attrs_per_obj. That number is for the total number of q-registers set in a queue entry: Including across localize()d calls. Beyond that count, you can only use single character registers (a-z 0-9). Attempts to create a new register will simply fail silently, with the exception of setq().

  See 'help setq3' for examples.
& SETQ3
  The setq() function is probably best used at the start of the string being manipulated, such as in the following example:

    > &TEST object=strlen(%0)
    > &CMD object=$test *: say setq(0,u(TEST,%0))Test. %0 has length %q0.
    > test Foo
    Object says, "Test. Foo has length 3."

  In this case, it is a waste to use setq(), since we only use the function result once, but if TEST was a complex function being used multiple times within the same command, it would be much more efficient to use the local register, since TEST would then only be evaluated once. setq() can thus be used to improve the readability of MUSH code, as well as to cut down the amount of time needed to do complex evaluations.

  Swapping the contents of registers can be done without writing to temporary registers by setting both registers at once, so the code:

  > think setq(0,foo,one,bar)%q0%q<one> - [setq(0,r(one),one,%q0)]%q0%q<one>
  foobar - barfoo

  See 'help setq4' for scoping rules of setq().
& SETQ4
  The registers set by setq() can be used in later commands in the same thread. That is, the registers are set to null on all $-commands, ^-commands, A-attribute triggers, etc., but are then retained from that point forward through the execution of all your code. Code branches like @wait and @switch retain the register values from the time of the branch.

  Example:
    > say setr(what,foo); @wait 0=say %q<what>; say setr(what,bar)
    Object says "foo"
    Object says "bar"
    Object says "foo"
& LISTQ()
& UNSETQ()
  listq([<pattern>])
  unsetq([<pattern1> [<pattern2> [...]]])

  listq() returns a space-separated list of set q-registers with values available in the current q-register scope. If <pattern> is provided, then only those that match the wildcard pattern <pattern> will be returned.

  unsetq() without arguments clears all registers. Otherwise, unsetq() treats its argument as a list of register name patterns, and will unset all those registers within the local scope.

  If unsetq() is inside of a letq(), and does not have an argument, it will clear the registers that letq() has protected. unsetq() with arguments clears the specified registers.

  unsetq(<arg>) will clear all registers returned by listq(<arg>).

  Example:
    > think setq(name,Walker,num,#6061,loc,Bahamas)[listq()]
    LOC NAME NUM
    > think setq(name,Walker,num,#6061,loc,Bahamas)[listq(n*)]
    NAME NUM
    > think setq(name,Walker,num,#6061,loc,Bahamas)[unsetq(name)][listq()]
    LOC NUM
    > think setq(name,Walker,num,#6061,loc,Bahamas)[unsetq(n*)][listq()]
    LOC

See also: setq(), letq(), r(), localize(), registers()
& REGISTERS()
  registers([<pattern>[, <types>[, <osep>]]])

  The registers() function returns a list of the names of all existing registers of the specified <types>. <types> is a space-separated list containing zero or more of:

    qregisters - registers set with setq(), setr() and similar functions
    args       - %0-%9 arguments
    iter       - itext() context from iter() or @dolist
    switch     - stext() context from switch() or @switch
    regexp     - regexp capture names

  If <types> is empty, all types of registers are included. If <pattern> is specified, only registers whose name matches <pattern> will be included. The results are separated by <osep>, which defaults to a single space.

  The list returned may contain duplicates (for instance, if %0 and %q0 both have a value, the list will include "0" twice), and is not sorted in any particular order.

See also: listq(), setq(), setr(), letq(), r(), v(), stext(), itext()
& SETUNION()
  setunion(<list1>, <list2>[, <delimiter>[, <sort type>[, <osep>]]])

  This function returns the union of two sets -- i.e., all the elements of both <list1> and <list2>, minus any duplicate elements. The list returned is sorted. Normally, alphabetic sorting is done. You can change this with the fourth argument, which is a sort type as defined in 'help sorting'. If used with exactly four arguments where the fourth is not a sort type, it's treated instead as the output separator.

  Examples:
    > say setunion(foo baz gleep bar, bar moof gleep)
    You say, "bar baz foo gleep moof"

    > say setunion(1.1 1.0, 1.000)
    You say, "1.0 1.000 1.1"

    > say setunion(1.1 1.0, 1.000, %b, f)
    You say, "1.0 1.1"

See also: setdiff(), setinter(), setsymdiff()
& SHA0()
  sha0(<string>)

  Returns the SHA-0 cryptographic hash of the string. See RFC 3174 for more information. Deprecated; use digest() and higher strength algorithms instead. On servers with newer versions of OpenSSL that no longer provide the algorithm, returns #-1 NOT SUPPORTED.

See also: digest().
& SHL()
  shl(<number>, <count>)

  Performs a leftwards bit-shift on <number>, shifting it <count> times. This is equivalent to mul(<number>, power(2, <count>), but much faster.

See also: shr()
& SHR()
  shr(<number>, <count>)

  Performs a rightwards bit-shift on <number>, shifting it <count> times. This is equivalent to div(<number>, power(2, <count>), but much faster.

See also: shl()
& SHUFFLE()
  shuffle(<list>[, <delimiter>[, <osep>]])

  This function shuffles the order of the items of a list, returning a random permutation of its elements.

  <delimiter> defaults to a space, and <osep> defaults to <delimiter>.

  Example:
    > say shuffle(foo bar baz gleep)
    You say, "baz foo gleep bar"

See also: scramble(), pickrand()
& SIGN()
  sign(<number>)

  Essentially returns the sign of a number -- 0 if the number is 0, 1 if the number is positive, and -1 if the number is negative. This is equivalent to bound(<number>, -1, 1).

  Example:
    > say sign(-4)
    You say, "-1"

    > say sign(2)
    You say, "1"

    > say sign(0)
    You say, "0"

See also: abs(), bound()
& SIN()
  sin(<angle>[, <angle type>])

  Returns the sine of <angle>, which should be expressed in the given angle type, or radians by default.

  See 'HELP ANGLES' for more on the angle type.

See also: acos(), asin(), atan(), cos(), ctu(), tan()
& SORT()
  sort(<list>[, <sort type>[, <delimiter>[, <osep>]]])

  This sorts a list of words. If no second argument is given, it will try to detect the type of sort it should do. If all the words are numbers, it will sort them in order of smallest to largest. If all the words are dbrefs, it will sort them in order of smallest to largest. Otherwise, it will perform a lexicographic sort.

  The second argument is a sort type. See 'help sorting'.

  The optional third argument gives the list's delimiter character. If not present, <delimiter> defaults to a space. The optional fourth argument gives a string that will delimit the resulting list; it defaults to <delimiter>.

See also: sortby(), sortkey()
& SORTBY()
  sortby([<obj>/]<attrib>, <list>[, <delimiter>[, <output separator>]])

  This sorts an arbitrary list according to the ufun <obj>/<attrib>. This ufun should compare two arbitrary elements, %0 and %1, and return zero (equal), a negative integer (element 1 is less than element 2) or a positive integer (element 1 is greater than element 2), similar to the comp() function.

  A simple example, which imitates a normal alphabetic sort:
    > &ALPHASORT test=comp(%0,%1)
    > say sortby(test/ALPHASORT,foo bar baz)
    You say, "bar baz foo"

  A slightly more complicated sort. #1 is "God", #2 is "Amby", "#3" is "Bob":
    > &NAMESORT me=comp(name(%0),name(%1))
    > say sortby(NAMESORT,#1 #2 #3)
    You say, "#2 #3 #1"

  Warning: the function invocation limit applies to this function. If this limit is exceeded, the function will fail _silently_. List and function sizes should be kept reasonable.

See also: anonymous attributes, sorting, sort(), sortkey()
& SORTKEY()
  sortkey([<obj>/]<attrib>, <list>[, <sort type>[, <delimiter>[, <osep>]]])

  This function creates a list of keys by passing every element of <list> into the ufun given in <attrib>. The list is then sorted according to the sorting method in <sort type>, or is automatically guessed (as per 'help sorting').

  This is equivalent to:
    > &munge_sort me=sort(%0[, <sort type>])
    > say munge(munge_sort, map(<attrib>, <list>), <list>)

  Only there is no risk with delimiters occurring within the list.

  A simple example, which sorts players by their names:
    > @@ #1 is "God", #2 is "Amby", "#3" is "Bob"
    > &KEY_NAME me=name(%0)
    > say sortkey(key_name, #1 #2 #3)
    You say, "#2 #3 #1"

See also: anonymous attributes, sorting, sortby()
& SORTING
  In functions where you can specify a sorting method, you can provide one of these sort types:

  Type    Sorts:
   a       Sorts lexicographically (Maybe case-sensitive).
   i       Sorts lexicographically (Always case-insensitive).
   d       Sorts dbrefs.
   n       Sorts integer numbers.
   f       Sorts decimal numbers.
   m       Sorts strings with embedded numbers and dbrefs (as names).
   name    Sorts dbrefs by their names. (Maybe case-sensitive)
   namei   Sorts dbrefs by their names. (Always case-insensitive)
   conn    Sorts dbrefs by their connection time.
   idle    Sorts dbrefs by their idle time.
   owner   Sorts dbrefs by their owner dbrefs.
   loc     Sorts dbrefs by their location dbref.
   ctime   Sorts dbrefs by their creation time.
   mtime   Sorts dbrefs by their modification time.
   lattr   Sorts attribute names.

  The special sort key attr:<aname> or attri:<aname> will sort dbrefs according to their <aname> attributes. For example: Separating by &factions or &species attrs. attr is probably case-sensitive, and attri is case-insensitive.

  Prefixing the sort type with a minus sign, -, reverses the order of the sort.

  Whether or not the 'a' sort type is case-sensitive or not depends on the particular mush and its environment.

See also: sort(), sortby(), sortkey(), setunion(), setinter(), setdiff()
& SOUNDEX()
  soundex(<word>[, <hash type>])

  The soundex function returns the soundex pattern for a word. A soundex pattern represents the sound of the word, and similar sounding words should have the same soundex pattern. Soundex patterns consist of an uppercase letter and 3 digits.

  > think soundex(foobar)
  F160

  For details of how the algorithm works, see 'help soundex2'.

See also: soundslike()
& SOUNDEX2
  Here's how the soundex algorithm works:
  1. The first letter of the soundex code is the first letter of the word (exception: words starting with PH get a soundex starting with F)
  2. Each remaining letter is converted to a number:
      vowels, h, w, y ---------> 0
      b, p, f, v --------------> 1
      c, g, j, k, q, s, x, z --> 2
      d, t --------------------> 3
      l -----------------------> 4
      m, n --------------------> 5
      r -----------------------> 6
     At this stage, "foobar" is "F00106"
  3. Strings of the same number are condensed. "F0106"
  4. All 0's are removed, because vowels are much less important than consonants in distinguishing words. "F16"
  5. The string is padded with 0's or truncated to 4 characters. "F160"
  That's it. It's not foolproof (enough = "E520", enuf = "E510") but it works pretty well. :)

 The optional second argument can be 'soundex' (The default), for the transformation described above, or 'phone', for a different phonetic hash algorithm.
& SOUNDLIKE()
& SOUNDSLIKE()
  soundslike(<word>, <word>[, <hash type>])
  soundlike(<word>, <word>[, <hash type>])

  The soundslike function returns 1 if the two words have the same hash code (see 'help soundex()' for information), which means, in general, if they sound alike. The hash type can be 'soundex' (Default) or 'phone' for a different algorithm that might give better results with some words.

  Examples:
    > think soundslike(robin,robbyn)
    1
    > think soundslike(robin,roebuck, phone)
    0

See also: soundex()
& SPACE()
  space(<number>)

  Prints <number> spaces. Useful for times when you want to be able to use lots of spaces to separate things. Same as [repeat(%b, <number>)].

  Example:
    > say a[space(5)]b
    Amberyl says, "a     b"

See also: repeat()
& SPEAK()
& SPEAKPENN()
  speak(<speaker>, <string>[, <say string>[, [<transform obj>/]<transform attr>[, [<isnull obj>/]<isnull attr>[, <open>[, <close>]]]]])

  This function is used to format speech-like constructs, and is capable of transforming text within a speech string; it is useful for implementing "language code" and the like.

  If <speaker> begins with &, the rest of the <speaker> string is treated as the speaker's name, so you can use it for NPCs or tacking on titles (such as with @chatformat). Otherwise, the name of the object <speaker> is used.

  When only <speaker> and <string> are given, this function formats <string> as if it were speech from <speaker>, as follows.

  If <string> is...  the resulting string is...
  :<pose>            <speaker's name> <pose>
  ;<pose>            <speaker's name><pose>
  |<emit>            <emit>
  <speech>           <speaker's name> says, "<speech>"

  The chat_strip_quote config option affects this function, so if <speech> starts with a leading double quote ("), it may be stripped.

  If <say string> is specified, it is used instead of "says,".

  Continued in 'help speak2'.
& SPEAK2

  Examples:
    > say [name(me)]
    You say, "Wizard"

    > @emit [speak(me, :tests.)]
    Wizard tests.

    > @emit [speak(me, ;'s testing.)]
    Wizard's testing.

    > @emit [speak(me, |Test.)]
    Test.

    > @emit [speak(me, "Test.)]
    Wizard says, "Test."

    > @emit [speak(me, Test.)]
    Wizard says, "Test."

    > @emit [speak(me, Test., yells:)]
    Wizard yells: "Test."

    > @emit [speak(&Fido the Wonder Dog,:woofs!)]
    Fido the Wonder Dog woofs!

    > @emit [speak(&Mr. President,:has been misunderestimated.)]
    Mr. President has been misunderestimated.

  Continued in 'help speak3'.
& SPEAK3

  If <transform> is specified (an object/attribute pair or attribute, as with map() and similar functions), the speech portions of <string> are passed through the transformation function.

  Speech is delimited by double-quotes (i.e., "text"), or by the specified <open> and <close> strings. For instance, if you wanted <<text>> to denote text to be transformed, you would specify <open> as << and close as >> in the function call. Only the portions of the string between those delimiters are transformed. If <close> is not specified, it defaults to <open>.

  The transformation function receives the speech text as %0, the dbref of <speaker> as %1, and the speech fragment number as %2. For non-say input strings (i.e., for an original <string> beginning with the :, ;, or | tokens), fragments are numbered starting with 1; otherwise, fragments are numbered starting with 0. (A fragment is a chunk of speech text within the overall original input string.)

  Continued in 'help speak4'.
& SPEAK4

  Examples:
    > @va me="Fragment %2 is: %0"

    > @emit speak(me, test, ,va)
    Wizard says, "Fragment 0 is: test"

    > @emit speak(me, "test, ,va)
    Wizard says, "Fragment 0 is: test"

    > @emit speak(me, "test, yells:, va)
    Wizard yells: "Fragment 0 is: test"

    > @emit speak(me, :tests. "Hi.", ,va)
    Wizard tests. "Fragment 1 is: Hi."

    > @emit speak(me, ;'s testing. "Hi.", ,va)
    Wizard's testing. "Fragment 1 is: Hi."

    > @emit speak(me, |This is a test. "Hi.", ,va)
    This is a test. "Fragment 1 is: Hi."

    > @emit speak(me, :tests. "Hi." And... "Bye." The end., ,va)
    Wizard tests. "Fragment 1 is: Hi." And... "Fragment 2 is: Bye." The end.

    > @emit speak(me, :tests. "Hi." And... <<Bye.>> The end., ,va, , <<, >>)
    Wizard tests. "Hi." And... "Fragment 1 is: Bye." The end.

  Continued in 'help speak5'.
& SPEAK5

  If the result of transforming a given speech fragment is a null string, and <isnull> is specified (an object/attribute pair or attribute), that function is used evaluate an alternative result, with %0 as the dbref of <speaker>, and %1 as the speech fragment number.

  The <isnull> functionality can be useful for gracefully handling cases where speech may be processed down to nothing, such as with language code where no words are successfully translated.

  Consider this example, where the speech string may be randomly removed:

    > &MUTTER_FN me=if(rand(2),"%0",)
    > &NONE_FN me=capstr(subj(%0)) mutters something.
    > @emit speak(me, :tests. "Hello there.", mutters:, MUTTER_FN, NONE_FN)
    Wizard tests. "Hello there."
      OR
    Wizard tests. He mutters something.

  Continued in 'help speak6'.
& SPEAK6

  Elegantly handling an empty string when the type of speech is a plain say is a bit more difficult. In order to facilitate this, when the speech type is a plain say, the '<speaker> says,' is only prepended to the output if the transformation of the first speech fragment produces something non-null. Also note that quotes are not placed around such speech automatically, to allow the user's code to insert whatever is appropriate.

  Below is a more elegant version of the mutter example. Here, we find the use for say-speech fragments being numbered starting from 0 rather than 1 -- if the speech fragment number is 0, we know we haven't given any output yet.

    > &MUTTER_FN me=if(rand(2),"%0")
    > &NONE_FN me=switch(%1,0,name(%0),capstr(subj(%0)))] mutters something.
    > @emit speak(me, Hello there., mutters:, MUTTER_FN, NONE_FN)
    Wizard mutters: "Hello there."
      OR
    Wizard mutters something.

  Continued in 'help speak7'.
& SPEAK7

  Here's another example, where words between + signs are reversed, but those within double-quotes are untouched (demonstrating a technique useful in something where you want to allow users to mix ordinary speech with transformed speech).

    > &REV_FN me=switch(%2,0,backwards,capstr(subj(%1)) says backwards), "[revwords(%0)]"
    > @emit speak(me,:tests. "Normal speech." +Mixed up speech+ Success!,, REV_FN,,+)
    Wizard tests. "Normal speech." He says backwards, "speech up Mixed" Success!

& SPELLNUM()
  spellnum(<number>)

  Given a number, return its written-out representation in words.

  Example:
    > think spellnum(12345)
    twelve thousand three hundred forty-five

See also: ordinal()
& ORDINAL()
  ordinal(<integer>)

  Given an integer, return its written-out ordinal representation in words.

  Example:
    > think ordinal(1)
    first

See also: spellnum()
& SPLICE()
  splice(<list1>, <list2>, <word>[, <delimiter>])

  This function splices <list1> and <list2> together. <list1> and <list2> are space-separated lists of words.

  If a word in <list1> is the same as <word>, it is replaced by the word in the corresponding position in <list2>. Both lists must have the same
  number of words.

  Example:
    > say splice(foo bar baz,eek moof gleep,bar)
    You say, "foo moof baz"

See also: merge()
& MAPSQL()
  mapsql([<object>/]<attribute>, <query>[, <osep>[, <dofieldnames>]])

  Performs an SQL query if the MUSH is configured to connect to an SQL database server. This function requires a WIZARD flag or the Sql_Ok power.

  <query> is evaluated, so it's useful to either read it from another attribute with u() or use lit() to protect commas. If you will be interpolating user-provided values into the query, be careful to escape them with sqlescape().

  Each row of the result is passed to <attribute>, with the first nine columns available as %1-%9, and twenty more available via v(10) - v(29). %0 is set to the row number, which will start with 1. The fields will also be available as named arguments, with r(<field name>, args) returning the appropriate value.

  If <dofieldnames> evaluates to a true boolean, then the first call will be with row number (%0) set to 0, and %1-%9 and v(10) - v(29) will be set to the field names.

  See 'help sql examples' for examples.

See also: anonymous attributes, sqlescape(), sql(), @sql, @mapsql
& SQL()
  sql(<query>[, <row separator>[, <field separator>[, <register>]]])

  Performs an SQL query if the MUSH is configured to connect to an SQL database server. This function requires a WIZARD flag or the Sql_Ok power.

  By default, SELECT queries will return their data space-separated. Usually, it's more useful to specify a character to delimit rows returned (and sometimes another character to delimit the fields/columns returned, if they may contain spaces).

  <query> is evaluated, so it's useful to either read it from another attribute with u() or use lit() to protect commas. If you will be interpolating user-provided values into the query, be careful to escape them with sqlescape().

  A query that doesn't return any rows, such as an UPDATE or SELECT that has no matches will return a null string.

  If <register> is specified, and <query> alters the database (such as an UPDATE or INSERT query), there is a side-effect: the number of affected rows is stored into the specified q-register.

  See 'help sql examples' for examples.

See also: sqlescape(), mapsql(), @sql, setq(), r(), @mapsql
& SQL Examples

  Example of using sqlescape() to prevent injection attacks:
    > &SEL_GETID obj=SELECT id FROM mytable WHERE name = '[sqlescape(%0)]'
    > &DOIT obj=$do *: think setq(0,sql(u(SEL_GETID,%0),~,|)); @@ More cmds

  Using mapsql() to format results:
    > @@ Field, Type, Null?, Key?, Default, Extra
    > &each_row me=align(<15 <15 <5 <5 <10 <14,%1,%2,%3,%4,%5,%6)
    > &tabledesc me=mapsql(each_row,describe `[sqlescape(%0)]`,%r,1)
    > think u(tabledesc,quotes)
    Field           Type            Null  Key   Default    Extra
    quoteid         int(11)               PRI              auto_increment
    quote           text

    > &each_bb me=(%0) - %1 (%2)
    > &query me=SELECT `name`, count(*) AS `total` FROM `bbs` GROUP BY `name` ORDER BY `name`
    > think mapsql(each_bb, v(query), %r)
    (1) - Announcements (5)
    (2) - Advertisements (20)

  The same thing can be done using named arguments:
    > &each_bb me=(%0) - [r(name, args)] ([r(total, args)])

  Using sql() to update fields:
    > &update me=UPDATE `foo` SET `time` = '[sqlescape(%0)]' WHERE `loc` = '[sqlescape(%1)]'
    > &foo me=$foo *: think sql(u(update, %0, %L),,0)%q0 rows updated.
    > foo bar
    5 rows updated.

& SQLESCAPE()
  sqlescape(<string>)

  This function performs SQL-server-implemented escaping of <string>. It's important to escape arbitrary data before passing it to the sql() and mapsql() functions, or @sql command, to prevent SQL injection attacks.

  Example:
    > think sqlescape(You don't say)
    You don\'t say

    OR

    You don''t say


  When used in an SQL query, the results of an sqlescape() function should be enclosed in single quotes.

  You must be a WIZARD or have the Sql_Ok power to use this function.

See also: sql(), mapsql(), @sql, @mapsql
& SQRT()
  sqrt(<number>)

  Returns the square root of <number>. <number> cannot be negative.

See also: root()
& SQUISH()
  squish(<string>[, <character>])

  This function removes the leading and trailing <character>s from <string>, and condenses all inter-word <character>s to a single<character>. If no character is given, a space is used.

  Examples:

    > say squish(%b%bfoo bar%b%bbaz blech%b%b%beek%b)
    You say, "foo bar baz blech eek"
    > say squish(||a|| b|c|d|, |)
    You say, "a| b|c|d"

See also: trim()
& STARTTIME()
& RESTARTTIME()
  starttime()
  restarttime()

  starttime() returns the time the MUSH was last started, and restarttime() returns the time it was last restarted, including @shutdown/reboots. The times are in the same format as time().

  Example:
    > say starttime()%r[restarttime()]
    You say "Sat Dec  7 00:09:13 1991
    You say "Sat Dec  7 00:09:13 1991
    > @shutdown/reboot
    > say starttime()%r[restarttime()]
    You say "Sat Dec  7 00:09:13 1991
    Tue Sep 22 13:54:04 2015

See also: convtime(), restarts()
& RESTARTS()
  restarts()

  Returns the number of times the server has been rebooted with @shutdown/reboot since the last full startup.

See also: restarttime(), starttime()
& SSL()
  ssl(<player|descriptor>)

  This function returns 1 if the player is using an SSL connection, and 0 otherwise. If SSL connections are disabled, it always returns 0. You must be See_All to use this function on another player.

See also: terminfo()
& STEP()
  step([<obj>/]<attr>, <list>, <step>[, <delim>[, <osep>]])

  This function is similar to map(), except you can pass up to 30 elements of the list at a time, in %0-%9 and v(10)-v(29). <step> must be between 1 and 30, with a step of 1 equivalent to map(). If the elements of the list can't be split up evenly, the last evaluation will run with some of the registers unset; the %+ substitution or the registers() function can be used to see which/how many are set.

  Example:
    > &foo me=%0 - %1 - %2
    > think step(foo, a b c d e, 3,, %r)
    a - b - c
    d - e -

  Using registers() to avoid extra delimiters:
    > &foo me=iter(registers(,args),v(%i0),,%b-%b)
    > think step(foo, a b c d e, 3,, %r)
    a - b - c
    d - e

See also: map(), iter(), fold(), anonymous attributes, registers()
& STDDEV()
  stddev(<number1>, <number2>[, ... , <numberN>])

  Returns the sample standard deviation of its arguments.

See also: mean(), median(), lmath()
& STRFIRSTOF()
& STRALLOF()
  strfirstof(<expr>[, ... , <exprN>], <default>)
  strallof(<expr>[, ... , <exprN>], <osep>)

  strfirstof() returns the first <expr> which evaluates to a non-empty string (a string at least 1 character long). If all <expr>s evaluate empty, <default> is returned instead.

  strallof() returns all <expr>s which evaluate to non-empty strings, with each expression separated by <osep>.

  Examples:
    > say strfirstof(,  ,@@(Nothing),foo,default)
    You say, "foo"

    > say strfirstof(get(%#/fullname), u(%#/ansiname), %n)
    You say, "Mike"

    > say strallof(,  ,foo,@@(Nothing),%b,bar|baz,#-1,|)
    You say, "foo| |bar|baz|#-1"

See also: allof(), firstof(), first(), strlen(), cat(), default()
& STRINSERT()
  strinsert(<string>, <position>, <insert>)

  This function returns <string>, with <insert> added before the <position> character in <string>. Note that the first character in <string> is numbered 0, not 1.

  If <position> is less than 0, an error is returned. If <position> is greater than the length of <string>, <insert> is appended to it.

  Examples:
    > think strinsert(barbaz, 0, foo)
    foobarbaz
    > think strinsert(Myname, 2, %b)
    My name

See also: strdelete(), linsert(), strreplace()
& STRIPACCENTS()
  stripaccents(<string>[, <smart>])

  Returns the string with accented characters converted to non-accented. As with the accent() function, this assumes the ISO 8859-1 character set.

 If the second argument is true, it does more a intelligent conversion that might result in one character being turned into several. When it's false, or not given, one character in the input string corresponds to one character in the result.

See also: accent(), @nameaccent, accname(), stripansi(), render()
& STRIPANSI()
  stripansi(<string>)

  Returns the string with all ansi and HTML codes removed.

See also: stripaccents(), ansi(), tag(), render()
& STRLEN()
  strlen(<string>)

  Returns the length of the string (the number of characters in it).

  Example:
    > say strlen(foobar)
    You say, "6"

See also: words(), strfirstof()
& STRMATCH()
  strmatch(<string>, <pattern>[, <register list>])

  This function matches <pattern> against the entire <string>. It returns 1 if it matches and 0 if it doesn't. It is not case-sensitive, and <pattern> may contain wildcards.

  If <register list> is given, there is a side-effect: Wildcards and patterns are stored in q-registers, in the order they are given. <register list> is a space-separated list of register names.

  Examples:
    > say strmatch(Foo bar baz, *Baz)
    You say, "1"

    > say strmatch(Foo bar baz,*Foo)
    You say, "0"

    > say strmatch(Foo bar baz,*o*a*)
    You say, "1"

    > say strmatch(foo:bar,*:*,0 1)/%q0/%q1
    You say, "1/foo/bar"

    > say strmatch(foo:bar=baz,*:*=*,L1 L2 right)/%q<L1>/%q<L2>/%q<right>
    You say, "1/foo/bar/baz"

See also: comp(), match(), setq(), r()
& STRREPLACE()
  strreplace(<string>, <start>, <length>, <text>)

  Returns <string> with the <length> characters starting at <start> replaced by <text>. As with most other string functions, the first character is at position 0.

  If <start> is less than 0, an error is returned, and if <start> is greater than the length of <string>, <string> is returned.

  strreplace() attempts to preserve ansi: if <text> contains ansi, it will be kept the same. If <text> contains no ansi, but <string> does, <text> will be inserted with the same ansi as the text it replaces. To force <text> to be inserted with no ansi, even if <string> has ansi, wrap it in ansi(n,....).

  Examples:
    > say strreplace(abcXYZgh, 3, 3, def)
    You say, "abcdefgh"

    > think strreplace(Fix teh typo, 4, 3, the)
    Fix the typo

See also: strdelete(), strinsert(), ldelete(), lreplace()
& SUB()
  sub(<number1>, <number>[, ... , <number>])

  sub() subtracts <number> from <number1>. If more than one <number> argument is given, each is subtracted from the result of the previous subtraction in turn. The result of the final subtraction is returned.

See also: add(), dec(), lmath(), vsub()
& SUBJ()
& %s
  subj(<object>)

  Returns the subjective pronoun - he/she/it - for an object. You can also use the %s substitution to get the subjective pronoun of the enactor.

See also: aposs(), obj(), poss()
& RESWITCH()
& RESWITCHI()
& RESWITCHALL()
& RESWITCHALLI()
  reswitch(<str>, <re1>, <list1>[, ... , <reN>, <listN>][, <default>])
  reswitchall(<str>, <re1>, <list1>[, ... , <reN>, <listN>][, <default>])
  reswitchi(<str>, <re1>, <list1>[, ... , <reN>, <listN>][, <default>])
  reswitchalli(<str>, <re1>, <list1>[, ... , <reN>, <listN>][, <default>])

  These functions are just like switch() except they compare <string> against a series of regular expressions, not wildcard patterns.

  reswitch() and reswitchall() are case-sensitive.

  reswitch() and reswitchi() return the <list> which corresponds to the first matched <re>, while reswitchall() and reswitchalli() return the <list>s corresponding to all matched <re>s. If no <re>s match, all four functions return <default>.

  The string "#$" in the <list>s will be replaced with the value of <str>, /before/ <list> is evaluated. You can also use $N in <list> to refer to the Nth subpattern which matched in <re>, with $0 being the entire matching string. Use $<name> (the '<>' are literal) to refer to named subpatterns.

See also: switch(), regmatch(), regedit()
& SWITCH()
& SWITCHALL()
& CASE()
& CASEALL()
  switch(<str>, <expr1>, <list1>[, ... , <exprN>, <listN>][, <default>])
  switchall(<str>, <expr1>, <list1>[, ... , <exprN>, <listN>][, <default>])
  case(<str>, <expr1>, <list1>[, ... , <exprN>, <listN>][, <default>])
  caseall(<str>, <expr1>, <list1>[, ... , <exprN>, <listN>][, <default>])

  These functions match <string> against the <expr>essions, returning the corresponding <list>. If nothing is matched, the <default> is returned. switch() and case() return the <str> for the first matching <expr>, while switchall() and caseall() return the corresponding <list> for all <expr>s which match.

  switch() and switchall() use wildcard and lt/gt <expr>s, as described in 'help switch wildcards'. case() and caseall() do a case-sensitive exact match, like member() or comp(). In this case, $0-$9 will be set to the text that the nth wildcard character met.

  If the string "#$" appears in the <list> to be evaluated, it will be replaced with the evaluated value of <str> /before/ evaluation of <list>. This is not done in case() and caseall(), for TinyMUSH 3 compatibility. Note that this replacement happens before evaluation, which makes it unsafe when <str> contains user input, and makes it unsuitable for use in nested switch()es. It is strongly recommended you use the %$<n> substitution or stext() function instead, which solves these problems.

  See 'help switch2' for examples.

See also: reswitch(), stext(), slev(), if(), cond(), firstof()
& SWITCH2
  Examples:
    > say switch(test, *a*, foo, *b*, bar, *t*, neat, baz)
    You say, "neat"

    > say switchall(ack, *a*, foo, *b*, bar, *c*, neat, baz)
    You say, "fooneat"

    > say switch(moof, *a*, foo, *b*, bar, *t*, neat, baz)
    You say, "baz"

    > say switch(moof, *a*, foo, *b*, bar, *t*, neat, #$)
    You say, "moof"

    > say case(moof, *f, foo, moof, bar, baz)
    You say, "bar"

    > say switch(foo bazaar,f?o b*r,$0-$1)
    You say, "o-azaa"
& SWITCH WILDCARDS
  @switch, @select, switch() and switchall() normally do wildcard matching between their first argument and the <expr>ession arguments, with the normal * and ? special characters. However, if one of the <expr>essions starts with "<" or ">", a less than or greater than check is done instead of wildcard matching for that pair.

  switch(X, >Y, A, B) returns A if X is greater than Y, and B if it's not.
  switch(X, >=Y, A, B) returns A if X is greater than or equal to Y, and B if it's not.

  switch(X, <Y, A, B) returns A if X is less than Y, and B if it's not.
  switch(X, <=Y, A, B) returns A if X is less than or equal to Y, and B if it's not.

  If X and Y are numbers, the test is like using gt()/lt() or gte()/lte().

  If X and Y are non-numeric strings, the result of comp(X,Y) is used to determine which string is alphabetically before (less than) the other.

  If you need to have a leading < or > that's treated like a normal character in a wildcard match, use \\< or \\> (the \\ will turn into \ when the argument is evaluated, and then that single \ will stop the greater/less than check).

See also: WILDCARDS
& STEXT()
& SLEV()
& %$
& %$0
  slev()
  stext([<n>])
  %$<n>

  slev() returns the current nesting depth of switch*(), reswitch*() and @switch/@selects. stext() returns the <string> being matched for the current switch, or the <n>th switch where n=0 is the current switch, n=1 is the switch the current switch is nested in, and so on. It is a safer replacement for the "#$" token, which (because it is replaced before evaluation) is unsafe with user input, and unsuitable for use in nested switches.

  stext(L) returns the <string> for the outermost switch, and is equivilent to stext(slev()). %$<n> is equivilent to stext(<n>), for <n>s of 0-9 or L.

  Examples:
    > &cmd.whois me=$whois *: @pemit %#=switch(pmatch(%0),#-*, I don't know '%0', '%0' is %$0)
    > @switch foo=f*, say switch(bar, b*,%$1 %$0!)
    You say, "foo bar!"

See also: switch(), reswitch(), @switch
& T()
  t(<expression>)

  Returns 1 if <expression> is a true boolean value, and 0 otherwise. The definitions of true and false vary depending on the value of the 'tiny_booleans' @config option. See 'help boolean values' for details.

See also: not(), if(), cond(), @break, or(), and()
& TABLE()
  table(<list>[, <field width>[, <line length>[, <delimiter>[, <osep>]]]])

  This function returns the elements of <list> in a tabular format. All other parameters are optional. <field width> specifies how wide each table entry is allowed to be, and defaults to 10. If <field width> begins with a "<", it is left-aligned. ">" makes it right-aligned, and "-" makes it centered. Elements longer than <field width> are truncated to fit.

  <line length> is how wide a table row can be, and defaults to 78. <delimiter> is the delimiter used in <list>, and defaults to a space. <osep> is a single character to be used between entries in the table, and also defaults to a space.

  Examples:
    > think table(a b areallylongone d)
    a          b          areallylon d

    > think table(the quick brown fox, 10, 25, , |)
    the       |quick
    brown     |fox

See also: align()
& TAN()
  tan(<angle>[, <angle type>])

  Returns the tangent of <angle>, which should be expressed in the given angle type, or radians by default. See HELP ANGLES for more information.

See also: acos(), asin(), atan(), cos(), ctu(), sin()
& TEL()
  tel(<object>, <destination>[, <silent>[, <inside>]])

  This function will teleport <object> to <destination>, exactly as @teleport <object>=<destination>. <silent> is an optional boolean that, if true, makes the function act like @teleport/silent. <inside> is an optional boolean that, if true, makes the function act like @teleport/inside.

See also: @teleport
& TERMINFO()
  terminfo(<player|descriptor>)

  Returns a list with at least one element - the type of client used by the player, or "unknown" if the client being used doesn't support being asked to identify itself using RFC 1091.

  Other elements in the list describe client capabilities, and currently include:
  pueblo           present if the client is in Pueblo mode.
  telnet           present if the client understands the telnet protocol.
  gmcp             present if GMCP is negotiated via telnet; see help oob()
  ssl              present if the client is using an SSL/TLS connection.
  prompt_newlines  see 'help prompt_newlines'
  stripaccents     client is receiving 7-bit ascii, no accented characters

  One of the color styles shown in 'help colorstyle' will also be included.

  Other fields may be added in the future, if, for example, MXP support is ever added.

  You must have see_all, or use terminfo() on yourself, to see all information or use a <descriptor>. Mortals using terminfo() on another player will always receive "unknown" for the client name, and will not get telnet/gmcp/ssl/prompt_newlines in the output list.

See also: pueblo(), width(), height(), ssl(), @sockset, oob()
& OOB()
& GMCP
  oob(<player>, <package>[, <message>])

  This function sends an out-of-band message to <player> using the General MUD Communication Protocol (GMCP - http://www.gammon.com.au/gmcp). <package> is the name of the package/message type.

  You must be a wizard or have the Send_OOB power to send messages to anyone but yourself.

  If specified, <message> is a JSON-formatted message to be sent. Use the JSON() function to construct valid JSON.

  Returns the number of descriptors the message was sent to on success, or a string starting with #-1 on error.

See also: json()
& ISJSON()
  isjson(<text>)

  Return 1 if its argument is valid JSON, 0 if not.

  Examples:
  > think isjson(1)
  1
  > think isjson(true)
  1
  > think isjson(unquoted)
  0
  > think isjson("quoted")
  1

See also: json()
& JSON()
  json(<type>[, <data>[, ..., <dataN>])

  This function encodes <data> as a valid JSON (JavaScript Object Notation) message. <type> specifies the type of data to represent; valid <type>s and correspending <data>s are listed below.

  If any errors occur, json() returns a string starting with #-1.

  For <type>...   <data> should be...
  null            not given
  boolean         one arg, either "true", "1", "false" or "0"
  string          one arg, any string, including an empty string
  number          one arg, a valid number
  array           zero or more args, each themselves valid JSON
  object          zero or more pairs of arguments, the first a plain string (NOT a quoted JSON string), the second valid JSON of any type

  When <type> is "array" or "object", it's recommended that subsequent JSON arguments are created with nested calls to JSON().

  See 'help json2' for examples.
See also: oob(), isjson(), json_query(), json_map(), render()
& JSON2
  > think json(null)
  null

  > think json(string, Look\, it's "JSON"!)
  "Look, it's \"JSON\"!"

  > think json(array, json(number, pi()), json(string, Pie), json(bool, true))
  [3.141593, "Pie", true]

  > &oneobject me=json(object, name, json(string, name(%0)), dbref, json(string, %0), created, json(number, csecs(%0)))
  > think u(oneobject, #1)
  {"name": "One", "dbref": "#1", "created": 1431039583}

  > think json(array, u(oneobject, #0), u(oneobject, #1), u(oneobject, #2))
  [
   {"name": "Room Zero", "dbref": "#0", "created": 1431039583},
   {"name": "One", "dbref": "#1", "created": 1431039583},
   {"name": "Master Room", "dbref": "#2", "created": 1431039583}
  ]
& JSON_MAP()
  json_map([<object>/]<attribute>, <json>[, <osep>[, <arg>[, ..., <argN>]]])

  This function iterates over a JSON string, calling the specified <attribute> for each element of the JSON. If <json> represents a basic JSON type (null, boolean, string or number), the attribute will be called once. For arrays and objects, it will be called once for each element of the array/object.

  When the attribute is called, %0 will be the type of the json object and %1 will be the value. When <json> is an array, %2 will be the array position of the current element. For objects, %2 will be the label of the current element. You can pass user-specified arguments to the attribute; the first <arg> will be available as %3, the second as %4, and so on.

  <osep> defaults to a space.

  See 'help json_map2' for examples.
See also: json(), json_query()
& JSON_MAP2
  A very basic example:
  > &json me=We got [art(%0)] %0: %1

  > think json_map(me/json, "foo")
  We got a string: foo

  > think json_map(me/json, \["foo"\, 5\], %r)
  We got a string: foo
  We got a number: 5

  > think json_map(me/json, \["foo"\, \["bar"\, 10\]\], %r)
  We got a string: foo
  We got an array: ["bar",10]

  See 'help json_map3' for a more complex example.
& JSON_MAP3
  A JSON pretty-printer, using nested calls to json_map() to handle nested
  JSON objects/arrays:
  > &pretty_json me=u(me/pretty_json_sub,,%0,,0,strmatch(%0,\\{*))
  > &pretty_json_sub me=repeat(%t,%3)[if(%4,json(string,%2):%b)][switch(%1,\{*,\{%r[json_map(%=,%1,\,%r,inc(%3),1)]%r[repeat(%t,%3)]\},\[*,\[%r[json_map(%=,%1,\,%r,inc(%3),0)]%r[repeat(%t,%3)]\],json(%0,%1))]

  > &json me=[5, null, ["nested!", 999, {"foo":5, "bar":"\"Whee\""}], 7]
  > th u(me/pretty_json, v(json)
  [
      5,
      #-1,
      [
          "nested!",
          999,
          {
              "foo": 5,
              "bar": "\"Whee\""
          }
      ],
      7
  ]
& JSON_QUERY()
  json_query(<json>[, <action>[, <arg>, ...<argN>]])

  This function returns information about JSON data. <json> should be a valid JSON string, as returned by the json() function. There are 5 possible <action>s:

  Action...    Returns...
  type         The type of <json>, one of string, number, boolean, null, array or object. Default if no <action> is given.
  size         The size of <json>; this is 0 for null objects, 1 for strings/numbers/booleans, the number of array elements, or the number of key/value pairs for objects.
  exists       For arrays and objects, returns 1 if there is an object found by following the path specified in <arg>... and 0 if not. If the current arg is an integer and the current json element is an array, uses the <arg>th index of the array (Starting at 0) as the new current element. Otherwise, if the current json element is an object, treats the current <arg> as a key into the object and its value as the new current element.  Returns #-1 for other types.
  get          For arrays and objects, returns the json element found by following the path laid out in <args>... as described above. If no such element exists, returns an empty string. Returns #-1 for other JSON types.
  extract      Like get, but takes a single combined path arg as described in 'help json paths'. Some caveats: Returns 0 for false, 1 for true, and strings are unquoted.
  unescape     Only valid for JSON strings; returns the unescaped form of <json>.

  See 'help json_query2' for examples.
See also: json(), json_map()
& JSON_QUERY2
  Examples:

    > say json_query(true)
    You say, "boolean"

    > @set me=json:[json(array, "abc", "def", "gh\\"i")]
    > say v(json)
    You say, "["abc", "def", "gh\"i"]"

    > say json_query(v(json))
    You say, "array"
    > say json_query(v(json), size)
    You say, "3"
    > say json_query(v(json), get, 0)
    You say, ""abc""
    > say json_query(v(json), extract, $.\[2\])
    You say, "gh"i"
    > say json_query(json_query(v(json), get, 2), unescape)
    You say, "gh"i"

 See 'help json_query3' for more examples.
& JSON_QUERY3
 Examples:

    > @set me=json:[json(object, foo, "bar", baz, 12345, fnord, json(array, 1, 2, 3))]
    > say v(json)
    You say, "{"foo": "bar", "baz": 12345, "fnord": [1,2,3]}"
    > say json_query(v(json), exists, foo)
    You say, "1"
    > say json_query(v(json), exists, bar)
    You say, "0"
    > say json_query(v(json), get, baz)
    You say, "12345"
    > say json_query(v(json), get, fnord, 1)
    You say, "2"
    > say json_query(v(json), extract, $.fnord\[1\])
    You say, "2"
& JSON PATHS

  json_mod() and the extract argument for json_query() take a path string that describes what part of a JSON object or array to act on. All paths start with a $ to indicate the base JSON value, and 0 or more specifiers in the following formats:

  .FIELD - the name of a field in a JSON object.
  [N]    - the Nth element of a JSON array. Note that the brackets need to be escaped.

 See also: json_mod(), json_query()
& JSON_MOD()
  json_mod(<json>, <action>, <path>[, <json2>])

  Return a new JSON value based on applying <action> to <json>.

  insert - adds a new value <json2> at the given <path> if the data described by <path> doesn't exist.
  replace - replaces an existing value at the given <path> with <json2>.
  set     - Add or replace <json2> at the given <path>.
  patch   - Applies a merge patch (See https://tools.ietf.org/html/rfc7396) to <json> from <path>, which must be valid JSON.
  remove  - Removes the element from <json> pointed to by <path>
  sort    - Given a JSON array, sorts it based on the element at <path>.

  See 'HELP JSON_MOD2' for examples.
& JSON_MOD2
 Examples:

    > say json_mod(json(object, a,1,b,2), patch, json(object, a,42))
    You say, "{"a":43,"b":2}"

    > @set me=json:[json(object, foo, "bar", baz, 12345, fnord, json(array, 1, 2, 3))]
    > say v(json)
    You say, "{"foo": "bar", "baz": 12345, "fnord": [1,2,3]}"
    > say json_mod(v(json), set, $.foo, false)
    You say, "{"foo:false,"baz":12345,"fnord":[1,2,3]}"
    > say json_mod(v(json), insert, $.quux, 1)
    You say, "{"foo:"bar","baz":12345,"fnord":[1,2,3],"quux":1}"
    > say json_mod(v(json), replace, $.quux, 1)
    You say, "{"foo:"bar","baz":12345,"fnord":[1,2,3]}"
    > say json_mod(v(json), remove, $.fnord)
    You say, "{"foo":"bar","baz":12345}"
    > say json_mod(json(array, json(object, id, 2), json(object, id, 1), sort, $.id)
    You say, "[{"id":1},{"id":2}]
& TESTLOCK()
  testlock(<key>, <victim>)

  testlock() returns 1 if the <victim> would pass the lock defined in <key> as run by the caller, and 0 if it would fail.

  testlock() evaluates the lock from the caller's perspective.

  Example:
    > think testlock(TYPE^PLAYER&FLAG^WIZARD, *Gandalf)
    1
    > think testlock(TYPE^PLAYER&FLAG^WIZARD, *Bilbo)
    0

See also: @lock, lock(), elock(), lockfilter(), locktypes
& TEXTFILE()
& TEXTENTRIES()
& TEXTSEARCH()
& DYNHELP()
  textfile(<type>, <entry>)
  textentries(<type>, <pattern>[, <osep>])
  textsearch(<type>, <pattern>[, <osep>])

  textfile() returns the text of entries from cached text files (such as "help", "news", "events", etc.) All whitespace and newlines are included, so you may want to edit %r's and squish the result if you plan to use the text as a list of words rather than a display.

  textentries() returns any topic names which match the wildcard pattern <pattern>, with topic names separated by <osep>. These are the same topic names returned from "help <pattern>".

  textsearch() returns the names of all topics whose contents matches the given <pattern>, the same as "help/search <pattern>", with topic names separated by <osep>.

  Example:
    > say textentries(help, ?who())
    You say, "CWHO() LWHO() MWHO() NWHO() XWHO() ZWHO()"

    > say textsearch(help, pronouns, |)
    You say, "1.6.0P0|GENDER|SEX"

    > say textfile(help, ln\(\))
    You say, "  ln(<number>)

      Returns the natural log of <number>.

    See also: log()
    "
& TIME()
& UTCTIME()
  time()
  time(<timezone>)
  time(<dbref>)

  time() gives you the current time on the MUSH. By default this is the time on the server the MUSH is running on, and not the time of the caller.

  With an argument, time() returns the time in the specified timezone, or in the timezone set in the specified object's TZ attribute; for more information, see 'help timezones'.

  utctime() is an alias for time(utc).

Continued in HELP TIME2
& TIME2
  Examples (Assuming the server is the USA's Pacific timezone):

    > think utctime()
    Fri Mar 02 03:19:54 2012
    > think time(utc)
    Fri Mar 02 03:19:54 2012
    > think time()
    Thu Mar 01 19:19:54 2012
    > think time(-8)
    Thu Mar 01 19:20:25 2012
    > think time(US/Pacific)
    Thu Mar 01 19:20:25 2012

See also: timefmt(), timestring(), convsecs(), convtime(), TIMEZONES
& TIMECALC()
& SECSCALC()
 timecalc(<timestring>, <modifier>, ...)
 secscalc(<timestring>, <modifier>, ...)


 Takes a time and returns the resulting time after applying any modifiers. timecalc() returns a time is the same format as time(), and secscalc() as the seconds since the epoch. These functions can deal with a much broader range of times than the other time functions.

 <timestring> can be in the following formats:

  YYYY-MM-DD
  YYYY-MM-DD HH:MM
  YYYY-MM-DD HH:MM:SS
  YYYY-MM-DD HH:MM:SS.SSS
  HH:MM
  HH:MM:SS
  HH:MM:SS.SSS
  now (Current time in UTC)
  DDDDDDDDDD (Julian day, or seconds if followed by a unixepoch modifier)

Continued in HELP TIMECALC2
& TIMECALC2
 <modifier>s can be in the following formats:

  NNN days
  NNN hours
  NNN minutes
  NNN.NNNN seconds
  NNN months
  NNN years
  start of month
  start of year
  start of day
  weekday N
  unixepoch
  localtime (Converts a UTC time to local time)
  utc (Converts a local time to UTC)

  For details about what these formats and modifers mean, see https://www.sqlite.org/lang_datefunc.html

 Examples:
 > think timecalc(now, +100 years, localtime)
 Mon May 09 03:57:31 2118
 > think timecalc(secs(), unixepoch)
 Wed May 09 12:19:21 2018
& TIMEZONES
& @TZ

  The time(), timefmt() and convsecs() functions have an optional time zone argument that's used for formatting the time. Without this time zone specified, the one the game's server is running under is used.

  If the time zone argument is a dbref, the contents of that object's @TZ attribute is used as the zone. The attribute is not evaluated. If the object doesn't have this attribute, the server's time zone will be used.

  If it's the string 'UTC', that time zone is used instead of the local one. If it's a number between -24 and +24, it adds that many hours from UTC/GMT. Fractional times are supported, e.g., -1.5 hours.

  If the MUSH supports it (See @config compile), symbolic time zone names can also be used.

  valid(timezone, <tz>) tests if <tz> can be used as a timezone.

  See HELP TIMEZONES2 for a list of known time zones and HELP TIME2 for some examples.
& TIMEZONES2
  This is a list of IANA time zones names as of version 2011n of their database. See http://www.iana.org/time-zones for more information and sources.

  Africa/Abidjan                     Africa/Accra
  Africa/Addis_Ababa                 Africa/Algiers
  Africa/Asmara                      Africa/Asmera
  Africa/Bamako                      Africa/Bangui
  Africa/Banjul                      Africa/Bissau
  Africa/Blantyre                    Africa/Brazzaville
  Africa/Bujumbura                   Africa/Cairo
  Africa/Casablanca                  Africa/Ceuta
  Africa/Conakry                     Africa/Dakar
  Africa/Dar_es_Salaam               Africa/Djibouti
  Africa/Douala                      Africa/El_Aaiun
  Africa/Freetown                    Africa/Gaborone
  Africa/Harare                      Africa/Johannesburg
  Africa/Juba                        Africa/Kampala
  Africa/Khartoum                    Africa/Kigali
  Africa/Kinshasa                    Africa/Lagos
  Africa/Libreville                  Africa/Lome
  Africa/Luanda                      Africa/Lubumbashi
  Africa/Lusaka                      Africa/Malabo
  Africa/Maputo                      Africa/Maseru
  Africa/Mbabane                     Africa/Mogadishu
  Africa/Monrovia                    Africa/Nairobi
  Africa/Ndjamena                    Africa/Niamey
  Africa/Nouakchott                  Africa/Ouagadougou

Continued in HELP TIMEZONES3
& TIMEZONES3
  Africa/Porto-Novo                  Africa/Sao_Tome
  Africa/Timbuktu                    Africa/Tripoli
  Africa/Tunis                       Africa/Windhoek
  America/Adak                       America/Anchorage
  America/Anguilla                   America/Antigua
  America/Araguaina                  America/Argentina/Buenos_Aires
  America/Argentina/Catamarca        America/Argentina/ComodRivadavia
  America/Argentina/Cordoba          America/Argentina/Jujuy
  America/Argentina/La_Rioja         America/Argentina/Mendoza
  America/Argentina/Rio_Gallegos     America/Argentina/Salta
  America/Argentina/San_Juan         America/Argentina/San_Luis
  America/Argentina/Tucuman          America/Argentina/Ushuaia
  America/Aruba                      America/Asuncion
  America/Atikokan                   America/Atka
  America/Bahia                      America/Bahia_Banderas
  America/Barbados                   America/Belem
  America/Belize                     America/Blanc-Sablon
  America/Boa_Vista                  America/Bogota
  America/Boise                      America/Buenos_Aires
  America/Cambridge_Bay              America/Campo_Grande
  America/Cancun                     America/Caracas
  America/Catamarca                  America/Cayenne
  America/Cayman                     America/Chicago
  America/Chihuahua                  America/Coral_Harbour
  America/Cordoba                    America/Costa_Rica

Continued in HELP TIMEZONES4
& TIMEZONES4
  America/Cuiaba                     America/Curacao
  America/Danmarkshavn               America/Dawson
  America/Dawson_Creek               America/Denver
  America/Detroit                    America/Dominica
  America/Edmonton                   America/Eirunepe
  America/El_Salvador                America/Ensenada
  America/Fort_Wayne                 America/Fortaleza
  America/Glace_Bay                  America/Godthab
  America/Goose_Bay                  America/Grand_Turk
  America/Grenada                    America/Guadeloupe
  America/Guatemala                  America/Guayaquil
  America/Guyana                     America/Halifax
  America/Havana                     America/Hermosillo
  America/Indiana/Indianapolis       America/Indiana/Knox
  America/Indiana/Marengo            America/Indiana/Petersburg
  America/Indiana/Tell_City          America/Indiana/Vevay
  America/Indiana/Vincennes          America/Indiana/Winamac
  America/Indianapolis               America/Inuvik
  America/Iqaluit                    America/Jamaica
  America/Jujuy                      America/Juneau
  America/Kentucky/Louisville        America/Kentucky/Monticello
  America/Knox_IN                    America/Kralendijk
  America/La_Paz                     America/Lima
  America/Los_Angeles                America/Louisville
  America/Lower_Princes              America/Maceio

Continued in HELP TIMEZONES5
& TIMEZONES5
  America/Managua                    America/Manaus
  America/Marigot                    America/Martinique
  America/Matamoros                  America/Mazatlan
  America/Mendoza                    America/Menominee
  America/Merida                     America/Metlakatla
  America/Mexico_City                America/Miquelon
  America/Moncton                    America/Monterrey
  America/Montevideo                 America/Montreal
  America/Montserrat                 America/Nassau
  America/New_York                   America/Nipigon
  America/Nome                       America/Noronha
  America/North_Dakota/Beulah        America/North_Dakota/Center
  America/North_Dakota/New_Salem     America/Ojinaga
  America/Panama                     America/Pangnirtung
  America/Paramaribo                 America/Phoenix
  America/Port-au-Prince             America/Port_of_Spain
  America/Porto_Acre                 America/Porto_Velho
  America/Puerto_Rico                America/Rainy_River
  America/Rankin_Inlet               America/Recife
  America/Regina                     America/Resolute
  America/Rio_Branco                 America/Rosario
  America/Santa_Isabel               America/Santarem
  America/Santiago                   America/Santo_Domingo
  America/Sao_Paulo                  America/Scoresbysund
  America/Shiprock                   America/Sitka

Continued in HELP TIMEZONES6
& TIMEZONES6
  America/St_Barthelemy              America/St_Johns
  America/St_Kitts                   America/St_Lucia
  America/St_Thomas                  America/St_Vincent
  America/Swift_Current              America/Tegucigalpa
  America/Thule                      America/Thunder_Bay
  America/Tijuana                    America/Toronto
  America/Tortola                    America/Vancouver
  America/Virgin                     America/Whitehorse
  America/Winnipeg                   America/Yakutat
  America/Yellowknife                Antarctica/Casey
  Antarctica/Davis                   Antarctica/DumontDUrville
  Antarctica/Macquarie               Antarctica/Mawson
  Antarctica/McMurdo                 Antarctica/Palmer
  Antarctica/Rothera                 Antarctica/South_Pole
  Antarctica/Syowa                   Antarctica/Vostok
  Arctic/Longyearbyen                Asia/Aden
  Asia/Almaty                        Asia/Amman
  Asia/Anadyr                        Asia/Aqtau
  Asia/Aqtobe                        Asia/Ashgabat
  Asia/Ashkhabad                     Asia/Baghdad
  Asia/Bahrain                       Asia/Baku
  Asia/Bangkok                       Asia/Beirut
  Asia/Bishkek                       Asia/Brunei
  Asia/Calcutta                      Asia/Choibalsan
  Asia/Chongqing                     Asia/Chungking

Continued in HELP TIMEZONES7
& TIMEZONES7
  Asia/Colombo                       Asia/Dacca
  Asia/Damascus                      Asia/Dhaka
  Asia/Dili                          Asia/Dubai
  Asia/Dushanbe                      Asia/Gaza
  Asia/Harbin                        Asia/Hebron
  Asia/Ho_Chi_Minh                   Asia/Hong_Kong
  Asia/Hovd                          Asia/Irkutsk
  Asia/Istanbul                      Asia/Jakarta
  Asia/Jayapura                      Asia/Jerusalem
  Asia/Kabul                         Asia/Kamchatka
  Asia/Karachi                       Asia/Kashgar
  Asia/Kathmandu                     Asia/Katmandu
  Asia/Kolkata                       Asia/Krasnoyarsk
  Asia/Kuala_Lumpur                  Asia/Kuching
  Asia/Kuwait                        Asia/Macao
  Asia/Macau                         Asia/Magadan
  Asia/Makassar                      Asia/Manila
  Asia/Muscat                        Asia/Nicosia
  Asia/Novokuznetsk                  Asia/Novosibirsk
  Asia/Omsk                          Asia/Oral
  Asia/Phnom_Penh                    Asia/Pontianak
  Asia/Pyongyang                     Asia/Qatar
  Asia/Qyzylorda                     Asia/Rangoon
  Asia/Riyadh                        Asia/Riyadh87
  Asia/Riyadh88                      Asia/Riyadh89

Continued in HELP TIMEZONES8
& TIMEZONES8
  Asia/Saigon                        Asia/Sakhalin
  Asia/Samarkand                     Asia/Seoul
  Asia/Shanghai                      Asia/Singapore
  Asia/Taipei                        Asia/Tashkent
  Asia/Tbilisi                       Asia/Tehran
  Asia/Tel_Aviv                      Asia/Thimbu
  Asia/Thimphu                       Asia/Tokyo
  Asia/Ujung_Pandang                 Asia/Ulaanbaatar
  Asia/Ulan_Bator                    Asia/Urumqi
  Asia/Vientiane                     Asia/Vladivostok
  Asia/Yakutsk                       Asia/Yekaterinburg
  Asia/Yerevan                       Atlantic/Azores
  Atlantic/Bermuda                   Atlantic/Canary
  Atlantic/Cape_Verde                Atlantic/Faeroe
  Atlantic/Faroe                     Atlantic/Jan_Mayen
  Atlantic/Madeira                   Atlantic/Reykjavik
  Atlantic/South_Georgia             Atlantic/St_Helena
  Atlantic/Stanley                   Australia/ACT
  Australia/Adelaide                 Australia/Brisbane
  Australia/Broken_Hill              Australia/Canberra
  Australia/Currie                   Australia/Darwin
  Australia/Eucla                    Australia/Hobart
  Australia/LHI                      Australia/Lindeman
  Australia/Lord_Howe                Australia/Melbourne
  Australia/North                    Australia/NSW

Continued in HELP TIMEZONES9
& TIMEZONES9
  Australia/Perth                    Australia/Queensland
  Australia/South                    Australia/Sydney
  Australia/Tasmania                 Australia/Victoria
  Australia/West                     Australia/Yancowinna
  Brazil/Acre                        Brazil/DeNoronha
  Brazil/East                        Brazil/West
  Canada/Atlantic                    Canada/Central
  Canada/East-Saskatchewan           Canada/Eastern
  Canada/Mountain                    Canada/Newfoundland
  Canada/Pacific                     Canada/Saskatchewan
  Canada/Yukon                       CET
  Chile/Continental                  Chile/EasterIsland
  CST6CDT                            Cuba
  EET                                Egypt
  Eire                               EST
  EST5EDT                            Etc/GMT
  Etc/GMT+0                          Etc/GMT+1
  Etc/GMT+10                         Etc/GMT+11
  Etc/GMT+12                         Etc/GMT+2
  Etc/GMT+3                          Etc/GMT+4
  Etc/GMT+5                          Etc/GMT+6
  Etc/GMT+7                          Etc/GMT+8
  Etc/GMT+9                          Etc/GMT-0
  Etc/GMT-1                          Etc/GMT-10
  Etc/GMT-11                         Etc/GMT-12

Continued in HELP TIMEZONES10
& TIMEZONES10
  Etc/GMT-13                         Etc/GMT-14
  Etc/GMT-2                          Etc/GMT-3
  Etc/GMT-4                          Etc/GMT-5
  Etc/GMT-6                          Etc/GMT-7
  Etc/GMT-8                          Etc/GMT-9
  Etc/GMT0                           Etc/Greenwich
  Etc/UCT                            Etc/Universal
  Etc/UTC                            Etc/Zulu
  Europe/Amsterdam                   Europe/Andorra
  Europe/Athens                      Europe/Belfast
  Europe/Belgrade                    Europe/Berlin
  Europe/Bratislava                  Europe/Brussels
  Europe/Bucharest                   Europe/Budapest
  Europe/Chisinau                    Europe/Copenhagen
  Europe/Dublin                      Europe/Gibraltar
  Europe/Guernsey                    Europe/Helsinki
  Europe/Isle_of_Man                 Europe/Istanbul
  Europe/Jersey                      Europe/Kaliningrad
  Europe/Kiev                        Europe/Lisbon
  Europe/Ljubljana                   Europe/London
  Europe/Luxembourg                  Europe/Madrid
  Europe/Malta                       Europe/Mariehamn
  Europe/Minsk                       Europe/Monaco
  Europe/Moscow                      Europe/Nicosia
  Europe/Oslo                        Europe/Paris

Continued in HELP TIMEZONES11
& TIMEZONES11
  Europe/Podgorica                   Europe/Prague
  Europe/Riga                        Europe/Rome
  Europe/Samara                      Europe/San_Marino
  Europe/Sarajevo                    Europe/Simferopol
  Europe/Skopje                      Europe/Sofia
  Europe/Stockholm                   Europe/Tallinn
  Europe/Tirane                      Europe/Tiraspol
  Europe/Uzhgorod                    Europe/Vaduz
  Europe/Vatican                     Europe/Vienna
  Europe/Vilnius                     Europe/Volgograd
  Europe/Warsaw                      Europe/Zagreb
  Europe/Zaporozhye                  Europe/Zurich
  Factory                            GB
  GB-Eire                            GMT
  GMT+0                              GMT-0
  GMT0                               Greenwich
  Hongkong                           HST
  Iceland                            Indian/Antananarivo
  Indian/Chagos                      Indian/Christmas
  Indian/Cocos                       Indian/Comoro
  Indian/Kerguelen                   Indian/Mahe
  Indian/Maldives                    Indian/Mauritius
  Indian/Mayotte                     Indian/Reunion
  Iran                               Israel
  Jamaica                            Japan

Continued in HELP TIMEZONES12
& TIMEZONES12
  Kwajalein                          Libya
  MET                                Mexico/BajaNorte
  Mexico/BajaSur                     Mexico/General
  Mideast/Riyadh87                   Mideast/Riyadh88
  Mideast/Riyadh89                   MST
  MST7MDT                            Navajo
  NZ                                 NZ-CHAT
  Pacific/Apia                       Pacific/Auckland
  Pacific/Chatham                    Pacific/Chuuk
  Pacific/Easter                     Pacific/Efate
  Pacific/Enderbury                  Pacific/Fakaofo
  Pacific/Fiji                       Pacific/Funafuti
  Pacific/Galapagos                  Pacific/Gambier
  Pacific/Guadalcanal                Pacific/Guam
  Pacific/Honolulu                   Pacific/Johnston
  Pacific/Kiritimati                 Pacific/Kosrae
  Pacific/Kwajalein                  Pacific/Majuro
  Pacific/Marquesas                  Pacific/Midway
  Pacific/Nauru                      Pacific/Niue
  Pacific/Norfolk                    Pacific/Noumea
  Pacific/Pago_Pago                  Pacific/Palau
  Pacific/Pitcairn                   Pacific/Pohnpei
  Pacific/Ponape                     Pacific/Port_Moresby
  Pacific/Rarotonga                  Pacific/Saipan
  Pacific/Samoa                      Pacific/Tahiti

Continued in HELP TIMEZONES13
& TIMEZONES13
  Pacific/Tarawa                     Pacific/Tongatapu
  Pacific/Truk                       Pacific/Wake
  Pacific/Wallis                     Pacific/Yap
  Poland                             Portugal
  PRC                                PST8PDT
  ROC                                ROK
  Singapore                          Turkey
  UCT                                Universal
  US/Alaska                          US/Aleutian
  US/Arizona                         US/Central
  US/East-Indiana                    US/Eastern
  US/Hawaii                          US/Indiana-Starke
  US/Michigan                        US/Mountain
  US/Pacific                         US/Pacific-New
  US/Samoa                           UTC
  W-SU                               WET
  Zulu
& ETIME()
  etime(<seconds>[, <width>])

  This function formats a number of seconds using the same rules as the 'On for' and 'Idle' columens in WHO's output. The optional <width> argument controls the maximum size of the returned string.

  The elapsed time is split into years, weeks, days, hours, minutes and seconds fields. As many non-zero fields as can fit into <width> characters are used, in that order. If all fields are 0, seconds are displayed.

  Examples:
    > think etime(59)
    59s
    > think etime(60)
    1m
    > think etime(61)
    1m  1s
    > think etime(61, 5)
    1m

See also: etimefmt(), timestring(), stringsecs()
& ETIMEFMT()
  etimefmt(<format>, <secs>)

  This function is similar to timestring() - it formats a number of seconds into days, hours, minutes and seconds. However, its formatting is much more versatile than timestring(), as well as being more complex.

  Escape codes in <format> are replaced by the proper values, and other characters are left unchanged.

  A list of all codes is in 'help etimefmt2'.

  Examples:
    > say etimefmt(I have been connected for $2H:$2M., conn(%#))
    You say, "I have been connected for 01:32."
    > think etimefmt($2mm $2ss, 500) - [timestring(500)]
    8m 20s -  8m 20s

See also: timestring(), timefmt(), etime()
& ETIMEFMT2
  etimefmt()'s escape codes are similar to timefmt()'s. The time is broken up into days, hours, minutes, and seconds, and each value replaces the matching code.

  $s - The number of seconds.    $h - The number of hours.
  $m - The number of minutes.    $d - The number of days.
  $w - The number of weeks.      $y - The number of 365-day years.
  $$ - A literal $.

  You can also put a number between the $ and letter to specify a minimum width for the expanded code. The string is padded with spaces by default - use uppercase to pad with 0s instead ($3S, rather than $3s). An 'x' before the code (but after any number) will automatically add a d, h, m, or s suffix to the time, and a 'z' will not display anything if the field's value is 0. x and z can be combined.

 Normally, a particular time interval is shown using the remainder of the next largest interval - for example, $s with a time of 65 displays 5, not 65. The exception is $d, which only acts like this if $w or $y is also given. A 't' between the $ and code (But after a width) will print out the total seconds, minutes, etc. instead.

  See 'help etimefmt3' for more examples.
& ETIMEFMT3
  Examples:
    > think etimefmt($2h:$2M, 3700)
     1:01
    > think etimefmt(You have $m minutes and $s seconds to go, 78)
    You have 1 minutes and 18 seconds to go
    > think squish(etimefmt(Connected for $zxd $xzh $zxm $xzs, conn(me)))
    Connected for 5h 24m 45s
    > think etimefmt($txs is $xm$xs, 75)
    75s is 1m15s
& TIMEFMT()
  timefmt(<format>[, <secs>[, <timezone>]])

  This function returns the time and date, formatted according to <format>. <secs> is the time/date to format, as the number of seconds since the epoch (as returned by secs(), convtime(), etc). If no <secs> is given, the current date/time of the MUSH host is used. If no <timezone> is provided, the MUSH host's timezone is used; see 'help timezones' for valid formats for <timezone>. Note: Using a fractional timezone offset from GMT may result in timefmt() showing the time zone name (if displayed) as GMT. Using a symbolic name on a server that supports them should show the name correctly.

  A list of all codes for <format> is in 'help timefmt2'.

  Example:
    > think timefmt($A\, the $dth day of $B.)
    Monday, the 17th day of July.

See also: convsecs(), etimefmt(), timezones
& TIMEFMT2
  All escape codes start with a $. To get a literal $, use $$. Invalid codes will return #-1 INVALID ESCAPE CODE. Other text will be passed through unchanged.

  $a - Abbreviated weekday name  $p - AM/PM  ($P may also work)
  $A - Full weekday name         $S - Seconds after the minute
  $b - Abbreviated month name    $U - Week of the year from 1rst Sunday
  $B - Full month name           $w - Day of the week. 0 = Sunday
  $c - Date and time             $W - Week of the year from 1rst Monday
  $d - Day of the month          $x - Date
  $H - Hour of the 24-hour day   $X - Time
  $I - Hour of the 12-hour day   $y - Two-digit year
  $j - Day of the year           $Y - Four-digit year
  $m - Month of the year         $Z - Time zone
  $M - Minutes after the hour    $$ - $ character.
& TIMESTRING()
  timestring(<seconds>[, <pad flag>])

  The timestring function takes a number of seconds as input and returns the amount of time formatted into days, hours, minutes, and seconds. If <pad flag> is 1, all time periods will be used even if the number of seconds is less than a day, hour, or minute. If <pad flag> is 2, all numbers will be 2 digits long.

  Examples:
    > say timestring(301)
    You say, " 5m  1s"
    > say timestring(301,1)
    You say, "0d  0h  5m  1s"
    > say timestring(301,2)
    You say, "00d 00h 05m 01s"

See also: stringsecs(), convsecs(), etime(), etimefmt()
& STRINGSECS()
  stringsecs(<timestring>)

  The stringsecs() function takes a string of the form produced by timestring() or etime() and converts it back into seconds.

  Examples:
    > say stringsecs(5m 1s)
    You say, "301"

    > say stringsecs(3y 2m 7d 5h 23m)
    You say, "95232300"

See also: timestring(), etimefmt(), convtime(), etime()
& TR()
  tr(<string>, <find>, <replace>)

  This function translates every character in <string> that exists in <find> to the character at an identical position in <replace>. Ranges of characters separated by -'s are accepted. <find> and <replace> must be the same length after expansion of ranges. If a character exists more than once in <find>, only the last instance will be counted. The example below is the common ROT-13 algorithm for lower case strings, demonstrated with every letter explicitly listed, and with the equivalent but briefer character ranges. Literal -'s can be in <find> and <replace> if they are the first or last characters in the arguments.

   Examples:
     > say tr(hello,abcdefghijklmnopqrstuvwxyz,nopqrstuvwxyzabcdefghijklm)
     You say, "uryyb"
     > say tr(uryyb, a-z, n-za-m)
     You say, "hello"

See also: merge(), splice()
& TRIM()
& TRIMPENN()
& TRIMTINY()
  trim(<string>[, <characters to trim>[, <trim style>]])
  trimpenn(<string>[, <characters to trim>[, <trim style>]])
  trimtiny(<string>[, <trim style>[, <characters to trim>]])

  trim() strips leading and/or trailing occurrences of each of the <characters to trim> from <string>.

  <characters to trim> defaults to a space.

  If no <trim style> is specified, characters are trimmed from both the left and right sides of the string. If the 'l' trim style is specified, characters are only trimmed from the left side. If the 'r' trim style is specified, characters are only trimmed from the right side. If the 'b' trim style is specified, or a style is omitted, characters are trimmed off of both sides of the string.

  Normally, the arguments for trim() are in the same order as trimpenn(). However, if the tiny_trim_fun @config option is on, the <characters to trim> and <trim style> arguments are reversed. Use trimpenn() or trimtiny() if you want to specify a particular argument sequence no matter how the option is set.

  Examples:
    > say trim(%b%bfoo bar baz%b%b%beek%b%b)
    You say, "foo bar baz   eek"
    > say trim(***BLAM***,*)
    You say, "BLAM"
    > say trim(-----> WOW <---,-,r)
    You say, "-----> WOW <"
    > say trim(=~=~=~= Trim Test =~=~=~=,= ~)
    You say "Trim Test"

See also: squish(), edit()
& TRUNC()
& VAL()
  trunc(<string>)

  This function truncates floating point numbers to integers. It can also be used to return the leading numeric prefix of a string. If <string> does not start with a number, 0 is returned.

  Examples:
    > say trunc(3.141593)
    You say, "3"
    > say trunc(101Dalmations)
    You say, "101"

  val() is an alias for trunc().

See also: ceil(), floor(), bound(), round(), left()
& TYPE()
  type(<object>)

  This function returns the type of an object - one of PLAYER, THING, EXIT, ROOM or GARBAGE - or #-1 if the object can't be found.

  Examples:
    > @create Test
    > think type(Test)
    THING
    > think type(me)
    PLAYER
    > think type(here)
    ROOM

See also: hastype(), TYPES OF OBJECTS
& PFUN()
  pfun(<attribute>[, <arg0>[, ... , <arg29>]])

  This function evaluates <attribute> from the caller's @parent, passing up to 30 <arg>s as %0-%9 and v(10)-v(29). When the caller doesn't have an <attribute> attribute set, this is the same as

    ufun(me/<attribute>[, <args>])

  It differs from ufun() when the caller does have the attribute set - pfun() will ignore the attribute on the child, and evaluate the attribute as it would be inherited from the parent.

  Example:
    > @create ParentObject
    > @parent me=ParentObject
    > &foo me=ChildFoo
    > &foo ParentObject=ParentFoo
    > think ufun(me/foo)
    ChildFoo
    > think pfun(foo)
    ParentFoo

  Continued in 'help pfun2'.
& PFUN2
  This function does not have the security problems of using

    ufun(parent(me)/<attribute>)

  as the attribute is inherited (and evaluated by you, not the parent) - you don't need to be able to examine the parent object, and safer_ufun does not stop the evaluation. Note that no_inherit attribute flags are still checked, as with normal attribute inheritence.

  This function is particularly useful when you want to inherit an attribute tree from a parent, but add further branches.

  See 'help pfun3' for an example.

See also: ufun(), get(), parent(), zfun(), PARENTS
& PFUN3
  Example:

    > &root Parent=ParentRoot
    > &root`foo parent=ParentRoot`foo
    > think ufun(me/root) / [ufun(me/root`foo)]
    ParentRoot / ParentRoot`foo
    > &root`bar me=ChildRoot`bar
    > think ufun(me/root) / [ufun(me/root`foo)]
     / ParentRoot`foo

  Setting a ROOT`FOO attribute on the child automatically creates an empty ROOT attribute, which blocks the inherited ROOT attribute. The pfun() function allows you to get around this:

    > &root me=pfun(root)
    > think ufun(me/root) / [ufun(me/root`foo)] / [ufun(me/root`bar)]
    ParentRoot / ParentRoot`foo / ChildRoot`bar

  Good for inherited @chatformats which use CHATFORMAT`<channel> leaf attrs to store channel-specific formats and the like.
& U()
& UFUN()
& ULAMBDA()
  ufun([<object>/]<attribute>[, <arg0>[, ... , <arg29>]])
  ulambda([<object>/]<attribute>[, <arg0>[, ... , <arg29>]])

  ufun() evaluates <attribute> on <object> (or on the caller, if no <object> is given), and returns the result. Up to 30 <arg>s can be passed, available to the attribute as %0, %1, up to %9, and v(10) to v(29). This can be used to create "user defined functions".

  u() is an alias for ufun(), for TinyMUSH compatability.

  ulambda() is the same, but accepts anonymous attributes. See 'help lambda'.

  Continued in 'help ufun2'.
& U2
& UFUN2
  The attribute is evaluated by the object it's set on, with that object's priviledges, and NOT by the object using ufun(). Because of this, allowing arbitrary use of ufun() can be insecure.

  You must be able to examine an attribute to ufun() it. If the safer_ufun @config option is on, you must also have equal priviliges (in terms of mortal/Royalty/Wizard/God) to the object the attribute is on. However, attributes with the 'public' flag on can be evaluated by anyone. This is necessary for attributes like 'describe', but should not be set on attributes containing code unless you're sure it's safe for anyone to use them.

  Continued in 'help ufun3'.
& U3
& UFUN3
  Example:
    > &testcmd Object=$test *: say ufun(testfun, %0); @emit %0
    > &testfun object=[strlen(%0)] [ucstr(%0)]
    > test string
    Object says, "6 STRING"
    string

  A user-defined function may be as complex as you want it to be, subject to limits on recursion depth, number of function invocations, or cpu time that may be configured in the MUSH.

See also: anonymous attributes, udefault(), get(), ATTRIBUTES, ulocal(), pfun(), attribute flags, @include
& UCSTR()
& UCSTR2()
  ucstr(<string>)
  ucstr2(<string>)

  Returns <string> with all letters converted to uppercase.

  If the MUSH is compiled with ICU Unicode support, ucstr2() does the same thing except the returned string might be a different length, and ansi colors and other markup are stripped.

  Example:
    > say ucstr(Foo BAR baz)
    You say, "FOO BAR BAZ"
    > say ucstr2(grüßen)
    You say, "GRÜSSEN

See also: lcstr(), capstr()
& UDEFAULT()
& ULDEFAULT()
  udefault([<object>/]<attribute>, <default case>[, <arg0>[, ... , <arg29>]])
  uldefault([<object>/]<attribute>, <default case>[, <arg0>[, ... <arg29>]])

  If the given <attribute> on <object> (or the caller, if no <object> is given) can be read, the attribute is evaluated, and the result returned. Up to thirty <arg>s can be passed to the attribute, as per ufun().

  If the attribute cannot be read, <default case> is evaluated and returned instead. The <default case> is not evaluated if the attribute exists.

  uldefault() saves the global q-registers (%q0-%q9, %qa-%qz, etc) before evaluation, and restores them afterwards, as per ulocal().

  Examples:
    > &TEST me=center(%0,5,*)
    > say udefault(Test,-- BOOM --,ACK)
    You say "*ACK*"
    > &TEST me
    > say udefault(me/Test,-- BOOM --,ACK)
    You say "-- BOOM --"

See also: get(), eval(), ufun(), default(), edefault(), ulocal(), localize()
& ULOCAL()
  ulocal([<object>/]<attribute>[, <arg0>[, ... , <arg29>]])

  The ulocal() function is similar to ufun(); it evaluates <attribute> on <object> (or the caller, if no <object> is given), passing up to thirty <arg>s. However, before evaluating the attribute, ulocal() stores all the global q-registers (%q0-%q9, %qa-%qz), in the same way as the localize() function, and restores them after the attribute is evaluated. It's useful when you need to evaluate an attribute on an untrusted object which might alter the values of the registers.

  See 'help ulocal2' for examples.
& ULOCAL2
  Examples:
    > &FRUIT me=apples bananas oranges pears
    > &SUB-FUNCTION me=setq(0,v(FRUIT))[extract(%q0,match(%q0,%0),1)]
    > &TOP-FUNCTION me=setq(0,are delicious!)[ulocal(SUB-FUNCTION,%0)] %q0
    > say u(TOP-FUNCTION,b*)
    You say "bananas are delicious!"

  If SUB-FUNCTION had been called with u() instead of ulocal():
    > &TOP-FUNCTION me=setq(0,are delicious!)[u(SUB-FUNCTION,%0)] %q0
    > say u(TOP-FUNCTION,b*)
    You say "bananas apples bananas oranges pears"

  In this second example, in SUB-FUNCTION, %q0 was set to "apples bananas oranges pears", so that when the u() "returned" and TOP-FUNCTION evaluated %q0, this is what was printed. In the first example, ulocal() reset the value of %q0 to its original "are delicious!"

See also: ufun(), setq(), letq(), r(), localize()
& UNIQUE()
  unique(<list>[, <sort type>[, <delim>[, <osep>]]])

  unique() returns a copy of <list> with consecutive duplicate items removed. It does not sort the list. The optional <sort type> describes what type of data is in the list; see 'help sorting' for details. If no type is given, the elements are compared as strings. Elements of <list> are separated by <delim>, which defaults to a space. Each element of the output is separated by <osep>, which defaults to <delim>.

  Examples:
    > think unique(a b b c b)
    a b c b
    > think unique(1 2 2.0 3, f)
    1 2 3
    > think unique(1|2|3|3, n, |, _)
    1_2_3

See also: setunion(), sort()
& V()
& V-FUNCTION
  v(<variable>)
  v(<integer>)
  v(<attribute>)

  The first form of this function returns the value of the <variable> %-sub. In most cases, using the %-sub is preferable. Not all %-subs are accessible this way; only the following <variable>s are valid:

    0-9, #, @, !, n, l, and c.

  Unlike %-subs, the v() function is not case-sensitive: v(n) and v(N) are both equivilent to %n (whereas %N is equivilent to [capstr(%n)]).

  v() can also return the value of stack registers. v(0) is equivilent to %0, but v() can return up to 30 registers (v(0) through v(29)). Calling v() with an integer arg that is not between 0 and 29 (inclusive) will return an out-of-range error.

  The final form of this function is equivilent to get(me/<attribute>), but is usually slightly more efficient.

See also: STACK, REGISTERS, SUBSTITUTIONS, get(), r(), ATTRIBUTES
& VADD()
  vadd(<vector1>, <vector2>[, <delimiter>])

  Returns the sum of two vectors. A vector is a list of numbers separated by spaces or <delimiter>.

  > think vadd(1 2 3, 4 5 6)
  5 7 9
  > think vadd(0|0|0, 1|2|3, |)
  1|2|3

See also: VECTOR FUNCTIONS
& VALID()
  valid(<category>, <string>[, <target>])

  The valid() function checks to see if <string> can be used as a valid <category>, and returns 1 if so, 0 if not, and #-1 if an invalid category is used. For some categories, a <target> can be given to make the check more specific.

  The categories are:
   name        Test for a valid object name.
   attrname    Test for a valid attribute name.
   attrvalue   Test if <string> is a valid value for the attribute <target>. Meaningful for standard attributes with @attrib/enum or /limit.
   playername  Test if <target> could @name himself to <string>. <target> defaults to the caller.
   password    Test for a valid password.
   command     Test for a valid command name for @command/add.
   function    Test for a valid function name for @function.
   flag        Test for a valid flag/power name for @flag/add and @power/add
   qreg        Test for a valid name for a q-register.
   colorname   Test for a valid color name for ansi()/colors().
   ansicodes   Test for a valid color code sequence for ansi(<string>, ...).
   channel     Test for a valid channel name. If <target> is given, check to see if channel <target> could be renamed to <string>.
   timezone    Test for a valid timezone; see 'help timezones'
   locktype    Test for a valid locktype for @lock/<string> <target>. <target> defaults to the caller.
   lockkey     Test for a valid lockkey for @lock me=<string>

  Note that, for "playername", valid() returns 0 if the name is valid but currently in use by a player other than <target>.

  For "ansicodes", when not using new-style color names or hex codes, valid() always returns 1, and invalid codes are simply ignored, the same as when used in the ansi() function.

  See 'help valid2' for examples.
See also: colors(), ansi()
& valid2

  > think valid(name,Foobar)
  1
  > think valid(attrname,Foo bar)
  0

  A player can change his own name to a variation of his current name, but other players cannot:
  > think pmatch(Foobar)/%#
  #3/#4
  > think valid(playername, FOOBAR)
  0
  > think valid(playername, FOOBAR, #3)
  1

& VCROSS()
  vcross(<vector1>, <vector2>[, <delimiter>])

  Returns the 3-dimensional vector that is the cross product of its 3-dimensional argument vectors. The cross product is defined as:

   x = Ay * Bz - By * Az
   y = Az * Bx - Bz * Ax
   z = Ax * By - Bx * Ay

  > think vcross(4 5 6, 7 8 9)
  -3 6 -3

See also: VECTOR FUNCTIONS
& VDIM()
  vdim(<vector>[, <delimiter>])

  Returns the dimensionality of a vector.

  > think vdim(1 2 3 4)
  4

See also: VECTOR FUNCTIONS
& VDOT()
  vdot(<vector1>, <vector2>[, <delimiter>])

  Returns the dot product of two vectors. A dot product is the sum of the products of the corresponding elements of the two vectors, e.g. vdot(a b c,d e f) = ad + be + cf. The vectors must be of the same length.

  > think vdot(1 2 3, 2 3 4)
  20

See also: VECTOR FUNCTIONS
& VMIN()
  vmin(<vector1>, <vector2>[, <delimiter>])

  Returns a new vector made out of the minimums of each corresponding pair of numbers from the two vectors. The vectors must be of the same length.

  > think vmin(1 2 3, 4 1 2)
  1 1 2

See also: VECTOR FUNCTIONS
& VMAX()
  vmax(<vector1>, <vector2>[, <delimiter>])

  Returns a new vector made out of the maximums of each corresponding pair of numbers from the two vectors. The vectors must be of the same length.

  > think vmax(1 2 3, 4 1 2)
  4 2 3

See also: VECTOR FUNCTIONS
& VERSION()
& NUMVERSION()
  version()
  numversion()

  version() returns a string which contains various version information for the MUSH you're on. numversion() returns an integer representation of the version/patchlevel which can be used for softcode comparison.

  Example:
    > say version()
    You say "PennMUSH version 1.8.1 patchlevel 4 [12/06/2005]"
    > say numversion()
    You say "1008001004"

    > say version()
    You say, "PennMUSH version 1.8.5 patchlevel 7 [03/16/2015] (rev ebdea0a)"
    > say numversion()
    You say, "1008005007"

See also: @version
& VISIBLE()
  visible(<object>, <victim>[/<attribute>])

  If no attribute name is provided, this function returns 1 if <object> can examine <victim>, or 0, if it cannot. If an attribute name is given, the function returns 1 if <object> can see the attribute <attribute> on <victim>, or 0, if it cannot.

  If <object>, <victim>, or <attribute> is invalid, the function returns 0.

See also: controls(), VISUAL
& VMAG()
  vmag(<vector>[, <delimiter>])

  Returns the magnitude of a vector, using a Euclidean distance metric. That is, for vector a b c d, returns sqrt(a^2+b^2+c^2+d^2).

  > think vmag(3 4)
  5

See also: VECTOR FUNCTIONS
& VMUL()
  vmul(<vector1|number1>, <vector2|number2>[, <delimiter>])

  Returns the result of either multiplying a vector by a number, or the element-wise product of two vectors. The element-wise product of a b c by w x z is aw bx cz

  > think vmul(1 2 3, 2)
  2 4 6
  > think vmul(1 2 3, 2 3 4)
  2 6 12

See also: VECTOR FUNCTIONS
& VSUB()
  vsub(<vector1>, <vector2>[, <delimiter>])

  Returns the difference between two vectors.

  > think vsub(3 4 5, 3 2 1)
  0 2 4

See also: VECTOR FUNCTIONS
& VUNIT()
  vunit(<vector>[, <delimiter>])

  Returns the unit vector (a vector of magnitude 1), which points in the same direction as the given vector.

  > think vunit(2 0 0)
  1 0 0
  > think vmul(vunit(5 6 7), vmag(5 6 7))
  5 6 7

See also: VECTOR FUNCTIONS
& WIDTH()
& HEIGHT()
& SCREENWIDTH
& SCREENHEIGHT
  width(<player|descriptor>[, <default>])
  height(<player|descriptor>[, <default>])

  These two functions return the screen width and height for a connected player. If the player's client is capable of doing so, it will let the mush know what the correct sizes are on connection and when the client is resized.

  The defaults are 78 for width, and 24 for height, the normal minimal values. These can be overridden when calling the function by providing the default to the function. Players can change the value that will be returned when the functions are called on them with the special SCREENWIDTH and SCREENHEIGHT commands, both of which take a number as their sole argument, and set the appropriate field.

  When used on something that's not a visible player, the functions return the default values.

  The intent of these functions is allow softcode that does formatting to be able to produce a display that can make full use of any given screen size.
& WHERE()
  where(<object>)

  This function returns the "true" location of an object. This is the standard location (i.e. where the object is) for things and players, the source room for exits, and #-1 for rooms.

  In other words, the "true" location of an object is where it is linked into the database. For example, an exit appears in the room of its "home", not its "location" (the LOC() function on an exit
  will return the latter). A room's "real" location is always Nothing (the LOC() function will return its drop-to).

See also: room(), loc(), rnum(), locate(), home(), @whereis
& WIPE()
  wipe(<object>[/<attribute pattern>])

  This function is equivalent to @wipe, and attempts to wipe all the attributes on <object> whose names match <attribute pattern>, or "*" if no pattern is given. It returns nothing. Like @wipe, this function will destroy entire attribute trees; to safely remove a single attribute, use attrib_set() instead.

See also: @wipe, attrib_set(), set()
& WORDPOS()
  wordpos(<list>, <number>[, <delimiter>])

  Returns the number of the word within <list> where the <number>th character falls. Characters and words are numbered starting with 1, and <delimiter>s between words are treated as belonging to the word that follows them. If the list is less than <number> characters long, #-1 is returned. <delimiter> defaults to a space.

  Example:
    > say wordpos(foo bar baz, 5)
    You say, "2"

See also: member(), pos()
& WORDS()
  words(<list>[, <delimiter>])

  words() returns the number of elements in <list>. Elements of <list> are separated by <delimiter>, which defaults to a space.

  When the <delimiter> is a space, empty elements are not counted.

  Examples:
    > think words(1 2%b%b3, %b)
    3

    > think words(1|2||3, |)
    4

See also: strlen(), items()
& WRAP()
  wrap(<string>, <width>[, <first line width>[, <line separator>]])

  This function takes <string> and splits it into lines containing no more than <width> characters each. If <first line width> is given, the first line may have a different width. If <line separator> is given, it is inserted between each line; by default the separator is a newline (%r).

  Examples:
    > @desc here=wrap(Wrapped paragraph, 72)
    > @desc here=wrap([space(4)]Indented paragraph, 72)
    > @desc here=iter(wrap(Hanging indent, 72, 76, %r), switch(#@, >1, space(4))%i0, %r, %r)
& XATTR()
& XATTRP()
& REGXATTR()
& REGXATTRP()
  xattr(<object>[/<attribute pattern>], <start>, <count>[, <osep>])
  xattrp(<object>[/<attribute pattern>], <start>, <count>[, <osep>])
  regxattr(<object>[/<regexp>], <start>, <count>[, <osep>])
  regxattrp(<object>[/<regexp>], <start>, <count>[, <osep>])

  xattr() fetches <count> or fewer attribute names from <object> starting at position <start>. It is useful when the number of attributes on an object causes lattr() to exceed the buffer limit. The resulting list is separated by <osep>, which defaults to a space. <start> begins at 1.

  It is equivalent to
    extract(lattr(<object>[/<attribute pattern>]), <start>, <count>, <osep>)

  <attribute pattern> is a wildcard pattern which defaults to "*"; use "**" to get all attributes, including leaf attributes in trees. regxattr() matches attributes against the regular expression <regexp>.

  xattrp() and regxattrp() will include attributes from parents. Do note that parent attributes are listed _after_ child attributes, not sorted alphabetically.

See also: nattr(), lattr(), wildcards
& XOR()
  xor(<boolean1>, <boolean2>[, ... , <booleanN>])

  Takes two or more booleans and returns a 1 if one, and only one, of the inputs is equivalent to true(1).

See also: BOOLEAN VALUES, and(), or(), not(), nor(), lmath()
& XVCON()
& XCON()
  xcon(<object>, <start>, <count>)
  xvcon(<object>, <start>, <count>)

  xcon() fetches <count> or fewer item dbrefs from <object>'s contents starting at position <start>. It is useful when the number of objects in a container causes lcon() to exceed the buffer limit.

  It is equivalent to extract(lcon(<object>), <start>, <count>)

  xvcon() is identical, but follows the restrictions of lvcon().

See also: ncon(), lcon(), lvcon()
& XVEXITS()
& XEXITS()
  xexits(<room>, <start>, <count>)
  xvexits(<room>, <start>, <count>)

  xexits() fetches <count> or fewer exit dbrefs from <room> starting at position <start>. It is useful when the number of exits in a container causes lexits() to exceed the buffer limit.

  It is equivalent to extract(lexits(<room>), <start>, <count>)

  xvexits() is identical, but follows the restrictions of lvexits().

See also: nexits(), lexits(), lvexits()
& XVPLAYERS()
& XPLAYERS()
  xplayers(<object>, <start>, <count>)
  xvplayers(<object>, <start>, <count>)

  xplayers() fetches <count> or fewer player dbrefs from <object>'s contents starting at position <start>. It is useful when the number of players in a container causes lplayers() to exceed the buffer limit. It is equivalent to

    extract(lplayers(<object>), <start>, <count>)

  xvplayers() is identical, but follows the restrictions of lvplayers().

See also: nplayers(), lplayers(), lvplayers(), xthings(), xexits()
& XVTHINGS()
& XTHINGS()
  xthings(<object>, <start>, <count>)
  xvthings(<object>, <start>, <count>)

  xthings() fetches <count> or fewer non-player dbrefs from <object>'s contents starting at position <start>. It is useful when the number of things in a container causes lthings() to exceed the buffer limit. It is equivalent to:

    extract(lthings(<object>), <start>, <count>)

  xvthings() is identical, except it follows the restrictions of lvthings().

See also: nthings(), lthings(), lvthings(), xplayers(), xexits()
& XWHO()
& XWHOID()
& XMWHO()
& XMWHOID()
  xwho([<looker>, ]<start>, <count>)
  xmwho(<start>, <count>)
  xwhoid([<looker>, ]<start>, <count>)
  xmwhoid(<start>, <count>)

  xwho() fetches <count> or fewer player dbrefs from the list of connected players, starting at position <start>. It is useful when the number of players connected causes lwho() or pemits in +who $-commands to exceed buffer limits. If a <looker> is given, only includes players who <looker> can see are online. It is equivalent to:

    extract(lwho([<looker>]), <start>, <count>)

  xmwho() does not include hidden players (like mwho()).

  xwhoid() and xmwhoid() return objids instead of dbrefs.

See also: lwho(), mwho(), nwho(), zwho()
& ZWHO()
& ZMWHO()
  zwho(<object>[, <viewer>])
  zmwho(<object>)

  These functions return the dbrefs of all currently-connected players in locations @chzone'd to <object>. zmwho() does not include hidden players, while zwho() returns all players that the caller can see are online. You must be See_All or pass <object>'s @lock/zone to use these functions.

  See_All players can pass a <viewer> argument to zwho() to get only those players that <viewer> can see is online.

See also: lwho(), nwho(), zone(), zfun(), zemit()
& ZEMIT()
& NSZEMIT()
  zemit(<zone>, <message>)
  nszemit(<zone>, <message>)

  zemit() emits <message> in every room @chzone'd to <zone>, as per @zemit.

  nszemit() works like @nszemit.

See also: @zemit, zone(), zfun(), zwho(), ZONES
& ZFUN()
  zfun(<attribute>[, <arg0>[, <arg1>[, ... , <arg29>]]])

  This function evaluates an attribute on the caller's Zone object. It is essentially identical to

  ufun(zone(me)/<attribute>[, <arg0>[, ... , <arg29>]])

See also: ufun(), get(), zone(), zemit(), zwho(), ZONES
& ZONE()
  zone(<object>[, <new zone>])

  Returns <object>'s zone, or #-1 if it has no zone. You must be able to examine the object; if you can't, zone() returns #-1.

  If a <new zone> is given, zone() attempts to change the zone of <object> to <new zone> first - see help @chzone for details.

See also: @chzone, zfun(), zwho(), zemit() ZONES
& UPTIME()
  UPTIME([<type>])

  This function returns the time, as a number of seconds, that something happend (or will happen). Exactly what is returned depends on the given <type>, which should be one of:

    upsince   - The time the MUSH was started. This is the default.
    reboot    - The time the MUSH was last rebooted.
    save      - The time the MUSH last saved, or -1 if it hasn't.
    nextsave  - The time of the next automatic save.
    dbck      - The time of the next automatic dbck.
    purge     - The time of the next automatic purge.
    warnings  - The time of the next automatic warnings check, or -1 if automated warnings are disabled.

See also: @uptime, secs(), convsecs(), time(), starttime(), restarttime(), restarts(), @dbck, @purge, @warnings, @config, @dump, @shutdown
& SUGGEST()
  SUGGEST(<category>, <word>[, <seperator>[, <limit>]])

  Returns a list of suggested alternatives to <word> from vocabulary words known in the given <category>. <seperator> defaults to space. <limit> controls how many suggestions are returned, and defaults to 20.

 This is the same mechanism used to suggest help entries, function names, etc. when an unknown one is encountered.

 If the dict_file @config option is set, loads that file into the 'words' category.

 Example:
   > think suggest(words, ardvark)
   AARDVARK AARDVARKS AARDVARK'S etc...

See also: @suggest
& CONNLOG()
  CONNLOG(all|[not] logged in|<name>, <spec>...[, <sep>])

  If connection tracking is enabled, returns a list of connections that match the given <spec>. The format of the list elements is '<dbref> <unique-id>', with elements seperated by <sep> (Defaulting to |). <unique-id> is an identifier that can be used to get more information from the connection with connrecord().

  If the first argument is 'all', all connections are returned. If it's 'logged in', all connections that logged in are returned. 'not logged in' shows connections that never logged in. Otherwise, only connections for the given player are returned. If a connection that never logged in is returned, the dbref is #-1 for that record.

  <spec> is one or more of the following:

 + Time-based constraints
  * between, <startsecs>, <endsecs> - connections that were present during the given range.
  * at, <secs> - connections that existed at the given time.
  * before, <secs> - connections that existed before the given time.
  * after, <secs> - connections that existed after the given time.

See CONNLOG2 for more.
& CONNLOG2
+ Source-based constraits
  * ip, <pattern> - connections from IP addresses that match the wildcard <pattern>.
  * hostname, <pattern> - connections from hostnames that match the wildcard <pattern>.

 Only one time-based constraint can be used in a query.

 Times are the number of seconds since the epoch, like what secs() returns.

 This function is Wizard only.

 Example:
 > think connlog(logged in, after, secscalc(now, -15 minutes))
 shows all connections that were present during the last 15 minutes
 > think connlog(all, ip, 127.0.0.1)
 shows all connections ever made from localhost.

See also: connrecord()
& CONNRECORD()
 CONNRECORD(<id>[, <sep>])

  This Wizard-only function returns information about a connection if enhanced logging is enabled.

  <id> is a value returned by connlog(). connrecord() returns the following fields: DBREF NAME IPADDR HOSTNAME CONNECTION-TIME DISCONNECTION-TIME DISCONNECTION-REASON. If the optional <sep> argument is given, it is used instead of space to seperate fields.

 If a single connection had multiple logins and logouts, only the last one is used. If a connection was never logged in, the DBREF field is #-1 and the NAME field is -. If the connection is still active, the DISCONNECTION-TIME is -1 and DISCONNECTION-REASON is -.

  Times are in seconds since the epoch, like what secs() returns.

See also: connlog()
& URLENCODE()
  URLENCODE(<string>)

  This function converts its argument to a URL-encoded string where everything but a-z, A-Z, 0-9, -, ., _, and ~ are converted into %NN where NN is a hex code for their character value.

See also: urldecode(), @http
& URLDECODE()
  URLDECODE(<string>)

  This function takes a URL-encoded string and returns it in its decoded form. Unprintable characters are converted to question marks.

See also: urlencode(), @http<|MERGE_RESOLUTION|>--- conflicted
+++ resolved
@@ -698,15 +698,11 @@
 & CAPSTR()
 & CAPSTR2()
   capstr(<string>)
-<<<<<<< HEAD
   capstr2(<string>)
 
   capstr() returns <string> with the first character capitalized.
+
   capstr2(), if enabled, returns <string> titlecased according to Unicode rules - the string is lowercased, and the first character of each word is title cased. The result might be shorter or longer than the original.
-=======
-
-  Returns <string> with the first character capitalized.
->>>>>>> ac33e38e
 
   Example:
     > think capstr(foo bar baz)
