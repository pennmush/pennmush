& changes
& 1.8.7p0
Version 1.8.7 patchlevel 0 ??? ?? 20??

This is a list of changes in this patchlevel which are probably of
interest to players. More information about new commands and functions
can probably be gotten via 'help <name of whatever>'. 'help credits'
lists the [initials] of developers and porters that are used in the list 
of changes.

Information about changes in prior releases can be found under
help topics named for each release (e.g. 'help 1.8.7p0').
A list of the patchlevels associated with each release can
be read in 'help patchlevels'.


Major Changes:

<<<<<<< HEAD
* Support websocket connections. See https://github.com/grapenut/websockclient for a
sample in-browser client. [Grapenut, 1007]
* Penn now comes with the Sqlite3 database engine bundled with it, and
uses it internally in a few ways:

* 3 different tables for looking up color names are combined into
a single table.
* Per-object auxilliary data keys (objdata) are handled in sql.
* Player names and aliases are handled in sql, making some
operations on them simpler.
=======
* Support websocket connections. See
https://github.com/grapenut/websockclient for a sample in-browser
client. [Grapenut, 1007]
* Change attributes from being stored in sorted linked lists to sorted
arrays; results in faster lookups and less memory usage. [SW]
>>>>>>> e65f83df

Minor Changes:

* Message translation support now defaults to off. Run configure with [1m--enable-nls[0m to turn it on if needed. [SW]
<<<<<<< HEAD

Softcode:

* Support all of Rhost's colors() key arguments (Except n). [SW, 1112]
* Functions that work on integers (Like div() or band()) now use 64-bit values instead of 32-bit. [SW]
=======
* Shrink the [1mNEW_PE_INFO[0m struct, for signficant memory savings in softcode that queues lots of commands. [SW]

Softcode:

* Support all of Rhost's [1mcolors()[0m key arguments (Except n). [SW, 1112]
* Functions that work on integers (Like [1mdiv()[0m or [1mband()[0m) now use 64-bit values instead of 32-bit. [SW]
* [1mjson_query()[0m get and exists can follow paths into objects instead of taking a single key/index. Suggested by qa'toq. [SW]
* [1mjson_query(str, unescape)[0m handles unicode escape sequences.
* [1mjson(string, foo)[0m escapes non-ascii characters.
* [1mclone()[0m now takes an optional fourth argument to act like [1m@clone/preserve[0m [797]
>>>>>>> e65f83df

Fixes:

* A bunch of color names weren't mapping correctly to Xterm color codes. [SW]
* [1m@grep/iprint[0m hilites the matching text in the same case it appears in the attribute body. [SW, 1120]
* [1m@mail[0m wasn't updating a player's MAILCURF attribute correctly. [CLDawes, 1131]
<<<<<<< HEAD
* Connecting with a web browser to a mush without a mud_url config option set caused an infinite refresh loop. Reported by grapenut. [1149]
* Make sure sigrecv_ack() won't hang the mush if it somehow gets called at the wrong time. Also fix a file descriptor leak in the signal handling code. [SW]
* Pass pe_info into IDLE and HAVEN attributes from the page command. [MG]
* The x and X options to align() now always truncate to the column width, rather than incorrectly truncating at a space. Reported by Qon. [MG, 1178]
=======
* Connecting with a web browser to a mush without a [1mmud_url[0m config option set caused an infinite refresh loop. Reported by grapenut. [1149]
* Make sure [1msigrecv_ack()[0m won't hang the mush if it somehow gets called at the wrong time. Also fix a file descriptor leak in the signal handling code. [SW]
* Pass [1mpe_info[0m into IDLE and HAVEN attributes from the page command. [MG]
* The x and X options to [1malign()[0m now always truncate to the column width, rather than incorrectly truncating at a space. Reported by Qon. [MG, 1178]
* [1mjson_query()[0m didn't understand an action of 'type' as documented. [SW]
* Assorted help file fixes. [SW]
* [1m@clone[0m without /preserve wasn't stripping privleged flags and such. [1190,SW]
>>>>>>> e65f83df

Documentation:

* Changelogs and other documentation use markup. [SW, 1140]
* Start trying to clean up and revise ancient documentation. [1095]

OS Specific:

BSDs in general:

<<<<<<< HEAD
* info_slave and ssl_slave use kqueue() to efficiently be notified of parent mush crashes.
=======
* [1minfo_slave[0m and [1mssl_slave[0m use [1mkqueue()[0m to efficiently be notified of parent mush crashes.
>>>>>>> e65f83df

OpenBSD:

* netmush and slave processes use [1mpledge(2)[0m to limit their privileges. [SW]

Windows:

* Use Windows crypto library functions for base64 conversion and digest hashing instead of OpenSSL. [SW]<|MERGE_RESOLUTION|>--- conflicted
+++ resolved
@@ -16,81 +16,64 @@
 
 Major Changes:
 
-<<<<<<< HEAD
-* Support websocket connections. See https://github.com/grapenut/websockclient for a
-sample in-browser client. [Grapenut, 1007]
-* Penn now comes with the Sqlite3 database engine bundled with it, and
-uses it internally in a few ways:
+* Support websocket connections. See https://github.com/grapenut/websockclient for a sample in-browser client. [Grapenut, 1007]
+* Change attributes from being stored in sorted linked lists to sorted arrays; results in faster lookups and less memory usage. [SW]
+* Penn now comes with the Sqlite3 database engine bundled with it, and uses it internally in a few ways:
 
-* 3 different tables for looking up color names are combined into
-a single table.
+* 3 different tables for looking up color names are combined into a single table.
 * Per-object auxilliary data keys (objdata) are handled in sql.
-* Player names and aliases are handled in sql, making some
-operations on them simpler.
-=======
-* Support websocket connections. See
-https://github.com/grapenut/websockclient for a sample in-browser
-client. [Grapenut, 1007]
-* Change attributes from being stored in sorted linked lists to sorted
-arrays; results in faster lookups and less memory usage. [SW]
->>>>>>> e65f83df
+* Player names and aliases are handled in sql, making some operations on them simpler.
+* Suggests alternatives for unknown function names, flags, powers and help entries.
+* @entrances and entrances() no longer scan the entire database.
+* Help files are stored in a database, with an expanded help/search that supports full text search. See [1mHELP HELP SEARCH[0m for details.
 
 Minor Changes:
 
 * Message translation support now defaults to off. Run configure with [1m--enable-nls[0m to turn it on if needed. [SW]
-<<<<<<< HEAD
-
-Softcode:
-
-* Support all of Rhost's colors() key arguments (Except n). [SW, 1112]
-* Functions that work on integers (Like div() or band()) now use 64-bit values instead of 32-bit. [SW]
-=======
 * Shrink the [1mNEW_PE_INFO[0m struct, for signficant memory savings in softcode that queues lots of commands. [SW]
+* Add more test cases to the softcode test suite. [SW]
+* log_forces in mushcnf.dost now defaults to no. You probably only want this on if you're debugging. [MG]
 
 Softcode:
 
 * Support all of Rhost's [1mcolors()[0m key arguments (Except n). [SW, 1112]
 * Functions that work on integers (Like [1mdiv()[0m or [1mband()[0m) now use 64-bit values instead of 32-bit. [SW]
+* Added [1misjson()[0m
 * [1mjson_query()[0m get and exists can follow paths into objects instead of taking a single key/index. Suggested by qa'toq. [SW]
+* [1mjson_query()[0m can apply merge patches to json objects per https://tools.ietf.org/html/rfc7396
 * [1mjson_query(str, unescape)[0m handles unicode escape sequences.
 * [1mjson(string, foo)[0m escapes non-ascii characters.
 * [1mclone()[0m now takes an optional fourth argument to act like [1m@clone/preserve[0m [797]
->>>>>>> e65f83df
+* New 'me' and 'inventory' flags for [1mscan()[0m give finer control of what to scan. [MG]
+* [1morflags()[0m, [1morlflags()[0m, [1mandflags()[0m, [1mandlflags()[0m, and the power versions no longer return errors on unknown flags/powers. They instead treat the unknown one as if it wasn't set. Suggested by Qon. [1180].
 
 Fixes:
 
 * A bunch of color names weren't mapping correctly to Xterm color codes. [SW]
 * [1m@grep/iprint[0m hilites the matching text in the same case it appears in the attribute body. [SW, 1120]
 * [1m@mail[0m wasn't updating a player's MAILCURF attribute correctly. [CLDawes, 1131]
-<<<<<<< HEAD
-* Connecting with a web browser to a mush without a mud_url config option set caused an infinite refresh loop. Reported by grapenut. [1149]
-* Make sure sigrecv_ack() won't hang the mush if it somehow gets called at the wrong time. Also fix a file descriptor leak in the signal handling code. [SW]
-* Pass pe_info into IDLE and HAVEN attributes from the page command. [MG]
-* The x and X options to align() now always truncate to the column width, rather than incorrectly truncating at a space. Reported by Qon. [MG, 1178]
-=======
 * Connecting with a web browser to a mush without a [1mmud_url[0m config option set caused an infinite refresh loop. Reported by grapenut. [1149]
 * Make sure [1msigrecv_ack()[0m won't hang the mush if it somehow gets called at the wrong time. Also fix a file descriptor leak in the signal handling code. [SW]
 * Pass [1mpe_info[0m into IDLE and HAVEN attributes from the page command. [MG]
 * The x and X options to [1malign()[0m now always truncate to the column width, rather than incorrectly truncating at a space. Reported by Qon. [MG, 1178]
 * [1mjson_query()[0m didn't understand an action of 'type' as documented. [SW]
 * Assorted help file fixes. [SW]
-* [1m@clone[0m without /preserve wasn't stripping privleged flags and such. [1190,SW]
->>>>>>> e65f83df
+* [1m@clone[0m without /preserve wasn't stripping privileged flags and such. [1190,SW]
+* [1m@chown/preserve[0m was resetting wiz-bit despite it's help file indicating otherwise. [1187] PR by Qon.
+* [1mscan()[0m now determines if objects will be included based on whether the caller can examine them, rather than if [1mscan()[0m's [1m<looker>[0m can examine them. [MG]
+* Fixed some bugs regarding when [1msetq()[0m will and won't let you set the values of named registers when you've hit the limit. [MG, 1179]
 
 Documentation:
 
 * Changelogs and other documentation use markup. [SW, 1140]
 * Start trying to clean up and revise ancient documentation. [1095]
+* Minor help fixes. [MG]
 
 OS Specific:
 
 BSDs in general:
 
-<<<<<<< HEAD
-* info_slave and ssl_slave use kqueue() to efficiently be notified of parent mush crashes.
-=======
 * [1minfo_slave[0m and [1mssl_slave[0m use [1mkqueue()[0m to efficiently be notified of parent mush crashes.
->>>>>>> e65f83df
 
 OpenBSD:
 
