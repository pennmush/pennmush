--- conflicted
+++ resolved
@@ -236,23 +236,12 @@
 /* Dump the penn code required to recreate the ansi_string */
 extern int dump_ansi_string(ansi_string *as, char *buff, char **bp);
 
-<<<<<<< HEAD
-int ansi_pcre_copy_substring(ansi_string *as, int *ovector, int stringcount,
-                             int stringnumber, int nonempty, char *buffer,
-                             char **bp);
-int ps_ansi_pcre_copy_substring(ansi_string *as, int *ovector, int stringcount,
-                                int stringnumber, int nonempty,
-                                pennstr *buffer);
-int ansi_pcre_copy_named_substring(const pcre *code, ansi_string *as,
-                                   int *ovector, int stringcount,
-=======
 int ansi_pcre_copy_substring(ansi_string *as, pcre2_match_data *md,
                              int stringcount, int stringnumber, int nonempty,
                              char *buffer, char **bp);
 
 int ansi_pcre_copy_named_substring(const pcre2_code *code, ansi_string *as,
                                    pcre2_match_data *md, int stringcount,
->>>>>>> d4a0cb04
                                    const char *stringname, int nonempty,
                                    char *buffer, char **bp);
 
