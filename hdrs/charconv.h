--- conflicted
+++ resolved
@@ -21,15 +21,9 @@
 char *latin1_to_utf8_tn(const char * restrict, int, int *, bool,
                         const char *) __attribute_malloc__;
 
-<<<<<<< HEAD
-char *utf8_to_latin1(const char * restrict, int, int *,
-                     const char *) __attribute_malloc__;
-char *utf8_to_latin1_us(const char * restrict, int, int *,
-=======
 char *utf8_to_latin1(const char * restrict, int, int *, bool,
                      const char *) __attribute_malloc__;
 char *utf8_to_latin1_us(const char * restrict, int, int *, bool,
->>>>>>> ba2557b6
                      const char *) __attribute_malloc__;
 
 char *utf16_to_utf8(const UChar *, int, int *, const char *)
@@ -48,17 +42,6 @@
 
 UChar *latin1_to_utf16(const char * restrict, int, int *,
                        const char *) __attribute_malloc__;
-<<<<<<< HEAD
-char *utf16_to_latin1(const UChar *, int, int *,
-                      const char *) __attribute_malloc__;
-
-
-UChar32 *latin1_to_utf32(const char * restrict, int, int *,
-                         const char *) __attribute_malloc__;
-char *utf32_to_latin1(const UChar32 *, int, int *,
-                      const char *) __attribute_malloc__;
-
-=======
 char *utf16_to_latin1(const UChar *, int, int *, bool,
                       const char *) __attribute_malloc__;
 
@@ -68,7 +51,6 @@
 char *utf32_to_latin1(const UChar32 *, int, int *, bool,
                       const char *) __attribute_malloc__;
 
->>>>>>> ba2557b6
 #ifdef HAVE_ICU
 
 /* Unicode normalization */
@@ -80,11 +62,7 @@
 char* normalize_utf8(enum normalization_type, const char * restrict, int,
                      int *, const char *) __attribute_malloc__;
 
-<<<<<<< HEAD
-char* normalize_utf8_to_latin1(enum normalization_type, const char * restrict,
-=======
 char* translate_utf8_to_latin1(const char * restrict,
->>>>>>> ba2557b6
                                int, int *, const char *) __attribute_malloc__;
 
 /* Case conversions */
