--- conflicted
+++ resolved
@@ -274,12 +274,8 @@
   int type;                /**< Object's type */
   object_flag_type flags;  /**< Pointer to flag bit array */
   object_flag_type powers; /**< Pointer to power bit array */
-<<<<<<< HEAD
-  ALIST *list;             /**< Array of attributes on the object */
-=======
   struct lock_list *locks; /**< list of locks set on the object */
   ALIST *list;             /**< list of attributes on the object */
->>>>>>> 1ccb2491
 };
 
 /** A structure to hold database statistics.
