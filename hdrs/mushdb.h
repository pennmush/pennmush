/** \file mushdb.h
 *
 * \brief Macros for getting information about objects
 */

#include "copyrite.h"

#ifndef __DB_H
#define __DB_H

/* Power macros */
#include <stdio.h>
#include "flags.h"

#define Builder(x) (command_check_byname_quiet(x, "@dig", NULL))
#define Guest(x) has_power_by_name(x, "GUEST", NOTYPE)
#define Tel_Anywhere(x)                                                        \
  (Hasprivs(x) || has_power_by_name(x, "TPORT_ANYWHERE", NOTYPE))
#define Tel_Anything(x)                                                        \
  (Hasprivs(x) || has_power_by_name(x, "TPORT_ANYTHING", NOTYPE))
#define See_All(x) (Hasprivs(x) || has_power_by_name(x, "SEE_ALL", NOTYPE))
#define Priv_Who(x) (Hasprivs(x) || has_power_by_name(x, "SEE_ALL", NOTYPE))
#define Can_Hide(x) (Hasprivs(x) || has_power_by_name(x, "HIDE", NOTYPE))
#define Can_Login(x) (Hasprivs(x) || has_power_by_name(x, "LOGIN", NOTYPE))
#define Can_Idle(x) (Hasprivs(x) || has_power_by_name(x, "IDLE", NOTYPE))
#define Long_Fingers(x)                                                        \
  (Hasprivs(x) || has_power_by_name(x, "LONG_FINGERS", NOTYPE))
#define Open_Anywhere(x)                                                       \
  (Hasprivs(x) || has_power_by_name(x, "OPEN_ANYWHERE", NOTYPE))
#define Link_Anywhere(x)                                                       \
  (Hasprivs(x) || has_power_by_name(x, "LINK_ANYWHERE", NOTYPE))
#define Can_Boot(x) (Hasprivs(x) || has_power_by_name(x, "BOOT", NOTYPE))
#define Can_Nspemit(x) (Wizard(x) || has_power_by_name(x, "CAN_SPOOF", NOTYPE))
#define Do_Quotas(x) (Wizard(x) || has_power_by_name(x, "QUOTAS", NOTYPE))
#define Change_Poll(x) (Wizard(x) || has_power_by_name(x, "POLL", NOTYPE))
#define HugeQueue(x) (Wizard(x) || has_power_by_name(x, "QUEUE", NOTYPE))
#define LookQueue(x) (Hasprivs(x) || has_power_by_name(x, "SEE_QUEUE", NOTYPE))
#define HaltAny(x) (Wizard(x) || has_power_by_name(x, "HALT", NOTYPE))
#define NoPay(x)                                                               \
  (God(x) || has_power_by_name(x, "NO_PAY", NOTYPE) ||                         \
   (!Mistrust(x) &&                                                            \
    ((has_power_by_name(Owner(x), "NO_PAY", NOTYPE)) || God(Owner(x)))))
#define Moneybags(x) (NoPay(x) || Hasprivs(x))
#define NoQuota(x)                                                             \
  (Hasprivs(x) || Hasprivs(Owner(x)) ||                                        \
   has_power_by_name(x, "NO_QUOTA", NOTYPE) ||                                 \
   ((!Mistrust(x) && has_power_by_name(Owner(x), "NO_QUOTA", NOTYPE))))
#define Search_All(x) (Hasprivs(x) || has_power_by_name(x, "SEARCH", NOTYPE))
#define Global_Funcs(x)                                                        \
  (Hasprivs(x) || has_power_by_name(x, "FUNCTIONS", NOTYPE))
#define Create_Player(x)                                                       \
  (Wizard(x) || has_power_by_name(x, "PLAYER_CREATE", NOTYPE))
#define Can_Announce(x) (Wizard(x) || has_power_by_name(x, "ANNOUNCE", NOTYPE))
#define Can_Cemit(x) (command_check_byname(x, "@cemit", NULL))

#define Pemit_All(x) (Wizard(x) || has_power_by_name(x, "PEMIT_ALL", NOTYPE))
#define Sql_Ok(x) (Wizard(x) || has_power_by_name(x, "SQL_OK", NOTYPE))
#define Can_Debit(x) (Wizard(x) || has_power_by_name(x, "DEBIT", NOTYPE))
#define Many_Attribs(x) (has_power_by_name(x, "MANY_ATTRIBS", NOTYPE))
#define Can_Send_OOB(x) (Wizard(x) || has_power_by_name(x, "SEND_OOB", NOTYPE))
/* For backwards compat for hackers */
#define Can_Pueblo_Send(x)                                                     \
  (Wizard(x) || has_power_by_name(x, "SEND_OOB", NOTYPE))

/* Permission macros */
#define Can_See_Flag(p, t, f)                                                  \
  ((!(f->perms & (F_DARK | F_MDARK | F_ODARK | F_DISABLED)) ||                 \
    ((!Mistrust(p) && (Owner(p) == Owner(t))) &&                               \
     !(f->perms & (F_DARK | F_MDARK | F_DISABLED))) ||                         \
    (See_All(p) && !(f->perms & (F_DARK | F_DISABLED))) || God(p)) &&          \
   can_see_flag_on(p, t, f))

/* Can p locate x? */
bool unfindable(dbref);
#define Can_Locate(p, x)                                                       \
  (controls(p, x) || nearby(p, x) || See_All(p) ||                             \
   (command_check_byname(p, "@whereis", NULL) &&                               \
    (IsPlayer(x) && !Unfind(x) && !unfindable(Location(x)))))

#define Can_Examine(p, x)                                                      \
  ((p == x) || controls(p, x) || See_All(p) ||                                 \
   (Visual(x) && eval_lock(p, x, Examine_Lock)))
#define can_link(p, x)                                                         \
  (!Guest(p) && (controls(p, x) || (IsExit(x) && (Location(x) == NOTHING))))

/* Can p link an exit to x? */
#define can_link_to(p, x, pe_info)                                             \
  (GoodObject(x) &&                                                            \
   (controls(p, x) || Link_Anywhere(p) ||                                      \
    (!Guest(p) && LinkOk(x) && eval_lock_with(p, x, Link_Lock, pe_info))) &&   \
   (!NO_LINK_TO_OBJECT || IsRoom(x)))

/* can p open an exit in r? */
#define can_open_from(p, r, pe_info)                                           \
  (GoodObject(r) && IsRoom(r) && !Guest(p) &&                                  \
   (controls(p, r) || Open_Anywhere(p) ||                                      \
    (OpenOk(r) && eval_lock_with(p, r, Open_Lock, pe_info))))

/* can p access attribute a on object x? */
#define Can_Read_Attr(p, x, a)                                                 \
  (!AF_Internal(a) && (See_All(p) || can_read_attr_internal((p), (x), (a))))

/** can p look at object x? */
#define can_look_at(p, x)                                                      \
  (Long_Fingers(p) || nearby(p, x) ||                                          \
   (nearby(p, Location(x)) &&                                                  \
    (!Opaque(Location(x)) || controls(p, Location(x)))) ||                     \
   (nearby(Location(p), x) &&                                                  \
    (!Opaque(Location(p)) || controls(p, Location(p)))))

#define Is_Visible_Attr(x, a)                                                  \
  (!AF_Internal(a) && can_read_attr_internal(NOTHING, (x), (a)))

/* can p write attribute a on object x, assuming p may modify x?
 * Must be (1) God, or (2) a non-internal, non-safe flag and
 * (2a) a Wizard or (2b) a non-wizard attrib and (2b1) you own
 * the attrib or (2b2) it's not atrlocked.
 */
#define Can_Write_Attr(p, x, a) (can_write_attr_internal((p), (x), (a), 1))
#define Can_Write_Attr_Ignore_Safe(p, x, a)                                    \
  (can_write_attr_internal((p), (x), (a), 0))

/* Can p forward a message to x (via @forwardlist)? */
#define Can_Forward(p, x)                                                      \
  (controls(p, x) || Pemit_All(p) ||                                           \
   ((getlock(x, Forward_Lock) != TRUE_BOOLEXP) &&                              \
    eval_lock(p, x, Forward_Lock)))

/* Can p forward a mail message to x (via @mailforwardlist)? */
#define Can_MailForward(p, x)                                                  \
  (IsPlayer(x) &&                                                              \
   (controls(p, x) || ((getlock(x, MailForward_Lock) != TRUE_BOOLEXP) &&       \
                       eval_lock(p, x, MailForward_Lock))))

/* Can from pass to's @lock/interact? */
#define Pass_Interact_Lock(from, to, pe_info)                                  \
  (Loud(from) || eval_lock_with(from, to, Interact_Lock, pe_info))

/* How many pennies can you have? */
#define Max_Pennies(p) (Guest(p) ? MAX_GUEST_PENNIES : MAX_PENNIES)
#define Paycheck(p) (Guest(p) ? GUEST_PAY_CHECK : PAY_CHECK)

/* DB flag macros - these should be defined whether or not the
 * corresponding system option is defined
 * They are successive binary numbers
 */
#define DBF_NO_CHAT_SYSTEM 0x01
#define DBF_WARNINGS 0x02
#define DBF_CREATION_TIMES 0x04
#define DBF_NO_POWERS 0x08
#define DBF_NEW_LOCKS 0x10
#define DBF_NEW_STRINGS 0x20
#define DBF_TYPE_GARBAGE 0x40
#define DBF_SPLIT_IMMORTAL 0x80
#define DBF_NO_TEMPLE 0x100
#define DBF_LESS_GARBAGE 0x200
#define DBF_AF_VISUAL 0x400
#define DBF_VALUE_IS_COST 0x800
#define DBF_LINK_ANYWHERE 0x1000
#define DBF_NO_STARTUP_FLAG 0x2000
#define DBF_PANIC 0x4000
#define DBF_AF_NODUMP 0x8000
#define DBF_SPIFFY_LOCKS 0x10000
#define DBF_NEW_FLAGS 0x20000
#define DBF_NEW_POWERS 0x40000
#define DBF_POWERS_LOGGED 0x80000
#define DBF_LABELS 0x100000
#define DBF_SPIFFY_AF_ANSI 0x200000
#define DBF_HEAR_CONNECT 0x400000
#define DBF_NEW_VERSIONS 0x800000

/* Int of db version currently used by PennMUSH. Versions are:
 *  1 - First version with new db flags. Cmds and attrs are stored in the db
 *  2 - Added MONIKER attr
 *  3 - All previously-obsoleted AF_* attribute flag #defines are recycled
 *  4 - HAVEN flag moved from PLAYER | ROOM to PLAYER
 *  5 - add in MAILQUOTA standard attr missing from some dbs for some reason
<<<<<<< HEAD
 *  6 - Strings are encoded in utf-8
=======
 *  6 - remove obsolete CEMIT flag.
>>>>>>> 8b0f5059
 */
#define NDBF_VERSION 6

/* Reboot DB flag macros - these should be defined whether or not the
 * corresponding system option is defined
 * They are successive binary numbers
 */
#define RDBF_SCREENSIZE 0x01
#define RDBF_TTYPE 0x02
#define RDBF_PUEBLO_CHECKSUM 0x04
#define RDBF_LOCAL_SOCKET 0x08
#define RDBF_SSL_SLAVE 0x10
#define RDBF_SOCKET_SRC 0x20
#define RDBF_NO_DOING 0x40
#define RDBF_SLAVE_FD 0x80
#define RDBF_WEBSOCKET_FRAME 0x100

#endif /* __DB_H */<|MERGE_RESOLUTION|>--- conflicted
+++ resolved
@@ -175,11 +175,8 @@
  *  3 - All previously-obsoleted AF_* attribute flag #defines are recycled
  *  4 - HAVEN flag moved from PLAYER | ROOM to PLAYER
  *  5 - add in MAILQUOTA standard attr missing from some dbs for some reason
-<<<<<<< HEAD
- *  6 - Strings are encoded in utf-8
-=======
  *  6 - remove obsolete CEMIT flag.
->>>>>>> 8b0f5059
+ *  7 - Strings are encoded in utf-8
  */
 #define NDBF_VERSION 6
 
