<!DOCTYPE html>
<html xmlns="http://www.w3.org/1999/xhtml" lang="" xml:lang="">
<head>
  <meta charset="utf-8" />
  <meta name="generator" content="pandoc" />
  <meta name="viewport" content="width=device-width, initial-scale=1.0, user-scalable=yes" />
  <meta name="author" content="" />
  <title>PennMUSH 1.8.7 Changes</title>
  <style type="text/css">
      code{white-space: pre-wrap;}
      span.smallcaps{font-variant: small-caps;}
      span.underline{text-decoration: underline;}
      div.column{display: inline-block; vertical-align: top; width: 50%;}
  </style>
  <link rel="stylesheet" href="mushdoc.css" />
  <!--[if lt IE 9]>
    <script src="//cdnjs.cloudflare.com/ajax/libs/html5shiv/3.7.3/html5shiv-printshiv.min.js"></script>
  <![endif]-->
</head>
<body>
<header>
<h1 class="title">PennMUSH 1.8.7 Changes</h1>
<p class="author"></p>
<p class="date">Last release: ??? ?? 20??</p>
</header>
<nav id="TOC">
<ul>
<li><a href="#version-1.8.7-patchlevel-0-20">Version 1.8.7 patchlevel 0 ??? ?? 20??</a><ul>
<li><a href="#major-changes">Major Changes</a></li>
<li><a href="#minor-changes">Minor Changes</a></li>
<li><a href="#softcode">Softcode</a></li>
<li><a href="#fixes">Fixes</a></li>
<li><a href="#documentation">Documentation</a></li>
<li><a href="#os-specific">OS Specific</a></li>
</ul></li>
</ul>
</nav>
<p>This is the most current changes file for PennMUSH. Please look it over; each version contains new things which might significantly affect the function of your server. Changes are reported in reverse chronological order (most recent first)</p>
<ul>
<li>[SW] is Shawn Wagner, a PennMUSH developer (aka Raevnos), also responsible for most unattributed changes.</li>
<li>[GM] is Greg Millam, a PennMUSH developer (aka Walker)</li>
<li>[MG] is Mike Griffiths, a PennMUSH developer (aka Talvo)</li>
<li>[TK] is Tim Krajcar, a PennMUSH developer (aka Rince)</li>
<li>[MT] is Mike Taylor, a PennMUSH developer (aka Qon or Zenithar)</li>
<li>[3] refers to code by (or inspired by) TinyMUSH 3.0</li>
<li>[MUX] refers to code by (or inspired by) TinyMUX 2.x</li>
<li>[Rhost] refers to code by (or inspired by) RhostMUSH</li>
</ul>
<p>Numbers next to the developer credit refer to Github issue numbers.</p>
<hr />
<h1 id="version-1.8.7-patchlevel-0-20">Version 1.8.7 patchlevel 0 ??? ?? 20??</h1>
<h2 id="major-changes">Major Changes</h2>
<ul>
<li>Support websocket connections. See <a href="https://github.com/grapenut/websockclient" class="uri">https://github.com/grapenut/websockclient</a> for a sample in-browser client. [Grapenut, 1007]</li>
<li>Change attributes from being stored in sorted linked lists to sorted arrays; results in faster lookups and less memory usage. [SW]</li>
<<<<<<< HEAD
=======
<li>Penn now comes with the Sqlite3 database engine bundled with it, and uses it internally in a few ways:
<ul>
<li>3 different tables for looking up color names are combined into a single table.</li>
<li>Per-object auxilliary data keys (objdata) are handled in sql.</li>
<li>Player names and alias lists are handled in sql, making some operations on them simpler.</li>
<li>Suggests alternatives for unknown function names, flags, powers and help entries, and a softcode interface to the suggestion engine.</li>
<li><span class="citation" data-cites="entrances">@entrances</span> and entrances() no longer scan the entire database.</li>
<li>Help files are stored in a database, with an expanded help/search that supports full text search. See <code>HELP SEARCHING</code> for details.</li>
<li>Optional enhanced connection logging. See the file <em>game/CONNLOG.md</em> for details.</li>
<li>A number of new softcode functions and expanded functions, listed below.</li>
</ul></li>
>>>>>>> 835a63fe
</ul>
<h2 id="minor-changes">Minor Changes</h2>
<ul>
<li>Message translation support now defaults to off. Run configure with <code>--enable-nls</code> to turn it on if needed. [SW]</li>
<li>Shrink the <code>NEW_PE_INFO</code> struct, for signficant memory savings in softcode that queues lots of commands. [SW]</li>
<li>Add more test cases to the softcode test suite. [SW]</li>
<<<<<<< HEAD
<li>log_forces in mushcnf.dost now defaults to no. You probably only want this on if you're debugging. [MG]</li>
=======
<li>log_forces in mushcnf.dst now defaults to no. You probably only want this on if you're debugging. [MG]</li>
>>>>>>> 835a63fe
</ul>
<h2 id="softcode">Softcode</h2>
<ul>
<li>Support all of Rhost's <code>colors()</code> key arguments (Except n). [SW, 1112]</li>
<li>Functions that work on integers (Like <code>div()</code> or <code>band()</code>) now use 64-bit values instead of 32-bit. [SW]</li>
<<<<<<< HEAD
<li><code>json_query()</code> get and exists can follow paths into objects instead of taking a single key/index. Suggested by qa'toq. [SW]</li>
=======
<li>Added <code>isjson()</code></li>
<li><code>json_query()</code> get and exists can follow paths into objects instead of taking a single key/index. Suggested by qa'toq. [SW]</li>
<li><code>json_query()</code> can apply merge patches to json objects per <a href="https://tools.ietf.org/html/rfc7396" class="uri">https://tools.ietf.org/html/rfc7396</a></li>
>>>>>>> 835a63fe
<li><code>json_query(str, unescape)</code> handles unicode escape sequences.</li>
<li><code>json(string, foo)</code> escapes non-ascii characters.</li>
<li><code>clone()</code> now takes an optional fourth argument to act like <code>@clone/preserve</code> [797]</li>
<li>New 'me' and 'inventory' flags for <code>scan()</code> give finer control of what to scan. [MG]</li>
<li><code>orflags()</code>, <code>orlflags()</code>, <code>andflags()</code>, <code>andlflags()</code>, and the power versions no longer return errors on unknown flags/powers. They instead treat the unknown one as if it wasn't set. Suggested by Qon. [1180].</li>
<<<<<<< HEAD
<li>Side-effect version of link() now returns 1 on success, 0 or #-1 on failure. [MT]</li>
<li>owner() now accepts two optional arguments, allowing ownership to be changed as in <span class="citation" data-cites="chown">@chown</span> and <span class="citation" data-cites="atrchown">@atrchown</span>. [MT]</li>
<li><code>@chatformat</code> now receives a new arg, <code>%6</code>, which defaults to &quot;says&quot; but may be replaced by the speechtext mogrifier. Inspired by Bodin. [MG]</li>
=======
<li><code>timecalc()</code> and <code>secscalc()</code> for adding/subtracting intervals from times.</li>
<li><code>@suggest</code> and <code>suggest()</code> for user-defined spellchecking. Loads <em>/usr/share/dict/words</em> or another configurable wordlist by default.</li>
<li><code>connlog()</code> and <code>connrecord()</code> for interfacing with enhanced connection logs.</li>
<li><code>soundex()</code> and <code>soundslike()</code> now support a second phonetic hash algorithm besides soundex.</li>
<li>Side-effect version of link() now returns 1 on success, 0 or #-1 on failure. [MT]</li>
<li>owner() now accepts two optional arguments, allowing ownership to be changed as in <span class="citation" data-cites="chown">@chown</span> and <span class="citation" data-cites="atrchown">@atrchown</span>. [MT]</li>
<li>If compiled with libcurl support, adds <code>@http</code> for interacting with RESTFul web APIs. [SW]</li>
<li><code>stripaccents()</code> supports a second, smarter, transliteration algorithm.</li>
<li>If compiled with ICU support, adds <code>lcstr2()</code> and <code>ucstr2()</code> with proper support for characters like the German eszett (ß) that map to a different number of characters in different cases.</li>
>>>>>>> 835a63fe
</ul>
<h2 id="fixes">Fixes</h2>
<ul>
<li>A bunch of color names weren't mapping correctly to Xterm color codes. [SW]</li>
<li><code>@grep/iprint</code> hilites the matching text in the same case it appears in the attribute body. [SW, 1120]</li>
<li><code>@mail</code> wasn't updating a player's MAILCURF attribute correctly. [CLDawes, 1131]</li>
<li>Connecting with a web browser to a mush without a <code>mud_url</code> config option set caused an infinite refresh loop. Reported by grapenut. [1149]</li>
<li>Make sure <code>sigrecv_ack()</code> won't hang the mush if it somehow gets called at the wrong time. Also fix a file descriptor leak in the signal handling code. [SW]</li>
<li>Pass <code>pe_info</code> into IDLE and HAVEN attributes from the page command. [MG]</li>
<li>The x and X options to <code>align()</code> now always truncate to the column width, rather than incorrectly truncating at a space. Reported by Qon. [MG, 1178]</li>
<li><code>json_query()</code> didn't understand an action of 'type' as documented. [SW]</li>
<<<<<<< HEAD
<li>Assorted help file fixes. [SW]</li>
=======
>>>>>>> 835a63fe
<li><code>@clone</code> without /preserve wasn't stripping privileged flags and such. [1190,SW]</li>
<li><code>@chown/preserve</code> was resetting wiz-bit despite it's help file indicating otherwise. [1187] PR by Qon.</li>
<li><code>scan()</code> now determines if objects will be included based on whether the caller can examine them, rather than if <code>scan()</code>'s <code>&lt;looker&gt;</code> can examine them. [MG]</li>
<li>Fixed some bugs regarding when <code>setq()</code> will and won't let you set the values of named registers when you've hit the limit. [MG, 1179]</li>
<<<<<<< HEAD
<li>Fix an off-by-one error in command switch initialization code. [SW]</li>
=======
<li><code>sqlescape()</code> when using a sqlite3 connection no longer also requires MySQL.</li>
<li>A number of issues in the handling UTF-8 text sent by clients have been fixed, as well as improvements in UTF-8 handling in general. [SW]</li>
>>>>>>> 835a63fe
</ul>
<h2 id="documentation">Documentation</h2>
<ul>
<li>Changelogs and other documentation use markup. [SW, 1140]</li>
<li>Start trying to clean up and revise ancient documentation. [1095]</li>
<<<<<<< HEAD
<li>Minor help fixes. [MG]</li>
<li>More minor help fixes. [MT]</li>
=======
<li>Help fixes and improvements. [MG, SW, MT]</li>
<li>Help files are now in UTF-8.</li>
>>>>>>> 835a63fe
</ul>
<h2 id="os-specific">OS Specific</h2>
<h3 id="bsds-in-general">BSDs in general</h3>
<ul>
<li><code>info_slave</code> and <code>ssl_slave</code> use <code>kqueue()</code> to efficiently be notified of parent mush crashes.</li>
</ul>
<h3 id="openbsd">OpenBSD</h3>
<ul>
<li>netmush and slave processes use <code>pledge(2)</code> to limit their privileges. [SW]</li>
</ul>
<h3 id="windows">Windows</h3>
<ul>
<li>Use Windows crypto library functions for base64 conversion and digest hashing instead of OpenSSL. [SW]</li>
</ul>
</body>
</html><|MERGE_RESOLUTION|>--- conflicted
+++ resolved
@@ -12,7 +12,7 @@
       span.underline{text-decoration: underline;}
       div.column{display: inline-block; vertical-align: top; width: 50%;}
   </style>
-  <link rel="stylesheet" href="mushdoc.css" />
+  <link rel="stylesheet" href="mushdoc.css">
   <!--[if lt IE 9]>
     <script src="//cdnjs.cloudflare.com/ajax/libs/html5shiv/3.7.3/html5shiv-printshiv.min.js"></script>
   <![endif]-->
@@ -53,8 +53,6 @@
 <ul>
 <li>Support websocket connections. See <a href="https://github.com/grapenut/websockclient" class="uri">https://github.com/grapenut/websockclient</a> for a sample in-browser client. [Grapenut, 1007]</li>
 <li>Change attributes from being stored in sorted linked lists to sorted arrays; results in faster lookups and less memory usage. [SW]</li>
-<<<<<<< HEAD
-=======
 <li>Penn now comes with the Sqlite3 database engine bundled with it, and uses it internally in a few ways:
 <ul>
 <li>3 different tables for looking up color names are combined into a single table.</li>
@@ -66,40 +64,26 @@
 <li>Optional enhanced connection logging. See the file <em>game/CONNLOG.md</em> for details.</li>
 <li>A number of new softcode functions and expanded functions, listed below.</li>
 </ul></li>
->>>>>>> 835a63fe
 </ul>
 <h2 id="minor-changes">Minor Changes</h2>
 <ul>
 <li>Message translation support now defaults to off. Run configure with <code>--enable-nls</code> to turn it on if needed. [SW]</li>
 <li>Shrink the <code>NEW_PE_INFO</code> struct, for signficant memory savings in softcode that queues lots of commands. [SW]</li>
 <li>Add more test cases to the softcode test suite. [SW]</li>
-<<<<<<< HEAD
-<li>log_forces in mushcnf.dost now defaults to no. You probably only want this on if you're debugging. [MG]</li>
-=======
 <li>log_forces in mushcnf.dst now defaults to no. You probably only want this on if you're debugging. [MG]</li>
->>>>>>> 835a63fe
 </ul>
 <h2 id="softcode">Softcode</h2>
 <ul>
 <li>Support all of Rhost's <code>colors()</code> key arguments (Except n). [SW, 1112]</li>
 <li>Functions that work on integers (Like <code>div()</code> or <code>band()</code>) now use 64-bit values instead of 32-bit. [SW]</li>
-<<<<<<< HEAD
-<li><code>json_query()</code> get and exists can follow paths into objects instead of taking a single key/index. Suggested by qa'toq. [SW]</li>
-=======
 <li>Added <code>isjson()</code></li>
 <li><code>json_query()</code> get and exists can follow paths into objects instead of taking a single key/index. Suggested by qa'toq. [SW]</li>
 <li><code>json_query()</code> can apply merge patches to json objects per <a href="https://tools.ietf.org/html/rfc7396" class="uri">https://tools.ietf.org/html/rfc7396</a></li>
->>>>>>> 835a63fe
 <li><code>json_query(str, unescape)</code> handles unicode escape sequences.</li>
 <li><code>json(string, foo)</code> escapes non-ascii characters.</li>
 <li><code>clone()</code> now takes an optional fourth argument to act like <code>@clone/preserve</code> [797]</li>
 <li>New 'me' and 'inventory' flags for <code>scan()</code> give finer control of what to scan. [MG]</li>
 <li><code>orflags()</code>, <code>orlflags()</code>, <code>andflags()</code>, <code>andlflags()</code>, and the power versions no longer return errors on unknown flags/powers. They instead treat the unknown one as if it wasn't set. Suggested by Qon. [1180].</li>
-<<<<<<< HEAD
-<li>Side-effect version of link() now returns 1 on success, 0 or #-1 on failure. [MT]</li>
-<li>owner() now accepts two optional arguments, allowing ownership to be changed as in <span class="citation" data-cites="chown">@chown</span> and <span class="citation" data-cites="atrchown">@atrchown</span>. [MT]</li>
-<li><code>@chatformat</code> now receives a new arg, <code>%6</code>, which defaults to &quot;says&quot; but may be replaced by the speechtext mogrifier. Inspired by Bodin. [MG]</li>
-=======
 <li><code>timecalc()</code> and <code>secscalc()</code> for adding/subtracting intervals from times.</li>
 <li><code>@suggest</code> and <code>suggest()</code> for user-defined spellchecking. Loads <em>/usr/share/dict/words</em> or another configurable wordlist by default.</li>
 <li><code>connlog()</code> and <code>connrecord()</code> for interfacing with enhanced connection logs.</li>
@@ -109,7 +93,7 @@
 <li>If compiled with libcurl support, adds <code>@http</code> for interacting with RESTFul web APIs. [SW]</li>
 <li><code>stripaccents()</code> supports a second, smarter, transliteration algorithm.</li>
 <li>If compiled with ICU support, adds <code>lcstr2()</code> and <code>ucstr2()</code> with proper support for characters like the German eszett (ß) that map to a different number of characters in different cases.</li>
->>>>>>> 835a63fe
+<li><code>@chatformat</code> now receives a new arg, <code>%6</code>, which defaults to &quot;says&quot; but may be replaced by the speechtext mogrifier. Inspired by Bodin. [MG]</li>
 </ul>
 <h2 id="fixes">Fixes</h2>
 <ul>
@@ -121,32 +105,20 @@
 <li>Pass <code>pe_info</code> into IDLE and HAVEN attributes from the page command. [MG]</li>
 <li>The x and X options to <code>align()</code> now always truncate to the column width, rather than incorrectly truncating at a space. Reported by Qon. [MG, 1178]</li>
 <li><code>json_query()</code> didn't understand an action of 'type' as documented. [SW]</li>
-<<<<<<< HEAD
-<li>Assorted help file fixes. [SW]</li>
-=======
->>>>>>> 835a63fe
 <li><code>@clone</code> without /preserve wasn't stripping privileged flags and such. [1190,SW]</li>
 <li><code>@chown/preserve</code> was resetting wiz-bit despite it's help file indicating otherwise. [1187] PR by Qon.</li>
 <li><code>scan()</code> now determines if objects will be included based on whether the caller can examine them, rather than if <code>scan()</code>'s <code>&lt;looker&gt;</code> can examine them. [MG]</li>
 <li>Fixed some bugs regarding when <code>setq()</code> will and won't let you set the values of named registers when you've hit the limit. [MG, 1179]</li>
-<<<<<<< HEAD
-<li>Fix an off-by-one error in command switch initialization code. [SW]</li>
-=======
 <li><code>sqlescape()</code> when using a sqlite3 connection no longer also requires MySQL.</li>
 <li>A number of issues in the handling UTF-8 text sent by clients have been fixed, as well as improvements in UTF-8 handling in general. [SW]</li>
->>>>>>> 835a63fe
+<li>Fix an off-by-one error in command switch initialization code. [SW]</li>
 </ul>
 <h2 id="documentation">Documentation</h2>
 <ul>
 <li>Changelogs and other documentation use markup. [SW, 1140]</li>
 <li>Start trying to clean up and revise ancient documentation. [1095]</li>
-<<<<<<< HEAD
-<li>Minor help fixes. [MG]</li>
-<li>More minor help fixes. [MT]</li>
-=======
 <li>Help fixes and improvements. [MG, SW, MT]</li>
 <li>Help files are now in UTF-8.</li>
->>>>>>> 835a63fe
 </ul>
 <h2 id="os-specific">OS Specific</h2>
 <h3 id="bsds-in-general">BSDs in general</h3>
