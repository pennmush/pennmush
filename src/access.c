--- conflicted
+++ resolved
@@ -125,21 +125,10 @@
     mush_free(ap->comment, "sitelock.rule.comment");
   }
   if (ap->re) {
-<<<<<<< HEAD
-    pcre_free(ap->re);
-  }
-  if (ap->study) {
-#ifdef PCRE_CONFIG_JIT
-    pcre_free_study(ap->study);
-#else
-    pcre_free(ap->study);
-#endif
-=======
     pcre2_code_free(ap->re);
   }
   if (ap->md) {
     pcre2_match_data_free(ap->md);
->>>>>>> d4a0cb04
   }
   mush_free(ap, "sitelock.rule");
 }
