--- conflicted
+++ resolved
@@ -515,11 +515,8 @@
   /* Check for attribute limits and enums. */
   ATTR *ap;
   char *attrval;
-<<<<<<< HEAD
-=======
   pcre2_code *re;
   pcre2_match_data *md;
->>>>>>> d4a0cb04
   int subpatterns;
   int errcode;
   PCRE2_SIZE erroffset;
@@ -549,14 +546,9 @@
   }
 
   if (ap->flags & AF_RLIMIT) {
-<<<<<<< HEAD
-    pcre *re = pcre_compile(remove_markup(attrval, NULL), PCRE_CASELESS,
-                            &errptr, &erroffset, tables);
-=======
     re = pcre2_compile((const PCRE2_UCHAR *) remove_markup(attrval, NULL),
                        PCRE2_ZERO_TERMINATED, re_compile_flags | PCRE2_CASELESS,
                        &errcode, &erroffset, re_compile_ctx);
->>>>>>> d4a0cb04
     if (!re) {
       goto cleanup;
     }
