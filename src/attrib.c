/**
 * \file attrib.c
 *
 * \brief Manipulate attributes on objects.
 *
 *
 */

#include "copyrite.h"
#include "attrib.h"

#include <string.h>
#include <ctype.h>

#include "chunk.h"
#include "conf.h"
#include "dbdefs.h"
#include "externs.h"
#include "flags.h"
#include "htab.h"
#include "lock.h"
#include "log.h"
#include "match.h"
#include "memcheck.h"
#include "mushdb.h"
#include "mymalloc.h"
#include "notify.h"
#include "parse.h"
#include "privtab.h"
#include "sort.h"
#include "strtree.h"
#include "strutil.h"

#ifdef WIN32
#pragma warning(disable : 4761) /* disable warning re conversion */
#endif

/** A string tree of attribute names in use, to save us memory since
 * many are duplicated.
 */
StrTree atr_names;
/** Table of attribute flags. */
extern PRIV attr_privs_set[];
extern PRIV attr_privs_view[];

/** A string to hold the name of a missing prefix branch, set by
 * can_write_attr_internal.  Again, gross and ugly.  Please fix.
 */
static char missing_name[ATTRIBUTE_NAME_LIMIT + 1];

/*======================================================================*/

static int real_atr_clr(dbref thinking, char const *atr, dbref player,
                        int we_are_wiping);
static void atr_free_one(dbref, ATTR *);
static int find_atr_pos_in_list(dbref thing, char const *name);
static atr_err can_create_attr(dbref player, dbref obj, char const *atr_name,
                               uint32_t flags);
static ATTR *find_atr_in_list(dbref, char const *name);
static ATTR *atr_get_with_parent(dbref obj, char const *atrname, dbref *parent,
                                 int cmd);
static bool can_debug(dbref player, dbref victim);
static int atr_count_helper(dbref player, dbref thing, dbref parent,
                            char const *pattern, ATTR *atr, void *args);
static void set_cmd_flags(ATTR *a);

/*======================================================================*/

/** Initialize the attribute string tree.
 */
void
init_atr_name_tree(void)
{
  st_init(&atr_names, "AtrNameTree");
}

/** Lookup table for good_atr_name */
extern char atr_name_table[UCHAR_MAX + 1];

/** Decide if a name is valid for an attribute.
 * A good attribute name is at least one character long, no more than
 * ATTRIBUTE_NAME_LIMIT characters long, and every character is a
 * valid character. An attribute name may not start or end with a backtick.
 * An attribute name may not contain multiple consecutive backticks.
 * \param s a string to test for validity as an attribute name.
 */
int
good_atr_name(char const *s)
{
  const char *a;
  int len = 0;
  if (!s || !*s)
    return 0;
  if (*s == '`')
    return 0;
  for (a = s; *a; a++, len++) {
    if (!atr_name_table[*a]) {
      return 0;
    }
    if (*a == '`' && *(a + 1) == '`') {
      return 0;
    }
  }
  if (*(a - 1) == '`')
    return 0;
  return len <= ATTRIBUTE_NAME_LIMIT;
}

/** Find an attribute table entry, given a name.
 * A trivial wrapper around aname_hash_lookup.
 * \param string an attribute name.
 */
ATTR *
atr_match(const char *string)
{
  return aname_hash_lookup(string);
}

/** Find the first attribute branching off the specified attribute.
 * \param branch the attribute to look under
 */
ATTR *
atr_sub_branch(ATTR *branch)
{
  char const *name;
  size_t len;

  name = AL_NAME(branch);
  len = strlen(name);

  for (branch++; AL_NAME(branch); branch++) {
    const char *n2 = AL_NAME(branch);
    if (strlen(n2) <= len)
      return NULL;
    if (n2[len] == '`') {
      if (memcmp(n2, name, len) == 0) {
        return branch;
      } else {
        return NULL;
      }
    }
  }
  return NULL;
}

/** Find the attr immediately before the first child of 'branch'. This is
 *  not necessarily 'branch' itself.
 * \param branch the attr to look for children of
 * \return the attr immediately before branch's first child, or NULL
 *        if it has no children
 */
ATTR *
atr_sub_branch_prev(ATTR *branch)
{
  char const *name;
  size_t len;
  ATTR *prev;

  name = AL_NAME(branch);
  len = strlen(name);
  prev = branch;

  for (branch++; AL_NAME(branch); branch++) {
    const char *n2 = AL_NAME(branch);
    if (strlen(n2) <= len) {
      return NULL;
    }
    if (n2[len] == '`') {
      if (memcmp(n2, name, len) == 0) {
        return prev;
      } else {
        return NULL;
      }
    }
    prev = branch;
  }
  return NULL;
}

/** Test to see if an attribute name is the root of another
 *
 * \param root the string to test to see if it's a root
 * \param path the string to be tested.
 * \return true or false
 */
static bool
is_atree_root(const char *root, const char *path)
{
  size_t rootlen, pathlen;

  rootlen = strlen(root);
  pathlen = strlen(path);

  if (rootlen >= pathlen) {
    return 0;
  }

  if (path[rootlen] != '`') {
    return 0;
  }

  return memcmp(root, path, rootlen) == 0;
}

/** Convert a string of attribute flags to a bitmask.
 * Given a space-separated string of attribute flags, look them up
 * and return a bitmask of them if player is permitted to use
 * all of those flags.
 * \param player the dbref to use for privilege checks.
 * \param p a space-separated string of attribute flags.
 * \param bits pointer to a privbits to store the attribute flags mask.
 * \return 0 on success, -1 on error
 */
int
string_to_atrflag(dbref player, char const *p, privbits *bits)
{
  privbits f;
  f = string_to_privs(attr_privs_view, p, 0);
  if (!f)
    return -1;
  if (!Hasprivs(player) && (f & AF_MDARK))
    return -1;
  if (!See_All(player) && (f & AF_WIZARD))
    return -1;
  f &= ~AF_INTERNAL;
  *bits = f;
  return 0;
}

/** Convert a string of attribute flags to a pair of bitmasks.
 * Given a space-separated string of attribute flags, look them up
 * and return bitmasks of those to set or clear
 * if player is permitted to use all of those flags.
 * \param player the dbref to use for privilege checks.
 * \param p a space-separated string of attribute flags.
 * \param setbits pointer to address of bitmask to set.
 * \param clrbits pointer to address of bitmask to clear.
 * \return 0 on success or -1 on error.
 */
int
string_to_atrflagsets(dbref player, char const *p, privbits *setbits,
                      privbits *clrbits)
{
  int f;
  *setbits = *clrbits = 0;
  f = string_to_privsets(attr_privs_set, p, setbits, clrbits);
  if (f <= 0)
    return -1;
  if (!Hasprivs(player) && ((*setbits & AF_MDARK) || (*clrbits & AF_MDARK)))
    return -1;
  if (!See_All(player) && ((*setbits & AF_WIZARD) || (*clrbits & AF_WIZARD)))
    return -1;
  return 0;
}

/** Convert an attribute flag bitmask into a list of the full
 * names of the flags.
 * \param mask the bitmask of attribute flags to display.
 * \return a pointer to a static buffer with the full names of the flags.
 */
const char *
atrflag_to_string(privbits mask)
{
  return privs_to_string(attr_privs_view, mask);
}

/*======================================================================*/

/** Traversal routine for Can_Read_Attr.
 * This function determines if an attribute can be read by examining
 * the tree path to the attribute.  This is not the full Can_Read_Attr
 * check; only the stuff after See_All (just to avoid function calls
 * when the answer is trivialized by special powers).  If the specified
 * player is NOTHING, then we're doing a generic mortal visibility check.
 * \param player the player trying to do the read.
 * \param obj the object targetted for the read (may be a child of a parent!).
 * \param atr the attribute being interrogated.
 * \retval 0 if the player cannot read the attribute.
 * \retval 1 if the player can read the attribute.
 */
int
can_read_attr_internal(dbref player, dbref obj, ATTR *atr)
{
  static char name[ATTRIBUTE_NAME_LIMIT + 1];
  char *p;
  int cansee;
  int canlook;
  dbref target;
  dbref ancestor;
  int visible;
  int parent_depth;
  visible = (player == NOTHING);
  if (visible) {
    cansee = (Visual(obj) && eval_lock(PLAYER_START, obj, Examine_Lock) &&
              eval_lock(MASTER_ROOM, obj, Examine_Lock));
    canlook = 0;
  } else {
    cansee = controls(player, obj) ||
             (Visual(obj) && eval_lock(player, obj, Examine_Lock));
    canlook = can_look_at(player, obj);
  }

  /* Take an easy out if there is one... */
  /* If we can't see the attribute itself, then that's easy. */
  if (AF_Internal(atr) || AF_Mdark(atr) ||
      !(cansee || (AF_Visual(atr) && (!AF_Nearby(atr) || canlook)) ||
        (!visible && !Mistrust(player) &&
         (Owner(AL_CREATOR(atr)) == Owner(player)))))
    return 0;
  /* If the attribute isn't on a branch, then that's also easy. */
  if (!strchr(AL_NAME(atr), '`'))
    return 1;
  /* Nope, we actually have to go looking for the attribute in a tree. */
  strcpy(name, AL_NAME(atr));
  ancestor = Ancestor_Parent(obj);
  target = obj;
  parent_depth = 0;
  while (parent_depth < MAX_PARENTS && GoodObject(target)) {
    /* If the ancestor of the object is in its explict parent chain,
     * we use it there, and don't check the ancestor later.
     */
    if (target == ancestor)
      ancestor = NOTHING;
    /* Check along the branch for permissions... */
    for (p = strchr(name, '`'); p; p = strchr(p + 1, '`')) {
      *p = '\0';
      atr = find_atr_in_list(target, name);
      if (!atr || (target != obj && AF_Private(atr))) {
        *p = '`';
        goto continue_target;
      }
      if (AF_Internal(atr) || AF_Mdark(atr) ||
          !(cansee || (AF_Visual(atr) && (!AF_Nearby(atr) || canlook)) ||
            (!visible && !Mistrust(player) &&
             (Owner(AL_CREATOR(atr)) == Owner(player)))))
        return 0;
      *p = '`';
    }

    /* Now actually find the attribute. */
    atr = find_atr_in_list(target, name);
    if (atr)
      return 1;

  continue_target:

    /* Attribute wasn't on this object.  Check a parent or ancestor. */
    parent_depth++;
    target = Parent(target);
    if (!GoodObject(target)) {
      parent_depth = 0;
      target = ancestor;
    }
  }

  return 0;
}

/** Utility define for can_write_attr_internal and can_create_attr.
 * \param p the player trying to write
 * \param a the attribute to be written
 * \param s obey the safe flag?
 */
#define Cannot_Write_This_Attr(p, a, s)                                        \
  (!God((p)) &&                                                                \
   (AF_Internal((a)) || ((s) && AF_Safe((a))) ||                               \
    !(Wizard((p)) || (!AF_Wizard((a)) &&                                       \
                      (!AF_Locked((a)) || (AL_CREATOR((a)) == Owner((p))))))))

/** Traversal routine for Can_Write_Attr.
 * This function determines if an attribute can be written by examining
 * the tree path to the attribute.  As a side effect, missing_name is
 * set to the name of a missing prefix branch, if any.  Yes, side effects
 * are evil.  Please fix if you can.
 * \param player the player trying to do the write.
 * \param obj the object targetted for the write.
 * \param atr the attribute being interrogated.
 * \param safe whether to check the safe attribute flag.
 * \retval 0 if the player cannot write the attribute.
 * \retval 1 if the player can write the attribute.
 */
int
can_write_attr_internal(dbref player, dbref obj, ATTR *atr, int safe)
{
  char *p;
  missing_name[0] = '\0';
  if (Cannot_Write_This_Attr(player, atr, safe))
    return 0;
  strcpy(missing_name, AL_NAME(atr));
  for (p = strchr(missing_name, '`'); p; p = strchr(p + 1, '`')) {
    *p = '\0';
    atr = find_atr_in_list(obj, missing_name);
    if (!atr)
      return 0;
    if (Cannot_Write_This_Attr(player, atr, safe)) {
      missing_name[0] = '\0';
      return 0;
    }
    *p = '`';
  }

  return 1;
}

/** If the attribute exists on the object, see if the player can modify it.
 * Otherwise, see if they can create it.
 * \param player the player trying to set the attr
 * \param thing the object to check
 * \param attrname the name of the attribute to check
 * \retval 0 attribute cannot be changed by player
 * \retval 1 attribute can be changed by player
 */
bool
can_edit_attr(dbref player, dbref thing, const char *attrname)
{
  ATTR *ptr = find_atr_in_list(thing, attrname);
  if (ptr)
    return Can_Write_Attr(player, thing, ptr);
  else
    return can_create_attr(player, thing, attrname, 0) == AE_OKAY;
}

/** Utility define for atr_add and can_create_attr */
#define set_default_flags(atr, flags)                                          \
  do {                                                                         \
    ATTR *std = atr_match(AL_NAME((atr)));                                     \
    if (std && !strcmp(AL_NAME(std), AL_NAME((atr)))) {                        \
      AL_FLAGS(atr) = AL_FLAGS(std) | flags;                                   \
    } else {                                                                   \
      AL_FLAGS(atr) = flags;                                                   \
    }                                                                          \
  } while (0)

/** Can an attribute of specified name be created?
 * This function determines if an attribute can be created by examining
 * the tree path to the attribute, and the standard attribute flags for
 * those parts of the path that don't exist yet.
 * \param player the player trying to do the write.
 * \param obj the object targetted for the write.
 * \param atr the attribute being interrogated.
 * \param flags the default flags to add to the attribute.
 * \retval 0 if the player cannot write the attribute.
 * \retval 1 if the player can write the attribute.
 */
static atr_err
can_create_attr(dbref player, dbref obj, char const *atr_name, uint32_t flags)
{
  char *p;
  ATTR tmpatr, *atr;
  int num_new = 1;
  missing_name[0] = '\0';

  atr = &tmpatr;
  AL_CREATOR(atr) = player;
  AL_NAME(atr) = atr_name;
  set_default_flags(atr, flags);
  if (Cannot_Write_This_Attr(player, atr, 1))
    return AE_ERROR;

  strcpy(missing_name, atr_name);
  atr = List(obj);
  for (p = strchr(missing_name, '`'); p; p = strchr(p + 1, '`')) {
    *p = '\0';
    if (atr != &tmpatr)
      atr = find_atr_in_list(obj, missing_name);
    if (!atr) {
      atr = &tmpatr;
      AL_CREATOR(atr) = Owner(player);
    }
    if (atr == &tmpatr) {
      AL_NAME(atr) = missing_name;
      set_default_flags(atr, flags);
      num_new++;
    }
    /* Only GOD can create an AF_NODUMP attribute (used for semaphores)
     * or add a leaf to a tree with such an attribute
     */
    if ((AL_FLAGS(atr) & AF_NODUMP) && (player != GOD)) {
      missing_name[0] = '\0';
      return AE_ERROR;
    }
    if (Cannot_Write_This_Attr(player, atr, 1)) {
      missing_name[0] = '\0';
      return AE_ERROR;
    }
    *p = '`';
  }

  if ((AttrCount(obj) + num_new) >
      (Many_Attribs(obj) ? HARD_MAX_ATTRCOUNT : MAX_ATTRCOUNT)) {
    do_log(LT_ERR, player, obj,
           "Attempt by %s(%d) to create too many attributes on %s(%d)",
           Name(player), player, Name(obj), obj);
    return AE_TOOMANY;
  }

  return AE_OKAY;
}

/*======================================================================*/

#define GROWTH_FACTOR 1.5 /**< Amount to increase capacity when growing. */
#define SHRINK_FACTOR                                                          \
  2.0 /**< Shrink when ratio of count to capacity                              \
         is greater than this. */
#define LINEAR_CUT_OFF                                                         \
  32 /**< Switch to binary search when at least                                \
        this many attributes are on an                                         \
        object. Benchmarking shows binary is                                   \
        slower before this point. */

/** Comparison function to use with bsearch() on an attribute
    array. */
static int
atr_comp(const void *pa, const void *pb)
{
  const ATTR *a = pa;
  const ATTR *b = pb;
  return strcmp(AL_NAME(a), AL_NAME(b));
}

/** Search an attribute list for an attribute with the specified name.
 *
 * Attributes are stored as a sorted array. Use a linear search,
 * switching to binary when the attribute count gets above a certain
 * threshold. Always special case instances of 0 or 1 attribute on an
 * object (Those two cases account for almost 6000 things on M*U*S*H)
 *
 * \param thing the object to search on.
 * \param name the attribute name to look for
 * \return the matching attribute, or NULL
 */
static ATTR *
find_atr_in_list(dbref thing, char const *name)
{
  int count = AttrCount(thing);
  if (count == 0) {
    return NULL;
  } else if (count == 1) {
    if (strcmp(name, AL_NAME(List(thing))) == 0) {
      return List(thing);
    } else {
      return NULL;
    }
  } else if (count < LINEAR_CUT_OFF) {
    ATTR *a;
    ATTR_FOR_EACH (thing, a) {
      int c = strcmp(name, AL_NAME(a));
      if (c == 0) {
        return a;
      } else if (c < 0) {
        return NULL;
      }
    }
    return NULL;
  } else {
    ATTR dummy;
    AL_NAME(&dummy) = name;

    return bsearch(&dummy, List(thing), AttrCount(thing), sizeof(ATTR),
                   atr_comp);
  }
}

/** Find the place to insert/delete an attribute with the specified name.
 * \param thing the object to insert the attribute on
 * \param name the attribute name to look for
 * \return the index of the array where the attribute should go.
 */
static int
find_atr_pos_in_list(dbref thing, char const *name)
{
  int pos = 0;
  ATTR *a;
  /* TODO: Binary search? */
  ATTR_FOR_EACH (thing, a) {
    int comp = strcmp(name, AL_NAME(a));
    if (comp <= 0)
      return pos;
    pos += 1;
  }

  return pos;
}

/** Make sure an attribute array can hold at least a given number of attributes,
 * growing if needed.
 *
 * \param thing the object the attributes are on
 * \param capacity the desired capacity.
 * \return true if it can hold at least cap attributes.
 */
bool
attr_reserve(dbref thing, int cap)
{
  int oldcap;
  ATTR *newattrs;

  oldcap = AttrCap(thing);

  if (oldcap >= cap)
    return true;

  newattrs =
    mush_realloc(List(thing), (cap + 1) * sizeof(ATTR), "obj.attributes");

  if (!newattrs) {
    return false;
  }

  memset(newattrs + oldcap, 0, sizeof(ATTR) * (cap - oldcap + 1));
  List(thing) = newattrs;
  AttrCap(thing) = cap;
  return true;
}

/** Make sure an attribute array has enough capacity to hold another attribute,
 * and expand it if needed.
 *
 * \param thing the object the attribute is being added to.
 * \return true if another dbref can be added.
 */
static bool
atr_check_capacity(dbref thing)
{
  int oldcap = AttrCap(thing);
  if (oldcap == 0) {
    return attr_reserve(thing, 5);
  } else if (AttrCount(thing) < oldcap) {
    return true;
  } else {
    int newcap = oldcap * GROWTH_FACTOR;
    if (newcap < 5) {
      newcap = 5;
    }
    return attr_reserve(thing, newcap);
  }
}

/** Shrink capacity if there's too much unused space.
 *
 * \param thing the object to shrink.
 */
void
attr_shrink(dbref thing)
{
  ATTR *newattrs;
  int newcap;

  if (AttrCount(thing) == 0) {
    /* No attributes, but space; Free it */
    if (AttrCap(thing)) {
      mush_free(List(thing), "obj.attributes");
      List(thing) = NULL;
      AttrCap(thing) = 0;
    }
    return;
  } else if (AttrCap(thing) <= 5 ||
             ((double) AttrCap(thing) / (double) AttrCount(thing)) <
               SHRINK_FACTOR) {
    return;
  } else if (AttrCount(thing) == 1) {
    newcap = 5;
  } else {
    newcap = round(AttrCount(thing) * GROWTH_FACTOR);
  }

  newattrs =
    mush_realloc(List(thing), sizeof(ATTR) * (newcap + 1), "obj.attributes");
  if (newattrs) {
    List(thing) = newattrs;
    AttrCap(thing) = newcap;
  }
}

/** Make room for a new attribute at a given index. The attribute
 * array must have capacity greater than its current count.
 *
 * \param thing the object the attributes are on
 * \param pos the index a new attribute will go at.
 */
static void
atr_move_down(dbref thing, ptrdiff_t pos)
{
  memmove(db[thing].list + pos + 1, db[thing].list + pos,
          sizeof(ATTR) * (db[thing].attrcount - pos));
}

/** Shift an attribute array up to fill in a deleted attribute at a
 *  given index.
 *
 * \param thing the the object the attributes are on.
 * \param pos the position to shift everything to the right over by one.
 */
static void
atr_move_up(dbref thing, ptrdiff_t pos)
{
  if (pos < AttrCount(thing) - 1) {
    memmove(List(thing) + pos, List(thing) + pos + 1,
            sizeof(ATTR) * (AttrCount(thing) - pos - 1));
  }
  memset(List(thing) + AttrCount(thing) - 1, 0, sizeof(ATTR));
}

/** Do the work of creating the attribute entry on an object.
 * This doesn't do any permissions checking.  You should do that yourself.
 * \param thing the object to hold the attribute
 * \param atr_name the name for the attribute
 */
static ATTR *
create_atr(dbref thing, char const *atr_name)
{
  ATTR *ptr;
  char const *name;
  int pos;

  /* grow the attribute array if needed */
  if (!atr_check_capacity(thing)) {
    return NULL;
  }

  /* put the name in the string table */
  name = st_insert(atr_name, &atr_names);
  if (!name) {
    return NULL;
  }

  pos = find_atr_pos_in_list(thing, name);
  atr_move_down(thing, pos);
  ptr = List(thing) + pos;

  /* initialize atr */
  AL_NAME(ptr) = name;
  ptr->data = NULL_CHUNK_REFERENCE;
  AL_FLAGS(ptr) = 0;
  AttrCount(thing)++;

  return ptr;
}

/** Add an attribute to an object, dangerously.
 * This is a stripped down version of atr_add, without duplicate checking,
 * permissions checking, attribute count checking, or auto-ODARKing.
 * If anyone uses this outside of database load or atr_cpy (below),
 * I will personally string them up by their toes.  - Alex
 * \param thing object to set the attribute on.
 * \param atr name of the attribute to set.
 * \param s value of the attribute to set.
 * \param player the attribute creator.
 * \param flags bitmask of attribute flags for this attribute.
 * \param derefs the initial deref count to use for the attribute value.
 * \param makeroots if creating a branch (FOO`BAR) attr, and the root (FOO)
 *                  doesn't exist, should we create it instead of aborting?
 */
void
atr_new_add(dbref thing, const char *RESTRICT atr, const char *RESTRICT s,
            dbref player, uint32_t flags, uint8_t derefs, bool makeroots)
{
  ATTR *ptr;
  char *p, root_name[ATTRIBUTE_NAME_LIMIT + 1];

  if (!EMPTY_ATTRS && !*s && !(flags & AF_ROOT))
    return;

  /* Don't fail on a bad name, but do log it */
  if (!good_atr_name(atr))
    do_rawlog(LT_ERR, "Bad attribute name %s on object %s", atr,
              unparse_dbref(thing));

  ptr = find_atr_in_list(thing, atr);
  if (ptr) {
    /* Duplicate, probably because of an added root attribute.  This
       happens when reading a database written with a different sort
       order than this server is using. */
    AL_FLAGS(ptr) |= flags;
    AL_FLAGS(ptr) &= ~AF_COMMAND & ~AF_LISTEN;
    AL_CREATOR(ptr) = player;

    if (ptr->data) {
      chunk_delete(ptr->data);
      ptr->data = NULL_CHUNK_REFERENCE;
    }

    /* replace string with new string */
    if (!s || !*s) {
      /* nothing */
    } else {
      char *t = compress(s);
      if (!t)
        return;

      ptr->data = chunk_create(t, strlen(t), derefs);
      free(t);
      set_cmd_flags(ptr);
    }
    return;
  }

  strcpy(root_name, atr);
  if ((p = strrchr(root_name, '`'))) {
    ATTR *root;
    *p = '\0';
    root = find_atr_in_list(thing, root_name);
    if (!root) {
      if (!makeroots)
        return;
      do_rawlog(LT_ERR, "Missing root attribute '%s' on object #%d!\n",
                root_name, thing);
      atr_new_add(thing, root_name, EMPTY_ATTRS ? "" : " ", player, AF_ROOT, 0,
                  true);
    } else {
      if (!AF_Root(root)) /* Upgrading old database */
        AL_FLAGS(root) |= AF_ROOT;
    }
  }

  ptr = create_atr(thing, atr);
  if (!ptr)
    return;

  AL_FLAGS(ptr) = flags;
  AL_FLAGS(ptr) &= ~AF_COMMAND & ~AF_LISTEN;
  AL_CREATOR(ptr) = player;

  /* replace string with new string */
  if (!s || !*s) {
    /* nothing */
  } else {
    char *t = compress(s);
    if (!t)
      return;

    ptr->data = chunk_create(t, strlen(t), derefs);
    free(t);
    set_cmd_flags(ptr);
  }
}

static void
set_cmd_flags(ATTR *a)
{
  char *p = atr_value(a);
  int flag = AF_COMMAND;

  switch (*p) {
  case '^':
    flag = AF_LISTEN;
  /* FALL THROUGH */
  case '$':
    for (; *p; p++) {
      if (*p == '\\') {
        p++;
      } else if (*p == ':') {
        AL_FLAGS(a) |= flag;
        break;
      }
    }
    break;
  }
}

void
unanchored_regexp_attr_check(dbref thing, ATTR *atr, dbref player)
{
  char *p;
  bool esc = 0, last_anchor_escaped = 0;

  /* We could check for AF_Listen, but an unanchored regexp
   * in a listen pattern is more likely to be intentional */
  if (!atr || !AF_Command(atr) || AF_Noprog(atr) || !GoodObject(player))
    return;

  p = atr_value(atr);
  if (!p || !*p || *p != '$')
    return;

  p++;
  if (*p != '^')
    goto warn;

  for (p++; *p; p++) {
    if (esc) {
      esc = 0;
      if (*p == '$')
        last_anchor_escaped = 1;
      continue;
    }
    if (*p == '\\') {
      esc = 1;
      continue;
    } else {
      last_anchor_escaped = 0;
    }
    if (*p == ':') {
      if (last_anchor_escaped || *(p - 1) != '$')
        goto warn;
      return;
    }
  }
  return;

warn:
  notify_format(player, T("Warning: Unanchored regexp command in #%d/%s."),
                thing, AL_NAME(atr));
  return;
}

/** Add an attribute to an object, safely.
 * \verbatim
 * This is the function that should be called in hardcode to add
 * an attribute to an object (but not to process things like @set that
 * may add or clear an attribute - see do_set_atr() for that).
 * \endverbatim
 * \param thing object to set the attribute on.
 * \param atr name of the attribute to set.
 * \param s value of the attribute to set.
 * \param player the attribute creator.
 * \param flags bitmask of attribute flags for this attribute. 0 will use
 *         default.
 * \return AE_OKAY or an AE_* error code.
 */
atr_err
atr_add(dbref thing, const char *RESTRICT atr, const char *RESTRICT s,
        dbref player, uint32_t flags)
{
  ATTR *ptr, *root = NULL;
  char *p;

  if (!s || (!EMPTY_ATTRS && !*s))
    return atr_clr(thing, atr, player);

  if (!good_atr_name(atr))
    return AE_BADNAME;

  /* walk the list, looking for a preexisting value */
  ptr = find_atr_in_list(thing, atr);

  /* check for permission to modify existing atr */
  if (ptr && AF_Safe(ptr))
    return AE_SAFE;
  if (ptr && !Can_Write_Attr(player, thing, ptr))
    return AE_ERROR;

  /* make a new atr, if needed */
  if (!ptr) {
    atr_err res = can_create_attr(player, thing, atr, flags);
    if (res != AE_OKAY)
      return res;

    strcpy(missing_name, atr);
    for (p = strchr(missing_name, '`'); p; p = strchr(p + 1, '`')) {
      *p = '\0';

      root = find_atr_in_list(thing, missing_name);

      if (!root) {
        root = create_atr(thing, missing_name);
        if (!root)
          return AE_TREE;

        /* update modification time here, because from now on,
         * we modify even if we fail */
        if (!IsPlayer(thing) && !AF_Nodump(root))
          ModTime(thing) = mudtime;

        set_default_flags(root, flags);
        AL_FLAGS(root) &= ~AF_COMMAND & ~AF_LISTEN;
        AL_FLAGS(root) |= AF_ROOT;
        AL_CREATOR(root) = Owner(player);
        if (!EMPTY_ATTRS) {
          char *t = compress(" ");
          if (!t)
            mush_panic("Unable to allocate memory in atr_add()!");
          root->data = chunk_create(t, strlen(t), 0);
          free(t);
        }
      } else
        AL_FLAGS(root) |= AF_ROOT;

      *p = '`';
    }

    ptr = create_atr(thing, atr);
    if (!ptr)
      return AE_ERROR;

    set_default_flags(ptr, flags);
  }
  /* update modification time here, because from now on,
   * we modify even if we fail */
  if (!IsPlayer(thing) && !AF_Nodump(ptr))
    ModTime(thing) = mudtime;

  /* change owner */
  AL_CREATOR(ptr) = Owner(player);

  AL_FLAGS(ptr) &= ~AF_COMMAND & ~AF_LISTEN;

  /* replace string with new string */
  if (ptr->data)
    chunk_delete(ptr->data);
  if (!s || !*s) {
    ptr->data = NULL_CHUNK_REFERENCE;
  } else {
    char *t = compress(s);
    if (!t) {
      ptr->data = NULL_CHUNK_REFERENCE;
      return AE_ERROR;
    }
    ptr->data = chunk_create(t, strlen(t), 0);
    free(t);
    set_cmd_flags(ptr);
    if (AF_Command(ptr) && AF_Regexp(ptr)) {
      unanchored_regexp_attr_check(thing, ptr, player);
    }
  }

  return AE_OKAY;
}

/** Remove all child attributes from root attribute that can be.
 * \param player object doing a @wipe.
 * \param thing object being @wiped.
 * \param root root of attribute tree.
 * \return 1 if all children were deleted, 0 if some were left.
 */
static int
atr_clear_children(dbref player, dbref thing, ATTR *root)
{
  int skipped = 0;
  size_t len;
  const char *name;
  ATTR *sub;

  if (!root)
    return 1;

  name = AL_NAME(root);
  len = strlen(name);

  sub = atr_sub_branch_prev(root);

  if (!sub) {
    return 1;
  }
  sub += 1;

  while (AL_NAME(sub)) {
    const char *n2 = AL_NAME(sub);
    size_t len2 = strlen(n2);
    if (len2 < (len + 1) || n2[len] != '`' || strncmp(n2, name, len) != 0)
      break;
    if (AF_Root(sub)) {
      if (!atr_clear_children(player, thing, sub)) {
        skipped++;
        while (AL_NAME(++sub)) {
          const char *n3 = AL_NAME(sub);
          if (!n3 || strlen(n3) < (len2 + 1) || n3[len2] != '`' ||
              strncmp(n2, n3, len2) != 0) {
            break;
          }
        }
        continue;
      }
    }

    if (!Can_Write_Attr(player, thing, sub)) {
      skipped++;
      sub++;
      continue;
    }

    /* Can safely delete attribute.  */
    atr_free_one(thing, sub);
  }

  return !skipped;
}

/** Remove an attribute from an object.
 * This function clears an attribute from an object.
 * Permission is denied if the attribute is a branch, not a leaf.
 * \param thing object to clear attribute from.
 * \param atr name of attribute to remove.
 * \param player enactor attempting to remove attribute.
 * \param we_are_wiping true if called by \@wipe.
 * \return AE_OKAY or AE_* error code.
 */
static atr_err
real_atr_clr(dbref thing, char const *atr, dbref player, int we_are_wiping)
{
  int can_clear = 1;
  ATTR *ptr;

  ptr = find_atr_in_list(thing, atr);

  if (!ptr) {
    return AE_NOTFOUND;
  }
  if (AF_Safe(ptr)) {
    return AE_SAFE;
  }
  if (!Can_Write_Attr(player, thing, ptr)) {
    return AE_ERROR;
  }

  if (AF_Root(ptr) && !we_are_wiping)
    return AE_TREE;

  /* We only hit this if wiping. */
  if (AF_Root(ptr))
    can_clear = atr_clear_children(player, thing, ptr);

  if (can_clear) {
    char *p;
    char root_name[ATTRIBUTE_NAME_LIMIT + 1];

    strcpy(root_name, AL_NAME(ptr));

    if (!IsPlayer(thing) && !AF_Nodump(ptr))
      ModTime(thing) = mudtime;

    atr_free_one(thing, ptr);

    /* If this was the only leaf of a tree, clear the AF_ROOT flag from
     * the parent. */
    if ((p = strrchr(root_name, '`'))) {
      ATTR *root;

      *p = '\0';
      root = find_atr_in_list(thing, root_name);
      *p = '`';

      if (!root) {
        do_rawlog(LT_ERR, "Attribute %s on object #%d lacks a parent!",
                  root_name, thing);
      } else {
        if (!atr_sub_branch(root))
          AL_FLAGS(root) &= ~AF_ROOT;
      }
    }

    return AE_OKAY;
  } else
    return AE_TREE;
}

/** Remove an attribute from an object.
 * This function clears an attribute from an object.
 * Permission is denied if the attribute is a branch, not a leaf.
 * \param thing object to clear attribute from.
 * \param atr name of attribute to remove.
 * \param player enactor attempting to remove attribute.
 * \return AE_OKAY or an AE_* error code
 */
atr_err
atr_clr(dbref thing, char const *atr, dbref player)
{
  return real_atr_clr(thing, atr, player, 0);
}

/** \@wipe an attribute (And any leaves) from an object.
 * This function clears an attribute from an object.
 * \param thing object to clear attribute from.
 * \param atr name of attribute to remove.
 * \param player enactor attempting to remove attribute.
 * \return AE_OKAY or an AE_* error code.
 */
atr_err
wipe_atr(dbref thing, char const *atr, dbref player)
{
  return real_atr_clr(thing, atr, player, 1);
}

/** Wrapper for atr_get_with_parent()
 * \verbatim
 * Get an attribute from an object, checking its parents/ancestor if
 * the object does not have the attribute itself. Return a pointer to
 * the attribute structure (not its value), or NULL if the attr is
 * not found.
 * \endverbatim
 */
ATTR *
atr_get(dbref obj, char const *atrname)
{
  return atr_get_with_parent(obj, atrname, NULL, 0);
}

/** Retrieve an attribute from an object or its ancestors.
 * This function retrieves an attribute from an object, or from its
 * parent chain, returning a pointer to the first attribute that
 * matches or NULL. This is a pointer to an attribute structure, not
 * to the value of the attribute, so the value is usually accessed
 * through atr_value() or safe_atr_value().
 * \param obj the object containing the attribute.
 * \param atrname the name of the attribute.
 * \param parent if non-NULL, a dbref pointer to be set to the dbref of
 *               the object the attr was found on
 * \param cmd return NULL for no_command attributes?
 * \return pointer to the attribute structure retrieved, or NULL.
 */
static ATTR *
atr_get_with_parent(dbref obj, char const *atrname, dbref *parent, int cmd)
{
  static char name[ATTRIBUTE_NAME_LIMIT + 1];
  char *p;
  ATTR *atr;
  int parent_depth;
  dbref target;
  dbref ancestor;

  if (obj == NOTHING || !good_atr_name(atrname))
    return NULL;

  /* First try given name, then try alias match. */
  strcpy(name, atrname);
  for (;;) {
    /* Hunt through the parents/ancestor chain... */
    ancestor = Ancestor_Parent(obj);
    target = obj;
    parent_depth = 0;
    while (parent_depth < MAX_PARENTS && GoodObject(target)) {
      /* If the ancestor of the object is in its explict parent chain,
       * we use it there, and don't check the ancestor later.
       */
      if (target == ancestor)
        ancestor = NOTHING;

      /* If we're looking at a parent/ancestor, then we
       * need to check the branch path for privacy. We also
       * need to check the branch path if we're looking for no_command */
      if (target != obj || cmd) {
        for (p = strchr(name, '`'); p; p = strchr(p + 1, '`')) {
          *p = '\0';
          atr = find_atr_in_list(target, name);
          *p = '`';
          if (!atr)
            goto continue_target;
          else if (target != obj && AF_Private(atr)) {
            /* Can't inherit the attr or branches */
            return NULL;
          } else if (cmd && AF_Noprog(atr)) {
            /* Can't run commands in attr or branches */
            return NULL;
          }
        }
      }

      /* Now actually find the attribute. */
      atr = find_atr_in_list(target, name);
      if (atr) {
        if (target != obj && AF_Private(atr))
          return NULL;
        if (cmd && AF_Noprog(atr))
          return NULL;
        if (parent)
          *parent = target;
        return atr;
      }

    continue_target:
      /* Attribute wasn't on this object.  Check a parent or ancestor. */
      parent_depth++;
      target = Parent(target);
      if (!GoodObject(target)) {
        parent_depth = 0;
        target = ancestor;
      }
    }

    /* Try the alias, too... */
    atr = atr_match(atrname);
    if (!atr || strcmp(name, AL_NAME(atr)) == 0)
      break;
    strcpy(name, AL_NAME(atr));
  }

  return NULL;
}

/** Retrieve an attribute from an object.
 * This function retrieves an attribute from an object, and does not
 * check the parent chain. It returns a pointer to the attribute
 * or NULL.  This is a pointer to an attribute structure, not
 * to the value of the attribute, so the (compressed) value is usually
 * to the value of the attribute, so the value is usually accessed
 * through atr_value() or safe_atr_value().
 * \param thing the object containing the attribute.
 * \param atr the name of the attribute.
 * \return pointer to the attribute structure retrieved, or NULL.
 */
ATTR *
atr_get_noparent(dbref thing, char const *atr)
{
  ATTR *ptr;

  if (thing == NOTHING || !good_atr_name(atr))
    return NULL;

  /* try real name */
  ptr = find_atr_in_list(thing, atr);
  if (ptr)
    return ptr;

  ptr = atr_match(atr);
  if (!ptr || strcmp(atr, AL_NAME(ptr)) == 0)
    return NULL;
  atr = AL_NAME(ptr);

  /* try alias */
  ptr = find_atr_in_list(thing, atr);
  if (ptr)
    return ptr;

  return NULL;
}

/** Apply a function to a set of attributes.
 * This function applies another function to a set of attributes on an
 * object specified by a (wildcarded) pattern to match against the
 * attribute name.
 * \param player the enactor.
 * \param thing the object containing the attribute.
 * \param name the pattern to match against the attribute name.
 * \param flags flags to control matching and ordering.
 * \param func the function to call for each matching attribute.
 * \param args additional arguments to pass to the function.
 * \return the sum of the return values of the functions called.
 */
int
atr_iter_get(dbref player, dbref thing, const char *name, unsigned flags,
             aig_func func, void *args)
{
  ATTR *ptr;
  int result = 0;
  size_t len;
  extern bool in_wipe;

  if (!name || !*name) {
    if (flags & AIG_REGEX) {
      flags &= ~AIG_REGEX;
      name = "**";
    } else {
      name = "*";
    }
  }
  len = strlen(name);

  /* Must check name[len-1] first as wildcard_count() can destructively modify
   * name */
  if (!(flags & AIG_REGEX) && name[len - 1] != '`' &&
      wildcard_count((char *) name, 1) != -1) {
    char abuff[BUFFER_LEN];
    ptr = atr_get_noparent(thing, strupper_r(name, abuff, sizeof abuff));
    if (ptr && ((flags & AIG_MORTAL) ? Is_Visible_Attr(thing, ptr)
                                     : Can_Read_Attr(player, thing, ptr)))
      result = func(player, thing, NOTHING, name, ptr, args);
  } else if (AttrCount(thing)) {
    ATTR_FOR_EACH (thing, ptr) {
      if (strchr(AL_NAME(ptr), '`')) {
        continue;
      }
      if (((flags & AIG_MORTAL) ? Is_Visible_Attr(thing, ptr)
                                : Can_Read_Attr(player, thing, ptr)) &&
          ((flags & AIG_REGEX) ? quick_regexp_match(name, AL_NAME(ptr), 0, NULL)
                               : atr_wild(name, AL_NAME(ptr)))) {
        int r = func(player, thing, NOTHING, name, ptr, args);
        result += r;
        if (r && in_wipe) {
          ptr -= 1;
          continue;
        }
      }
      if (AL_FLAGS(ptr) & AF_ROOT) {
        ATTR *prev = ptr;
        for (ptr = atr_sub_branch(ptr);
             AL_NAME(ptr) && is_atree_root(AL_NAME(prev), AL_NAME(ptr));
             ptr++) {
          if (((flags & AIG_MORTAL) ? Is_Visible_Attr(thing, ptr)
                                    : Can_Read_Attr(player, thing, ptr)) &&
              ((flags & AIG_REGEX)
                 ? quick_regexp_match(name, AL_NAME(ptr), 0, NULL)
                 : atr_wild(name, AL_NAME(ptr)))) {
            int r = func(player, thing, NOTHING, name, ptr, args);
            result += r;
            if (r && in_wipe) {
              ptr -= 1;
            }
          }
        }
        ptr = prev;
      }
    }
  }

  return result;
}

/** Helper function for atr_pattern_count, passed to atr_iter_get() */
static int
atr_count_helper(dbref player __attribute__((__unused__)),
                 dbref thing __attribute__((__unused__)),
                 dbref parent __attribute__((__unused__)),
                 char const *pattern __attribute__((__unused__)),
                 ATTR *atr __attribute__((__unused__)),
                 void *args __attribute__((__unused__)))
{
  return 1;
}

/** Count the number of attributes an object has that match a pattern,
 * \verbatim
 * If <doparent> is true, then count parent attributes as well,
 * but excluding duplicates.
 * \endverbatim
 * \param player the enactor.
 * \param thing the object containing the attribute.
 * \param name the pattern to match against the attribute name.
 * \param doparent count parent attrbutes as well?
 * \param flags atr_iter_get flags.
 * \param mortal only fetch mortal-visible attributes?
 * \param regexp is name a regexp, rather than a glob pattern?
 * \return the count of matching attributes
 */
int
atr_pattern_count(dbref player, dbref thing, const char *name, int doparent,
                  unsigned flags)
{
  if (doparent) {
    return atr_iter_get_parent(player, thing, name, flags, atr_count_helper,
                               NULL);
  } else {
    return atr_iter_get(player, thing, name, flags, atr_count_helper, NULL);
  }
}

/** Apply a function to a set of attributes, including inherited ones.
 * This function applies another function to a set of attributes on an
 * object specified by a (wildcarded) pattern to match against the
 * attribute name on an object or its parents.
 * \param player the enactor.
 * \param thing the object containing the attribute.
 * \param name the pattern to match against the attribute name.
 * \param flags flags to control matching.
 * \param func the function to call for each matching attribute, with
 *  a pointer to the dbref of the object the attribute is really on passed
 *  as the function's args argument.
 * \param args arguments passed to the func
 * \return the sum of the return values of the functions called.
 */
int
atr_iter_get_parent(dbref player, dbref thing, const char *name, unsigned flags,
                    aig_func func, void *args)
{
  ATTR *ptr;
  int result;
  size_t len;
  dbref parent = NOTHING;

  result = 0;
  if (!name || !*name) {
    if (flags & AIG_REGEX) {
      flags &= ~AIG_REGEX;
      name = "**";
    } else {
      name = "*";
    }
  }
  len = strlen(name);

  /* Must check name[len-1] first as wildcard_count() can destructively modify
   * name */
  if (!(flags & AIG_REGEX) && name[len - 1] != '`' &&
      wildcard_count((char *) name, 1) != -1) {
    char abuff[BUFFER_LEN];
    ptr = atr_get_with_parent(thing, strupper_r(name, abuff, sizeof abuff),
                              &parent, 0);
    if (ptr && ((flags & AIG_MORTAL) ? Is_Visible_Attr(parent, ptr)
                                     : Can_Read_Attr(player, parent, ptr)))
      result = func(player, thing, parent, name, ptr, args);
  } else {
    StrTree seen;
    int parent_depth;
    st_init(&seen, "AttrsSeenTree");
    for (parent_depth = MAX_PARENTS + 1, parent = thing;
         parent_depth-- && parent != NOTHING; parent = Parent(parent)) {
      ATTR_FOR_EACH (parent, ptr) {
        if (!st_find(AL_NAME(ptr), &seen)) {
          st_insert(AL_NAME(ptr), &seen);
          if (parent != thing) {
            if (AF_Private(ptr))
              continue;
          }
          if (strchr(AL_NAME(ptr), '`')) {
            continue;
          }
          if (((flags & AIG_MORTAL) ? Is_Visible_Attr(parent, ptr)
                                    : Can_Read_Attr(player, parent, ptr)) &&
              ((flags & AIG_REGEX)
                 ? quick_regexp_match(name, AL_NAME(ptr), 0, NULL)
                 : atr_wild(name, AL_NAME(ptr)))) {
            result += func(player, thing, parent, name, ptr, args);
          }
          if (AL_FLAGS(ptr) & AF_ROOT) {
            ATTR *prev = ptr;
            for (ptr = atr_sub_branch(ptr);
                 AL_NAME(ptr) && is_atree_root(AL_NAME(prev), AL_NAME(ptr));
                 ptr++) {
              if (AF_Private(ptr) && thing != parent) {
                continue;
              }
              if (strchr(AL_NAME(ptr), '`')) {
                /* We need to check all the branches of the tree for no_inherit
                 */
                char bname[BUFFER_LEN];
                char *p;
                ATTR *branch;
                bool skip = 0;

                strcpy(bname, AL_NAME(ptr));
                for (p = strchr(bname, '`'); p; p = strchr(p + 1, '`')) {
                  *p = '\0';
                  branch = find_atr_in_list(parent, bname);
                  *p = '`';
                  if (branch && AF_Private(branch)) {
                    skip = 1;
                    break;
                  }
                }
                if (skip)
                  continue;
              }

              if (((flags & AIG_MORTAL) ? Is_Visible_Attr(thing, ptr)
                                        : Can_Read_Attr(player, thing, ptr)) &&
                  ((flags & AIG_REGEX)
                     ? quick_regexp_match(name, AL_NAME(ptr), 0, NULL)
                     : atr_wild(name, AL_NAME(ptr)))) {
                result += func(player, thing, parent, name, ptr, args);
              }
            }
            ptr = prev;
          }
        }
      }
    }
    st_flush(&seen);
  }

  return result;
}

/** Free the memory associated with all attributes of an object.
 * This function frees all of an object's attribute memory.
 * This includes the memory allocated to hold the attribute's value,
 * and the attribute's entry in the object's string tree.
 * Freed attribute structures are added to the free list.
 * \param thing dbref of object
 */
void
atr_free_all(dbref thing)
{
  ATTR *ptr;

  if (AttrCap(thing) == 0) {
    return;
  }

  if (!IsPlayer(thing) && AttrCount(thing)) {
    ModTime(thing) = mudtime;
  }

  ATTR_FOR_EACH (thing, ptr) {
    if (ptr->data)
      chunk_delete(ptr->data);
    st_delete(AL_NAME(ptr), &atr_names);
  }

  mush_free(List(thing), "obj.attributes");
  AttrCount(thing) = AttrCap(thing) = 0;
  List(thing) = NULL;
}

/** Copy all of the attributes from one object to another.
 * \verbatim
 * This function is used by @clone to copy all of the attributes
 * from one object to another.
 * \endverbatim
 * \param dest destination object to receive attributes.
 * \param source source object containing attributes.
 */
void
atr_cpy(dbref dest, dbref source)
{
  ATTR *ptr;
  int max_attrs;

  max_attrs = (Many_Attribs(dest) ? HARD_MAX_ATTRCOUNT : MAX_ATTRCOUNT);
  attr_reserve(dest, AttrCount(source));

  ATTR_FOR_EACH (source, ptr) {
    if (AttrCount(dest) > max_attrs) {
      break;
    }
    if (!AF_Nocopy(ptr)) {
      atr_new_add(dest, AL_NAME(ptr), atr_value(ptr), AL_CREATOR(ptr),
                  AL_FLAGS(ptr), AL_DEREFS(ptr), 0);
    }
  }
}

static bool
can_debug(dbref player, dbref victim)
{
  ATTR *a;
  char *aval, *dfl, *curr;
  dbref member;
  int success = 0;

  if (controls(player, victim)) {
    return 1;
  }

  a = atr_get(victim, "DEBUGFORWARDLIST");
  if (!a) {
    return 0;
  }
  aval = safe_atr_value(a, "atrval.can_debug");
  dfl = trim_space_sep(aval, ' ');
  while ((curr = split_token(&dfl, ' ')) != NULL) {
    if (!is_objid(curr))
      continue;
    member = parse_objid(curr);
    if (member == player) {
      success = 1;
      break;
    }
  }
  mush_free(aval, "atrval.can_debug");
  return success;
}

/** Match input against a $command or ^listen attribute.
 * This function attempts to match a string against either the $commands
 * or ^listens on an object. Matches may be glob or regex matches,
 * depending on the attribute's flags. With the reasonably safe assumption
 * that most of the matches are going to fail, the faster non-capturing
 * glob match is done first, and the capturing version only called when
 * we already know it'll match. Due to the way PCRE works, there's no
 * advantage to doing something similar for regular expression matches.
 * \param thing object containing attributes to check.
 * \param player the enactor, for privilege checks.
 * \param type either '$' or '^', indicating the type of attribute to check.
 * \param end character that denotes the end of a command (usually ':').
 * \param str string to match against attributes.
 * \param just_match if true, return match without executing code.
 * \param check_locks check to make sure player passes thing's \@locks?
 * \param atrname used to return the list of matching object/attributes.
 * \param abp pointer to end of atrname.
 * \param show_child always show the child in atrname, even if the command
          was found on the parent?
 * \param errobj if an attribute matches, but the lock fails, this pointer
 *        is used to return the failing dbref. If NULL, we don't bother.
 * \param from_queue the parent queue to run matching attrs inplace for,
          if just_match is false and queue_type says to run inplace
 * \param queue_type QUEUE_* flags of how to queue any matching attrs
 * \param pe_regs_parent if non-null, a PE_REGS containing named arguments,
          copied into the pe_regs when a matched attribute is executed
 * \return number of attributes that matched, or 0
 */
int
atr_comm_match(dbref thing, dbref player, int type, int end, char const *str,
               int just_match, int check_locks, char *atrname, char **abp,
               int show_child, dbref *errobj, MQUE *from_queue, int queue_type,
               PE_REGS *pe_regs_parent)
{
  uint32_t flag_mask;
  ATTR *ptr;
  int parent_depth;
  char *args[MAX_STACK_ARGS];
  PE_REGS *pe_regs = NULL;
  char tbuf1[BUFFER_LEN];
  char tbuf2[BUFFER_LEN];
  char *s;
  int match, match_found;
  int lock_checked = !check_locks;
  char match_space[BUFFER_LEN * 2];
  ssize_t match_space_len = BUFFER_LEN * 2;
  NEW_PE_INFO *pe_info;
  dbref current = thing, next = NOTHING;
  int parent_count = 0;
  StrTree seen, nocmd_roots, private_attrs;

  /* check for lots of easy ways out */
  if (type != '$' && type != '^')
    return 0;
  if (check_locks && (!GoodObject(thing) || Halted(thing) ||
                      (type == '$' && NoCommand(thing))))
    return 0;

  if (type == '$') {
    flag_mask = AF_COMMAND;
    parent_depth = GoodObject(Parent(thing));
  } else {
    flag_mask = AF_LISTEN;
    if (has_flag_by_name(thing, "LISTEN_PARENT",
                         TYPE_PLAYER | TYPE_THING | TYPE_ROOM)) {
      parent_depth = GoodObject(Parent(thing));
    } else {
      parent_depth = 0;
    }
  }
  match = 0;

  pe_info = make_pe_info("pe_info-atr_comm_match");
  if (from_queue && from_queue->pe_info && *from_queue->pe_info->cmd_raw) {
    pe_info->cmd_raw = mush_strdup(from_queue->pe_info->cmd_raw, "string");
  } else {
    pe_info->cmd_raw = mush_strdup(str, "string");
  }

  if (from_queue && from_queue->pe_info && *from_queue->pe_info->cmd_evaled) {
    pe_info->cmd_evaled =
      mush_strdup(from_queue->pe_info->cmd_evaled, "string");
  } else {
    pe_info->cmd_evaled = mush_strdup(str, "string");
  }

  if (!just_match) {
    pe_regs = pe_regs_create(PE_REGS_ARG, "atr_comm_match");
    pe_regs_copystack(pe_regs, pe_regs_parent, PE_REGS_ARG, 1);
  }

  st_init(&seen, "AttrsSeenTree");
  st_init(&nocmd_roots, "AttrsSeenTree");
  st_init(&private_attrs, "AttrsSeenTree");

  do {
    next =
      parent_depth ? next_parent(thing, current, &parent_count, NULL) : NOTHING;

    st_flush(&private_attrs);

    ATTR_FOR_EACH (current, ptr) {
      if (current == thing) {
        if (st_find(AL_NAME(ptr), &nocmd_roots)) {
          continue;
        }
        st_insert(AL_NAME(ptr), &seen);
        if (AF_Noprog(ptr)) {
          /* No-command. This, and later trees with this path its root
             are skipped. */
          st_insert(AL_NAME(ptr), &nocmd_roots);
          if (AF_Root(ptr)) {
            ATTR *p2 = atr_sub_branch(ptr);
            if (p2) {
              for (; AL_NAME(p2) && is_atree_root(AL_NAME(ptr), AL_NAME(p2));
                   p2++) {
                st_insert(AL_NAME(p2), &nocmd_roots);
              }
            }
          }
          continue;
        }
      } else {
        if (st_find(AL_NAME(ptr), &private_attrs)) {
          /* Already decided to skip this attribute */
          continue;
        }
        if (st_find(AL_NAME(ptr), &nocmd_roots)) {
          /* Skip attributes that are masked by an earlier nocommand */
          if (AF_Root(ptr)) {
            ATTR *p2 = atr_sub_branch(ptr);
            if (p2) {
              for (; AL_NAME(p2) && is_atree_root(AL_NAME(ptr), AL_NAME(p2));
                   p2++) {
                st_insert(AL_NAME(p2), &nocmd_roots);
                st_insert(AL_NAME(p2), &private_attrs);
              }
            }
          }
          continue;
        }
        if (AF_Private(ptr)) {
          /* No-inherit. This attribute is not visible, but later ones
             with the same name can be */
          st_insert(AL_NAME(ptr), &private_attrs);
          if (AF_Root(ptr)) {
            ATTR *p2 = atr_sub_branch(ptr);
            if (p2) {
              for (; AL_NAME(p2) && is_atree_root(AL_NAME(ptr), AL_NAME(p2));
                   p2++) {
                st_insert(AL_NAME(p2), &private_attrs);
              }
            }
          }
          continue;
        }
        if (AF_Noprog(ptr)) {
          /* No-command. This, and later trees with this path its root
             are skipped. */
          st_insert(AL_NAME(ptr), &nocmd_roots);
          if (AF_Root(ptr)) {
            ATTR *p2 = atr_sub_branch(ptr);
            if (p2) {
              for (; AL_NAME(p2) && is_atree_root(AL_NAME(ptr), AL_NAME(p2));
                   p2++) {
                st_insert(AL_NAME(p2), &nocmd_roots);
              }
            }
          }
          continue;
        }
        if (st_find(AL_NAME(ptr), &seen)) {
          continue;
        } else {
          st_insert(AL_NAME(ptr), &seen);
        }
      }

      if (!(AL_FLAGS(ptr) & flag_mask)) {
        continue;
      }

      strcpy(tbuf1, atr_value(ptr));
      s = tbuf1;
      do {
        s = strchr(s + 1, end);
      } while (s && s[-1] == '\\');
      if (!s)
        continue;
      *s++ = '\0';
      if (type == '^' && !AF_Ahear(ptr)) {
        if ((thing == player && !AF_Mhear(ptr)) ||
            (thing != player && AF_Mhear(ptr)))
          continue;
      }

      if (AF_Regexp(ptr)) {
        /* Turn \: into : */
        char *from, *to;
        for (from = tbuf1, to = tbuf2; *from; from++, to++) {
          if (*from == '\\' && *(from + 1) == ':')
            from++;
          *to = *from;
        }
        *to = '\0';
      } else
        strcpy(tbuf2, tbuf1);

      match_found = 0;
      if (AF_Regexp(ptr)) {
        if (regexp_match_case_r(tbuf2 + 1, str, AF_Case(ptr), args,
                                MAX_STACK_ARGS, match_space, match_space_len,
                                pe_regs, PE_REGS_ARG)) {
          match_found = 1;
          match++;
        }
      } else {
        if (quick_wild_new(tbuf2 + 1, str, AF_Case(ptr))) {
          match_found = 1;
          match++;
          if (!just_match)
            wild_match_case_r(tbuf2 + 1, str, AF_Case(ptr), args,
                              MAX_STACK_ARGS, match_space, match_space_len,
                              pe_regs, PE_REGS_ARG);
        }
      }
      if (match_found) {
        /* We only want to do the lock check once, so that any side
         * effects in the lock are only performed once per utterance.
         * Thus, '$foo *r:' and '$foo b*:' on the same object will only
         * run the lock once for 'foo bar'. Locks are always checked on
         * the child, even when the attr is inherited.
         */
        if (!lock_checked) {
          lock_checked = 1;
          if ((type == '$' &&
               !eval_lock_with(player, thing, Command_Lock, pe_info)) ||
              (type == '^' &&
               !eval_lock_with(player, thing, Listen_Lock, pe_info)) ||
              !eval_lock_with(player, thing, Use_Lock, pe_info)) {
            match--;
            if (errobj)
              *errobj = thing;
            /* If we failed the lock, there's no point in continuing at all. */
            next = NOTHING;
            break;
          }
        }
        if (atrname && abp) {
          safe_chr(' ', atrname, abp);
          if (current == thing || show_child || !Can_Examine(player, current))
            safe_dbref(thing, atrname, abp);
          else
            safe_dbref(current, atrname, abp);
          safe_chr('/', atrname, abp);
          safe_str(AL_NAME(ptr), atrname, abp);
        }
        if (!just_match) {
          char tmp[BUFFER_LEN];

          if (from_queue &&
              (queue_type & ~QUEUE_DEBUG_PRIVS) != QUEUE_DEFAULT) {
            int pe_flags = PE_INFO_DEFAULT;
            if (!(queue_type & QUEUE_CLEAR_QREG)) {
              /* Copy parent q-registers into new queue */
              pe_flags |= PE_INFO_COPY_QREG;
            } else {
              /* Since we use a new pe_info for this inplace entry, instead of
                 sharing the parent's, we don't need to explicitly clear the
                 q-registers, they're empty by default */
              queue_type &= ~QUEUE_CLEAR_QREG;
            }
            if (!(queue_type & QUEUE_PRESERVE_QREG)) {
              /* Cause q-registers from the end of the new queue entry to be
                 copied into the parent queue entry */
              queue_type |= QUEUE_PROPAGATE_QREG;
            } else {
              /* Since we use a new pe_info for this inplace entry, instead of
                 sharing the parent's, we don't need to implicitly save/reset
                 the
                 q-registers - we'll be altering different copies anyway */
              queue_type &= ~QUEUE_PRESERVE_QREG;
            }
            if (AF_NoDebug(ptr)) {
              queue_type |= QUEUE_NODEBUG;
            } else if (AF_Debug(ptr)) {
              queue_type |= QUEUE_DEBUG;
            }

            /* inplace queue */
            snprintf(tmp, sizeof tmp, "#%d/%s", thing, AL_NAME(ptr));
            new_queue_actionlist_int(thing, player, player, s, from_queue,
                                     pe_flags, queue_type, pe_regs, tmp);
          } else {
            /* Normal queue */
            parse_que_attr(
              thing, player, s, pe_regs, ptr,
              (queue_type & QUEUE_DEBUG_PRIVS ? can_debug(player, thing) : 0));
          }
          pe_regs_free(pe_regs);
          pe_regs = pe_regs_create(PE_REGS_ARG, "atr_comm_match");
          pe_regs_copystack(pe_regs, pe_regs_parent, PE_REGS_ARG, 1);
        }
      }
    }
  } while ((current = next) != NOTHING);

  st_flush(&seen);
  st_flush(&nocmd_roots);
  st_flush(&private_attrs);

  if (pe_regs)
    pe_regs_free(pe_regs);
  free_pe_info(pe_info);
  return match;
}

/** Match input against a specified object's specified $command
 * attribute. Matches may be glob or regex matches. Used in command hooks.
 * depending on the attribute's flags.
 * \param thing object containing attributes to check.
 * \param player the enactor, for privilege checks.
 * \param atr the name of the attribute
 * \param str the string to match
 * \param from_queue parent queue to run the cmds inplace for, if queue_type
 says to do so
 * \param queue_type QUEUE_* flags telling how to run the matched commands
 * \param pe_regs_parent if non-null, a PE_REGS containing named arguments,
          copied into the pe_regs when the matched attribute is executed
 * \retval 1 attribute matched.
 * \retval 0 attribute failed to match.
 */
int
one_comm_match(dbref thing, dbref player, const char *atr, const char *str,
               MQUE *from_queue, int queue_type, PE_REGS *pe_regs_parent)
{
  ATTR *ptr;
  char tbuf1[BUFFER_LEN];
  char tbuf2[BUFFER_LEN];
  char *s;
  PE_REGS *pe_regs;
  char match_space[BUFFER_LEN * 2];
  char *args[MAX_STACK_ARGS];
  ssize_t match_space_len = BUFFER_LEN * 2;
  int success = 0;

  /* check for lots of easy ways out */
  if (!GoodObject(thing) || Halted(thing) || NoCommand(thing))
    return 0;

  if (!(ptr = atr_get_with_parent(thing, atr, NULL, 1)))
    return 0;

  if (!AF_Command(ptr))
    return 0;

  strcpy(tbuf1, atr_value(ptr));
  s = tbuf1;
  do {
    s = strchr(s + 1, ':');
  } while (s && s[-1] == '\\');
  if (!s)
    return 0;
  *s++ = '\0';

  if (AF_Regexp(ptr)) {
    /* Turn \: into : */
    char *from, *to;
    for (from = tbuf1, to = tbuf2; *from; from++, to++) {
      if (*from == '\\' && *(from + 1) == ':')
        from++;
      *to = *from;
    }
    *to = '\0';
  } else
    strcpy(tbuf2, tbuf1);

  pe_regs = pe_regs_create(PE_REGS_ARG, "one_comm_match");
  pe_regs_copystack(pe_regs, pe_regs_parent, PE_REGS_ARG, 1);
  if (AF_Regexp(ptr)
        ? regexp_match_case_r(tbuf2 + 1, str, AF_Case(ptr), args,
                              MAX_STACK_ARGS, match_space, match_space_len,
                              pe_regs, PE_REGS_ARG)
        : wild_match_case_r(tbuf2 + 1, str, AF_Case(ptr), args, MAX_STACK_ARGS,
                            match_space, match_space_len, pe_regs,
                            PE_REGS_ARG)) {
    char *save_cmd_raw = NULL, *save_cmd_evaled = NULL;
    NEW_PE_INFO *pe_info;

    if (from_queue && (queue_type & ~QUEUE_DEBUG_PRIVS) != QUEUE_DEFAULT) {
      pe_info = from_queue->pe_info;
      /* Save and reset %c/%u */
      save_cmd_raw = pe_info->cmd_raw;
      pe_info->cmd_raw = NULL;
      save_cmd_evaled = pe_info->cmd_evaled;
      pe_info->cmd_evaled = NULL;
    } else {
      pe_info = make_pe_info("pe_info-one_comm_match");
    }
    pe_info->cmd_raw = mush_strdup(str, "string");
    pe_info->cmd_evaled = mush_strdup(str, "string");
    if (eval_lock_clear(player, thing, Command_Lock, pe_info) &&
        eval_lock_clear(player, thing, Use_Lock, pe_info))
      success = 1;
    if (from_queue && (queue_type & ~QUEUE_DEBUG_PRIVS) != QUEUE_DEFAULT) {
      /* Restore */
      mush_free(pe_info->cmd_raw, "string");
      mush_free(pe_info->cmd_evaled, "string");
      pe_info->cmd_raw = save_cmd_raw;
      pe_info->cmd_evaled = save_cmd_evaled;
    } else {
      free_pe_info(pe_info);
    }
    if (success) {
      char tmp[BUFFER_LEN];
      if (from_queue && (queue_type & ~QUEUE_DEBUG_PRIVS) != QUEUE_DEFAULT) {
        /* inplace queue */
        int pe_flags = PE_INFO_DEFAULT;
        if (!(queue_type & QUEUE_CLEAR_QREG)) {
          /* Copy parent q-registers into new queue */
          pe_flags |= PE_INFO_COPY_QREG;
        } else {
          /* Since we use a new pe_info for this inplace entry, instead of
             sharing the parent's, we don't need to explicitly clear the
             q-registers, they're empty by default */
          queue_type &= ~QUEUE_CLEAR_QREG;
        }
        if (!(queue_type & QUEUE_PRESERVE_QREG)) {
          /* Cause q-registers from the end of the new queue entry to be
             copied into the parent queue entry */
          queue_type |= QUEUE_PROPAGATE_QREG;
        } else {
          /* Since we use a new pe_info for this inplace entry, instead of
             sharing the parent's, we don't need to implicitly save/reset the
             q-registers - we'll be altering different copies anyway */
          queue_type &= ~QUEUE_PRESERVE_QREG;
        }
        if (AF_NoDebug(ptr)) {
          queue_type |= QUEUE_NODEBUG;
        } else if (AF_Debug(ptr)) {
          queue_type |= QUEUE_DEBUG;
        }

        /* inplace queue */
        snprintf(tmp, sizeof tmp, "#%d/%s", thing, AL_NAME(ptr));
        new_queue_actionlist_int(thing, player, player, s, from_queue, pe_flags,
                                 queue_type, pe_regs, tmp);
      } else {
        /* Normal queue */
        parse_que_attr(
          thing, player, s, pe_regs, ptr,
          (queue_type & QUEUE_DEBUG_PRIVS ? can_debug(player, thing) : 0));
      }
    }
  }
  pe_regs_free(pe_regs);
  return success;
}

/*======================================================================*/

/** Set or clear an attribute on an object.
 * \verbatim
 * This is the primary function for implementing @set.
 * A new interface (as of 1.6.9p0) for setting attributes,
 * which takes care of case-fixing, object-level flag munging,
 * alias recognition, add/clr distinction, etc.  Enjoy.
 * \endverbatim
 * \param thing object to set the attribute on or remove it from.
 * \param atr name of the attribute to set or clear.
 * \param s value to set the attribute to (or NULL to clear).
 * \param player enactor, for permission checks.
 * \param flags attribute flags.
 * \retval -1 failure - invalid value for attribute.
 * \retval 0 failure for other reason
 * \retval 1 success.
 */
int
do_set_atr(dbref thing, const char *RESTRICT atr, const char *RESTRICT s,
           dbref player, uint32_t flags)
{
  ATTR *old;
  char name[BUFFER_LEN];
  char tbuf1[BUFFER_LEN];
  atr_err res;
  int was_hearer;
  int was_listener;
  dbref announceloc;
  const char *new;
  if (!EMPTY_ATTRS && s && !*s)
    s = NULL;
  if (IsGarbage(thing)) {
    notify(player, T("Garbage is garbage."));
    return 0;
  }
  if (!controls(player, thing))
    return 0;
  strupper_r(atr, name, sizeof name);
  if (strcmp(name, "ALIAS") == 0) {
    if (IsPlayer(thing)) {
      old = atr_get_noparent(thing, "ALIAS");
      tbuf1[0] = '\0';
      if (old) {
        /* Old alias - we're allowed to change to a different case */
        strcpy(tbuf1, atr_value(old));
        if (s && !*s) {
          notify_format(player, T("'%s' is not a valid alias."), s);
          return -1;
        }
        if (s && strcasecmp(s, tbuf1)) {
          enum opa_error opae_res = ok_player_alias(s, player, thing);
          switch (opae_res) {
          case OPAE_INVALID:
            notify_format(player, T("'%s' is not a valid alias."), s);
            return -1;
          case OPAE_TOOMANY:
            notify_format(player, T("'%s' contains too many aliases."), s);
            return -1;
          case OPAE_NULL:
            notify_format(player, T("Null aliases are not valid."));
            return -1;
          case OPAE_SUCCESS:
            break;
          }
        }
      } else {
        /* No old alias */
        if (s && *s) {
          enum opa_error opae_res = ok_player_alias(s, player, thing);
          switch (opae_res) {
          case OPAE_INVALID:
            notify_format(player, T("'%s' is not a valid alias."), s);
            return -1;
          case OPAE_TOOMANY:
            notify_format(player, T("'%s' contains too many aliases."), s);
            return -1;
          case OPAE_NULL:
            notify_format(player, T("Null aliases are not valid."));
            return -1;
          case OPAE_SUCCESS:
            break;
          }
        }
      }
    } else if (IsExit(thing) && s && *s) {
      char *alias, *aliases;

      strcpy(tbuf1, s);
      aliases = tbuf1;
      while ((alias = split_token(&aliases, ';')) != NULL) {
        if (!ok_name(alias, 1)) {
          notify_format(player, T("'%s' is not a valid exit name."), alias);
          return -1;
        }
      }
    }
  } else if (s && *s &&
             (!strcmp(name, "FORWARDLIST") ||
              !strcmp(name, "MAILFORWARDLIST") ||
              !strcmp(name, "DEBUGFORWARDLIST"))) {
    /* You can only set this to dbrefs of things you're allowed to
     * forward to. If you get one wrong, we puke.
     */
    char *fwdstr, *curr;
    dbref fwd;
    strcpy(tbuf1, s);
    fwdstr = trim_space_sep(tbuf1, ' ');
    while ((curr = split_token(&fwdstr, ' ')) != NULL) {
      if (!is_objid(curr)) {
        notify_format(player, T("%s should contain only dbrefs."), name);
        return -1;
      }
      fwd = parse_objid(curr);
      if (!GoodObject(fwd) || IsGarbage(fwd)) {
        notify_format(player, T("Invalid dbref #%d in %s."), fwd, name);
        return -1;
      }
      if ((!strcmp(name, "FORWARDLIST") || !strcmp(name, "DEBUGFORWARDLIST")) &&
          !Can_Forward(thing, fwd)) {
        notify_format(player, T("I don't think #%d wants to hear from %s."),
                      fwd, AName(thing, AN_SYS, NULL));
        return -1;
      }
      if (!strcmp(name, "MAILFORWARDLIST") && !Can_MailForward(thing, fwd)) {
        notify_format(player, T("I don't think #%d wants %s's mail."), fwd,
                      AName(thing, AN_SYS, NULL));
        return -1;
      }
    }
    /* If you made it here, all your dbrefs were ok */
  }

  /* For ENUM and RLIMIT */
  new = check_attr_value(player, name, s);
  if (s && !new) {
    /* Invalid set - Return, don't clear. */
    return -1;
  } else if (new) {
    s = new;
  }

  was_hearer = Hearer(thing);
  was_listener = Listener(thing);
  res = s ? atr_add(thing, name, s, player, (flags & 0x02) ? AF_NOPROG : 0)
          : atr_clr(thing, name, player);
  switch (res) {
  case AE_SAFE:
    notify_format(player, T("Attribute %s is SAFE. Set it !SAFE to modify it."),
                  name);
    return 0;
  case AE_TREE:
    if (!s) {
      notify_format(
        player,
        T("Unable to remove '%s' because of a protected tree attribute."),
        name);
      return 0;
    } else {
      notify_format(player,
                    T("Unable to set '%s' because of a failure to "
                      "create a needed parent attribute."),
                    name);
      return 0;
    }
  case AE_BADNAME:
    notify(player, T("That's not a very good name for an attribute."));
    return 0;
  case AE_ERROR:
    if (*missing_name) {
      if (s && (EMPTY_ATTRS || *s))
        notify_format(player, T("You must set %s first."), missing_name);
      else
        notify_format(player,
                      T("%s is a branch attribute; remove its children first."),
                      missing_name);
    } else
      notify(player, T("That attribute cannot be changed by you."));
    return 0;
  case AE_TOOMANY:
    notify(player, T("Too many attributes on that object to add another."));
    return 0;
  case AE_NOTFOUND:
    notify(player, T("No such attribute to reset."));
    return 0;
  case AE_OKAY:
    /* Success */
    break;
  }
  if (!strcmp(name, "ALIAS") && IsPlayer(thing)) {
    reset_player_list(thing, Name(thing), s);
    if (s && *s)
      notify(player, T("Alias set."));
    else
      notify(player, T("Alias removed."));
    return 1;
  } else if (!strcmp(name, "LISTEN")) {
    if (IsRoom(thing))
      announceloc = thing;
    else {
      announceloc = Location(thing);
    }
    if (GoodObject(announceloc)) {
      char *bp = tbuf1;
      if (!s && !was_listener && !Hearer(thing)) {
        safe_format(tbuf1, &bp, T("%s loses its ears and becomes deaf."),
                    AName(thing, AN_SAY, NULL));
        *bp = '\0';
        notify_except(thing, announceloc, thing, tbuf1, NA_INTER_PRESENCE);
      } else if (s && !was_hearer && !was_listener) {
        safe_format(tbuf1, &bp, T("%s grows ears and can now hear."),
                    AName(thing, AN_SAY, NULL));
        *bp = '\0';
        notify_except(thing, announceloc, thing, tbuf1, NA_INTER_PRESENCE);
      }
    }
  }
  if ((flags & 0x01) && !AreQuiet(player, thing)) {
    old = atr_get(thing, name);
    if (!old || !AF_Quiet(old)) {
      notify_format(player, "%s/%s - %s.", AName(thing, AN_SYS, NULL), name,
                    s ? T("Set") : T("Cleared"));
    }
  }
  return 1;
}

enum atrlock_status { ATRLOCK_CHECK = 0, ATRLOCK_LOCK, ATRLOCK_UNLOCK };

/** Lock or unlock an attribute.
 * Attribute locks are largely obsolete and should be deprecated,
 * but this is the code that does them.
 * \param player the enactor.
 * \param src the object/attribute, as a string.
 * \param action the desired lock status ('on' or 'off').
 */
void
do_atrlock(dbref player, const char *src, const char *action)
{
  dbref thing;
  char *target, *attrib;
  ATTR *ptr;
  enum atrlock_status status = ATRLOCK_CHECK;
  char abuff[BUFFER_LEN];

  if (action && *action) {
    if (!strcasecmp(action, "on") || !strcasecmp(action, "yes") ||
        !strcasecmp(action, "1"))
      status = ATRLOCK_LOCK;
    else if (!strcasecmp(action, "off") || !strcasecmp(action, "no") ||
             !strcasecmp(action, "0"))
      status = ATRLOCK_UNLOCK;
    else {
      notify(player, T("Invalid argument."));
      return;
    }
  }

  if (!src || !*src) {
    notify(player, T("You need to give an object/attribute pair."));
    return;
  }

  target = mush_strdup(src, "atrlock.string");

  if (!(attrib = strchr(target, '/')) || !(*(attrib + 1))) {
    notify(player, T("You need to give an object/attribute pair."));
    mush_free(target, "atrlock.string");
    return;
  }

  *attrib++ = '\0';
  if ((thing = noisy_match_result(player, target, NOTYPE, MAT_EVERYTHING)) ==
      NOTHING) {
    mush_free(target, "atrlock.string");
    return;
  }
  if (!controls(player, thing)) {
    notify(player, T("Permission denied."));
    mush_free(target, "atrlock.string");
    return;
  }

  ptr = atr_get_noparent(thing, strupper_r(attrib, abuff, sizeof abuff));
  mush_free(target, "atrlock.string");
  if (!ptr || !Can_Read_Attr(player, thing, ptr)) {
    notify(player, T("No such attribute."));
    return;
  }

  if (status == ATRLOCK_CHECK) {
    if (AF_Locked(ptr))
      notify(player, T("That attribute is locked."));
    else
      notify(player, T("That attribute is unlocked."));
    return;
  } else if (!Can_Write_Attr(player, thing, ptr)) {
    notify(player,
           T("You need to be able to set the attribute to change its lock."));
    return;
  } else {
    if (status == ATRLOCK_LOCK) {
      AL_FLAGS(ptr) |= AF_LOCKED;
      AL_CREATOR(ptr) = Owner(player);
      notify(player, T("Attribute locked."));
    } else if (status == ATRLOCK_UNLOCK) {
      AL_FLAGS(ptr) &= ~AF_LOCKED;
      notify(player, T("Attribute unlocked."));
    } else {
      notify(player, T("Invalid status."));
      return;
    }
  }
}

/** Change ownership of an attribute.
 * \verbatim
 * This function is used to implement @atrchown.
 * \endverbatim
 * \param player the enactor, for permission checking.
 * \param xarg1 the object/attribute to change, as a string.
 * \param arg2 the name of the new owner (or "me").
 * \retval 0 failed to change owner.
 * \retval 1 successfully changed owner.
 */
int
do_atrchown(dbref player, const char *xarg1, const char *arg2)
{
  dbref thing, new_owner;
  char *p, *arg1;
  ATTR *ptr;
  char abuff[BUFFER_LEN];
<<<<<<< HEAD

=======
  int retval = 0;
  
>>>>>>> 4c762c3d
  if (!xarg1 || !*xarg1) {
    notify(player, T("You need to give an object/attribute pair."));
    return 0;
  }

  arg1 = mush_strdup(xarg1, "atrchown.string");

  if (!(p = strchr(arg1, '/')) || !(*(p + 1))) {
    notify(player, T("You need to give an object/attribute pair."));
    retval = 0;
    goto cleanup;
  }
  *p++ = '\0';
  if ((thing = noisy_match_result(player, arg1, NOTYPE, MAT_EVERYTHING)) ==
      NOTHING) {
    retval = 0;
    goto cleanup;
  }
  if (!controls(player, thing)) {
    notify(player, T("Permission denied."));
    retval = 0;
    goto cleanup;
  }

  if (!(arg2 && *arg2) || !strcasecmp(arg2, "me"))
    new_owner = player;
  else
    new_owner = lookup_player(arg2);
  if (new_owner == NOTHING) {
    notify(player, T("I can't find that player"));
    retval = 0;
    goto cleanup;
  }

  ptr = atr_get_noparent(thing, strupper_r(p, abuff, sizeof abuff));
  if (ptr && Can_Read_Attr(player, thing, ptr)) {
    if (Can_Write_Attr(player, thing, ptr)) {
      if (new_owner != Owner(player) && !Wizard(player)) {
        notify(player, T("You can only chown an attribute to yourself."));
        retval = 0;
        goto cleanup;
      }
      AL_CREATOR(ptr) = Owner(new_owner);
      notify(player, T("Attribute owner changed."));
      retval = 1;
      goto cleanup;
    } else {
      notify(player, T("You don't have the permission to chown that."));
      retval = 0;
      goto cleanup;
    }
  } else {
    notify(player, T("No such attribute."));
    retval = 0;
  }
cleanup:
  mush_free(arg1, "atrchown.string");
  return retval;
}

/** Delete one attribute, deallocating its name and data.
 * <strong>Does not update the owning object's attribute list or
 * attribute count. That is the caller's responsibility.</strong>
 *
 * \param thing the object the attribute is on.
 * \param a the attribute to free
 */
static void
atr_free_one(dbref thing, ATTR *a)
{
  ptrdiff_t pos;

  if (!a)
    return;
  st_delete(AL_NAME(a), &atr_names);
  if (a->data)
    chunk_delete(a->data);

  pos = a - List(thing);
  atr_move_up(thing, pos);
  AttrCount(thing) -= 1;
}

/** Return the compressed data for an attribute.
 * This is a chokepoint function for accessing the chunk data.
 * \param atr the attribute struct from which to get the data reference.
 * \return a pointer to the compressed data, in a static buffer.
 */
char const *
atr_get_compressed_data(ATTR *atr)
{
  static char buffer[BUFFER_LEN * 2];
  static char const empty_string[] = {0};
  size_t len;
  if (!atr->data)
    return empty_string;
  len = chunk_fetch(atr->data, buffer, sizeof(buffer));
  if (len > sizeof(buffer))
    return empty_string;
  buffer[len] = '\0';
  return buffer;
}

/** Return the uncompressed data for an attribute in a static buffer.
 * This is a wrapper function, to centralize the use of compression/
 * decompression on attributes.
 * \param atr the attribute struct from which to get the data reference.
 * \return a pointer to the uncompressed data, in a static buffer.
 */
char *
atr_value(ATTR *atr)
{
  return uncompress(atr_get_compressed_data(atr));
}

/** Return the uncompressed data for an attribute in a dynamic buffer.
 * This is a wrapper function, to centralize the use of compression/
 * decompression on attributes. The result must be mush_free()'d.
 * \param atr the attribute struct from which to get the data reference.
 * \param check string to label allocation with.
 * \return a pointer to the uncompressed data, in a dynamic buffer.
 */
char *
safe_atr_value(ATTR *atr, char *check)
{
  add_check(check);
  return safe_uncompress(atr_get_compressed_data(atr));
}<|MERGE_RESOLUTION|>--- conflicted
+++ resolved
@@ -2431,12 +2431,8 @@
   char *p, *arg1;
   ATTR *ptr;
   char abuff[BUFFER_LEN];
-<<<<<<< HEAD
-
-=======
   int retval = 0;
-  
->>>>>>> 4c762c3d
+
   if (!xarg1 || !*xarg1) {
     notify(player, T("You need to give an object/attribute pair."));
     return 0;
