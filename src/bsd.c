--- conflicted
+++ resolved
@@ -6190,14 +6190,9 @@
 
   /* Smash any undesirable characters */
   dp = doing;
-<<<<<<< HEAD
   WALK_ANSI_STRING(dp)
   {
     if (!uni_isprint((int) *dp) || (*dp == '\n') || (*dp == '\r') ||
-=======
-  WALK_ANSI_STRING (dp) {
-    if (!char_isprint((int) *dp) || (*dp == '\n') || (*dp == '\r') ||
->>>>>>> a9f3535b
         (*dp == '\t') || (*dp == BEEP_CHAR)) {
       *dp = ' ';
     }
