--- conflicted
+++ resolved
@@ -2312,14 +2312,6 @@
     char *latin1;
     int llen;
 #ifdef HAVE_ICU
-<<<<<<< HEAD
-    /* Change to NFC when we have actual Unicode support */
-    latin1 = normalize_utf8_to_latin1(NORM_NFKC, command, -1, &llen, "string");
-#else
-    latin1 = utf8_to_latin1(command, -1, &llen, "string");
-#endif
-    if (latin1) {
-=======
     latin1 = translate_utf8_to_latin1(command, -1, &llen, "string");
 #else
     latin1 = utf8_to_latin1(command, -1, &llen, 1, "string");
@@ -2331,7 +2323,6 @@
           *c = '?';
         }
       }
->>>>>>> ba2557b6
       add_to_queue(&d->input, latin1, llen + 1);
       mush_free(latin1, "string");
     } else {
