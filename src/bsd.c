/**
 * \file bsd.c
 *
 * \brief Network communication through BSD sockets for PennMUSH.
 *
 * While mysocket.c provides low-level functions for working with
 * sockets, bsd.c focuses on player descriptors, a higher-level
 * structure that tracks all information associated with a connection,
 * and through which connection i/o is done.
 *
 *
 */

#include "copyrite.h"
#include "config.h"
#include <stdio.h>
#include <stdarg.h>
#ifdef HAVE_SYS_TYPES_H
#include <sys/types.h>
#endif
#ifdef WIN32
#include <winsock2.h>
#include <windows.h>
#include <errno.h>
#include <process.h>
#else /* !WIN32 */
#ifdef HAVE_SYS_TIME_H
#include <sys/time.h>
#ifdef TIME_WITH_SYS_TIME
#include <time.h>
#endif
#else
#include <time.h>
#endif /* HAVE_SYS_TIME_H */
#include <sys/ioctl.h>
#include <errno.h>
#ifdef HAVE_SYS_SOCKET_H
#include <sys/socket.h>
#endif
#ifdef HAVE_NETINET_IN_H
#include <netinet/in.h>
#endif
#ifdef HAVE_SYS_STAT_H
#include <sys/stat.h>
#endif
#endif /* !WIN32 */
#include <fcntl.h>
#include <ctype.h>
#include <signal.h>
#include <string.h>
#include <stdlib.h>
#ifdef HAVE_UNISTD_H
#include <unistd.h>
#endif
#ifdef HAVE_SYS_UIO_H
#include <sys/uio.h>
#endif
#include <limits.h>
#include <locale.h>
#ifdef HAVE_LANGINFO_H
#include <langinfo.h>
#endif
#ifdef HAVE_LIBINTL_H
#include <libintl.h>
#endif
#include <setjmp.h>
#ifdef HAVE_SYS_INOTIFY_H
#include <sys/inotify.h>
#endif
#ifdef HAVE_POLL_H
#include <poll.h>
#endif
#include "access.h"
#include "ansi.h"
#include "attrib.h"
#include "chunk.h"
#include "command.h"
#include "conf.h"
#include "dbdefs.h"
#include "dbio.h"
#include "externs.h"
#include "extmail.h"
#include "flags.h"
#include "game.h"
#include "help.h"
#include "htab.h"
#include "intmap.h"
#include "lock.h"
#include "log.h"
#include "match.h"
#include "mushdb.h"
#include "mymalloc.h"
#include "mypcre.h"
#include "mysocket.h"
#include "myssl.h"
#include "notify.h"
#include "parse.h"
#include "pueblo.h"
#include "sig.h"
#include "strtree.h"
#include "strutil.h"
#include "version.h"
#include "charconv.h"

#ifndef WIN32
#include "wait.h"
#ifdef INFO_SLAVE
#include "lookup.h"
#endif
#ifdef SSL_SLAVE
#include "ssl_slave.h"
#endif
#endif /* !WIN32 */

#include "confmagic.h"

#if defined(SSL_SLAVE) && !defined(WIN32)
#define LOCAL_SOCKET 1
#endif

#ifdef HAVE_GETRLIMIT
void init_rlimit(void);
#endif

/* BSD 4.2 and maybe some others need these defined */
#ifndef FD_ZERO
/** An fd_set is 4 bytes */
#define fd_set int
/** Clear an fd_set */
#define FD_ZERO(p) (*p = 0)
/** Set a bit in an fd_set */
#define FD_SET(n, p) (*p |= (1 << (n)))
/** Clear a bit in an fd_set */
#define FD_CLR(n, p) (*p &= ~(1 << (n)))
/** Check a bit in an fd_set */
#define FD_ISSET(n, p) (*p & (1 << (n)))
#endif /* defines for BSD 4.2 */

#ifdef HAVE_GETRUSAGE
void rusage_stats(void);
#endif
int que_next(void); /* from cque.c */

dbref email_register_player(DESC *d, const char *name, const char *email,
                            const char *host,
                            const char *ip); /* from player.c */

int shutdown_flag = 0; /**< Is it time to shut down? */
void chat_player_announce(DESC *desc_player, char *msg, int ungag);
void report_mssp(DESC *d, char *buff, char **bp);

static int login_number = 0;
static int under_limit = 1;

char cf_motd_msg[BUFFER_LEN] = {'\0'};     /**< The message of the day */
char cf_wizmotd_msg[BUFFER_LEN] = {'\0'};  /**< The wizard motd */
char cf_downmotd_msg[BUFFER_LEN] = {'\0'}; /**< The down message */
char cf_fullmotd_msg[BUFFER_LEN] = {'\0'}; /**< The 'mush full' message */
static char poll_msg[DOING_LEN] = {'\0'};  /**< The \@poll/"Doing" message */
char confname[BUFFER_LEN] = {'\0'};        /**< Name of the config file */

char *get_poll(void);
int set_poll(const char *message);

char *etime_fmt(char *, time_t, int);
const char *source_to_s(conn_source source);
bool fcache_read_one(const char *filename);

/** Is this descriptor connected to a telnet-compatible terminal? */
#define TELNET_ABLE(d) ((d)->conn_flags & (CONN_TELNET | CONN_TELNET_QUERY))
/** Is it possible this descriptor may be telnet-compatible? */
#define MAYBE_TELNET_ABLE(d)                                                   \
  ((d)->conn_flags &                                                           \
   (CONN_TELNET | CONN_TELNET_QUERY | CONN_AWAITING_FIRST_DATA))

const char *default_ttype = "unknown";
#define REBOOT_DB_NOVALUE "__NONE__"

/* When the mush gets a new connection, it tries sending a telnet
 * option negotiation code for setting client-side line-editing mode
 * to it. If it gets a reply, a flag in the descriptor struct is
 * turned on indicated telnet-awareness.
 *
 * If the reply indicates that the client supports linemode, further
 * instructions as to what linemode options are to be used is sent.
 * Those options: Client-side line editing, and expanding literal
 * client-side-entered tabs into spaces.
 *
 * Option negotation requests sent by the client are processed,
 * with the only one we confirm rather than refuse outright being
 * suppress-go-ahead, since a number of telnet clients try it.
 *
 * The character 255 is the telnet option escape character, so when it
 * is sent to a telnet-aware client by itself (Since it's also often y-umlaut)
 * it must be doubled to escape it for the client. This is done automatically,
 * and is the original purpose of adding telnet option support.
 */

static void test_telnet(DESC *d);
static void setup_telnet(DESC *d);
bool test_telnet_wrapper(void *data);
bool welcome_user_wrapper(void *data);
static int handle_telnet(DESC *d, char **q, char *qend);
static void set_ttype(DESC *d, char *value);

typedef void (*telnet_handler)(DESC *d, char *cmd, int len);
#define TELNET_HANDLER(x)                                                      \
  void x(DESC *d __attribute__((__unused__)),                                  \
         char *cmd __attribute__((__unused__)),                                \
         int len __attribute__((__unused__)));                                 \
  void x(DESC *d __attribute__((__unused__)),                                  \
         char *cmd __attribute__((__unused__)),                                \
         int len __attribute__((__unused__)))

struct telnet_opt {
  int optcode; /**< Code for this telnet option */
  int offer;   /**< One of DO or WILL, to offer this during initial negotiation,
                  or 0 to not */
  telnet_handler handler; /**< Function to run on DO/WILL for this opt */
  telnet_handler
    sb; /**< Function to run for subnegotiation requests for this opt */
};

/** Array of all possible telnet options */
struct telnet_opt *telnet_options[256];
char *starting_telnet_neg = NULL;
int starting_telnet_neg_len = 0;

char *json_vals[3] = {"false", "true", "null"};
int json_val_lens[3] = {5, 4, 4};

struct gmcp_handler *gmcp_handlers = NULL;
static bool json_map_call(ufun_attrib *ufun, char *rbuff, PE_REGS *pe_regs,
                          NEW_PE_INFO *pe_info, JSON *json, dbref executor,
                          dbref enactor);
/** Iterate through a list of descriptors, and do something with those
 * that are connected.
 */
#define DESC_ITER_CONN(d)                                                      \
  for (d = descriptor_list; (d); d = (d)->next)                                \
    if ((d)->connected)

#define DESC_ITER(d) for (d = descriptor_list; (d); d = (d)->next)

/** Is a descriptor hidden? */
#define Hidden(d) ((d->hide == 1))

static const char create_fail_preexisting[] =
  "There is already a player with that name.";
static const char create_fail_bad[] = "That name is not allowed.";
static const char password_fail[] = "The password is invalid (or missing).";
static const char register_fail[] =
  "Unable to register that player with that email address.";
static const char register_success[] =
  "Registration successful! You will receive your password by email.";
static const char shutdown_message[] = "Going down - Bye";
static const char asterisk_line[] =
  "**********************************************************************";
/** Where we save the descriptor info across reboots. */
#define REBOOTFILE "reboot.db"

static void sockset_wrapper(DESC *d, char *cmd);

extern int notify_type(DESC *d); /* from notify.c */
#if 0
/* For translation */
static void dummy_msgs(void);
static void
dummy_msgs()
{
  char *temp;
  temp = T("There is already a player with that name.");
  temp = T("That name is not allowed.");
  temp = T("The password is invalid (or missing).");
  temp = T("Unable to register that player with that email address.");
  temp = T("Registration successful! You will receive your password by email.");
  temp = T("Going down - Bye");
  temp = T("GAME: SSL connections must be dropped, sorry.");
}

#endif

DESC *descriptor_list = NULL; /**< The linked list of descriptors */
intmap *descs_by_fd = NULL;   /**< Map of ports to DESC* objects */

static int sock;
static int sslsock = 0;
SSL *ssl_master_socket = NULL; /**< Master SSL socket for ssl port */
static const char ssl_shutdown_message[] __attribute__((__unused__)) =
  "GAME: SSL connections must be dropped, sorry.";
#ifdef LOCAL_SOCKET
static int localsock = -1;
#endif
static int ndescriptors = 0;
#ifdef WIN32
static WSADATA wsadata;
#endif
int restarting = 0; /**< Are we restarting the server after a reboot? */
int maxd = 0;

extern const unsigned char *tables;

sig_atomic_t signal_shutdown_flag = 0; /**< Have we caught a shutdown signal? */
sig_atomic_t usr2_triggered = 0;       /**< Have we caught a USR2 signal? */

#ifndef BOOLEXP_DEBUGGING
#ifdef WIN32SERVICES
void shutdown_checkpoint(void);
int mainthread(int argc, char **argv);
#else
int main(int argc, char **argv);
#endif
#endif
void set_signals(void);
static struct timeval timeval_sub(struct timeval now, struct timeval then);
#ifdef WIN32
/** Windows doesn't have gettimeofday(), so we implement it here */
#define our_gettimeofday(now) win_gettimeofday((now))
static void win_gettimeofday(struct timeval *now);
#else
/** A wrapper for gettimeofday() in case the system doesn't have it */
#define our_gettimeofday(now) gettimeofday((now), (struct timezone *) NULL)
#endif
static long int msec_diff(struct timeval now, struct timeval then);
static struct timeval msec_add(struct timeval t, int x);
static void update_quotas(struct timeval last, struct timeval current);

int how_many_fds(void);
static void shovechars(Port_t port, Port_t sslport);
static int test_connection(int newsock);
static DESC *new_connection(int oldsock, int *result, conn_source source);

static void clearstrings(DESC *d);

/** A block of cached text. */
typedef struct fblock {
  char *buff;  /**< Pointer to the block as a string */
  size_t len;  /**< Length of buff */
  dbref thing; /**< If NOTHING, display buff as raw text. Otherwise, buff is an
                  attrname on thing to eval and display */
} FBLOCK;

/** The complete collection of cached text files. */
struct fcache_entries {
  FBLOCK connect_fcache[2];  /**< connect.txt and connect.html */
  FBLOCK motd_fcache[2];     /**< motd.txt and motd.html */
  FBLOCK wizmotd_fcache[2];  /**< wizmotd.txt and wizmotd.html */
  FBLOCK newuser_fcache[2];  /**< newuser.txt and newuser.html */
  FBLOCK register_fcache[2]; /**< register.txt and register.html */
  FBLOCK quit_fcache[2];     /**< quit.txt and quit.html */
  FBLOCK down_fcache[2];     /**< down.txt and down.html */
  FBLOCK full_fcache[2];     /**< full.txt and full.html */
  FBLOCK guest_fcache[2];    /**< guest.txt and guest.html */
  FBLOCK who_fcache[2];      /**< textfiles to override connect screen WHO */
};

static struct fcache_entries fcache;
static bool fcache_dump(DESC *d, FBLOCK fp[2], const char *prefix, char *arg);
static int fcache_dump_attr(DESC *d, dbref thing, const char *attr, int html,
                            const char *prefix, char *arg);
static int fcache_read(FBLOCK *cp, const char *filename);
static void logout_sock(DESC *d);
static void shutdownsock(DESC *d, const char *reason, dbref executor);
DESC *initializesock(int s, char *addr, char *ip, conn_source source);
int process_output(DESC *d);
/* Notify.c */
void free_text_block(struct text_block *t);
void init_text_queue(struct text_queue *);
void add_to_queue(struct text_queue *q, const char *b, int n);
int queue_write(DESC *d, const char *b, int n);
int queue_eol(DESC *d);
int queue_newwrite(DESC *d, const char *b, int n);
int queue_string(DESC *d, const char *s);
int queue_string_eol(DESC *d, const char *s);
void freeqs(DESC *d);
static void welcome_user(DESC *d, int telnet);
static int count_players(void);
static void dump_info(DESC *call_by);
static void save_command(DESC *d, const char *command);
static int process_input(DESC *d, int output_ready);
static void process_input_helper(DESC *d, char *tbuf1, int got);
static void set_userstring(char **userstring, const char *command);
static void process_commands(void);
enum comm_res {
  CRES_OK = 0,
  CRES_LOGOUT,
  CRES_QUIT,
  CRES_SITELOCK,
  CRES_HTTP,
  CRES_BOOTED
};
static enum comm_res do_command(DESC *d, char *command);
static void parse_puebloclient(DESC *d, char *command);
static int dump_messages(DESC *d, dbref player, int new);
static int check_connect(DESC *d, const char *msg);
static void parse_connect(const char *msg, char *command, char *user,
                          char *pass);
static void close_sockets(void);
dbref find_player_by_desc(int port);
DESC *lookup_desc(dbref executor, const char *name);
void NORETURN bailout(int sig);
void WIN32_CDECL signal_shutdown(int sig);
void WIN32_CDECL signal_dump(int sig);
void reaper(int sig);
#ifndef WIN32
sig_atomic_t dump_error = 0;
WAIT_TYPE dump_status = 0;
#ifdef INFO_SLAVE
sig_atomic_t slave_error = 0;
#endif
#ifdef SSL_SLAVE
sig_atomic_t ssl_slave_error = 0;
extern bool ssl_slave_halted;
#endif
WAIT_TYPE error_code = 0;
#endif
extern pid_t forked_dump_pid; /**< Process id of forking dump process */
static void dump_users(DESC *call_by, char *match);
static char *onfor_time_fmt(time_t at, int len);
static char *idle_time_fmt(time_t last, int len);
static void announce_connect(DESC *d, int isnew, int num);
static void announce_disconnect(DESC *saved, const char *reason, bool reboot,
                                dbref executor);
bool inactivity_check(void);
void load_reboot_db(void);

static bool in_suid_root_mode = 0;
static char *pidfile = NULL;
static char **saved_argv = NULL;

int file_watch_init(void);
void file_watch_event(int);

static char *get_doing(dbref player, dbref caller, dbref enactor,
                       NEW_PE_INFO *pe_info, bool full);

static bool who_check_name(DESC *d, char *name, bool wild);

#ifndef BOOLEXP_DEBUGGING
#ifdef WIN32SERVICES
/* Under WIN32, MUSH is a "service", so we just start a thread here.
 * The real "main" is in win32/services.c
 */
int
mainthread(int argc, char **argv)
#else
/** The main function.
 * \param argc number of arguments.
 * \param argv vector of arguments.
 * \return exit code.
 */
int
main(int argc, char **argv)
#endif /* WIN32SERVICES */
{
  FILE *newerr;
  bool detach_session = 1;

/* disallow running as root on unix.
 * This is done as early as possible, before translation is initialized.
 * Hence, no T()s around messages.
 */
#ifndef WIN32
#ifdef HAVE_GETUID
  if (getuid() == 0) {
    fputs("Please run the server as another user.\n", stderr);
    fputs("PennMUSH will not run as root as a security measure. Exiting.\n",
          stderr);
    return EXIT_FAILURE;
  }
/* Add suid-root checks here. */
#endif
#ifdef HAVE_GETEUID
  if (geteuid() == 0) {
    fprintf(stderr, "The  %s binary is set suid and owned by root.\n", argv[0]);
#ifdef HAVE_SETEUID
    fprintf(stderr, "Changing effective user to %d.\n", (int) getuid());
    if (seteuid(getuid()) < 0) {
      fprintf(stderr, "ERROR: seteuid() failed: %s\n", strerror(errno));
      fputs("PennMUSH will not run as root as a security measure. Exiting.\n",
            stderr);
      return EXIT_FAILURE;
    } else
      in_suid_root_mode = 1;
#endif
  }
#endif /* HAVE_GETEUID */
#endif /* !WIN32 */

  /* read the configuration file */
  if (argc < 2) {
    fprintf(
      stderr,
      "WARNING: Called without a config file argument. Assuming mush.cnf\n");
    strcpy(confname, "mush.cnf");
  } else {
    int n;
    for (n = 1; n < argc; n++) {
      if (argv[n][0] == '-') {
        if (strcmp(argv[n], "--no-session") == 0)
          detach_session = 0;
        else if (strncmp(argv[n], "--pid-file", 10) == 0) {
          char *eq;
          if ((eq = strchr(argv[n], '=')))
            pidfile = eq + 1;
          else {
            if (n + 1 >= argc) {
              fprintf(stderr, "%s: --pid-file needs a filename.\n", argv[0]);
              return EXIT_FAILURE;
            }
            pidfile = argv[n + 1];
            n++;
          }
        } else if (strcmp(argv[n], "--no-pcre-jit") == 0) {
          pcre_study_flags = 0;
        } else
          fprintf(stderr, "%s: unknown option \"%s\"\n", argv[0], argv[n]);
      } else {
        mush_strncpy(confname, argv[n], BUFFER_LEN);
        break;
      }
    }
  }

#ifdef HAVE_FORK
  /* Fork off and detach from controlling terminal. */
  if (detach_session) {
    pid_t child;

    child = fork();
    if (child < 0) {
      /* Print a warning and continue */
      penn_perror("fork");
    } else if (child > 0) {
      /* Parent process of a successful fork() */
      return EXIT_SUCCESS;
    } else {
      /* Child process */
      if (new_process_session() < 0)
        penn_perror("Couldn't create a new process session");
    }
  }
#endif

#ifdef HAVE_GETPID
  if (pidfile) {
    FILE *f;
    if (!(f = fopen(pidfile, "w"))) {
      fprintf(stderr, "%s: Unable to write to pidfile '%s'\n", argv[0],
              pidfile);
      return EXIT_FAILURE;
    }
    fprintf(f, "%d\n", getpid());
    fclose(f);
  }
#endif

  saved_argv = argv;

#ifdef WIN32
  {
    unsigned short wVersionRequested = MAKEWORD(1, 1);
    int err;

    /* Need to include library: wsock32.lib for Windows Sockets */
    err = WSAStartup(wVersionRequested, &wsadata);
    if (err) {
      printf("Error %i on WSAStartup\n", err);
      exit(1);
    }
  }
#endif /* WIN32 */

#ifdef HAVE_GETRLIMIT
  init_rlimit(); /* unlimit file descriptors */
#endif

  time(&mudtime);

  /* initialize random number generator */
  initialize_rng();

  options.mem_check = 1;

  init_game_config(confname);

  /* If we have setlocale, call it to set locale info
   * from environment variables
   */
  {
    char *loc;
    if ((loc = setlocale(LC_CTYPE, "")) == NULL)
      do_rawlog(LT_ERR, "Failed to set ctype locale from environment.");
    else
      do_rawlog(LT_ERR, "Setting ctype locale to %s", loc);
    if ((loc = setlocale(LC_TIME, "")) == NULL)
      do_rawlog(LT_ERR, "Failed to set time locale from environment.");
    else
      do_rawlog(LT_ERR, "Setting time locale to %s", loc);
#ifdef LC_MESSAGES
    if ((loc = setlocale(LC_MESSAGES, "")) == NULL)
      do_rawlog(LT_ERR, "Failed to set messages locale from environment.");
    else
      do_rawlog(LT_ERR, "Setting messages locale to %s", loc);
#else
    do_rawlog(LT_ERR, "No support for message locale.");
#endif
    if ((loc = setlocale(LC_COLLATE, "")) == NULL)
      do_rawlog(LT_ERR, "Failed to set collate locale from environment.");
    else
      do_rawlog(LT_ERR, "Setting collate locale to %s", loc);
  }
#ifndef DONT_TRANSLATE
#ifdef HAVE_TEXTDOMAIN
  textdomain("pennmush");
#endif
#ifdef HAVE_BINDTEXTDOMAIN
  bindtextdomain("pennmush", "../po");
#endif
#endif

  /* Build the locale-dependant tables used by PCRE */
  tables = pcre_maketables();

  /* save a file descriptor */
  reserve_fd();

  /* decide if we're in @shutdown/reboot */
  restarting = 0;
  newerr = fopen(REBOOTFILE, "r");
  if (newerr) {
    restarting = 1;
    fclose(newerr);
  }
#ifdef LOCAL_SOCKET
  if (!restarting) {
    localsock = make_unix_socket(options.socket_file, SOCK_STREAM);
    if (localsock >= maxd)
      maxd = localsock + 1;
  }
#endif

  if (init_game_dbs() < 0) {
    do_rawlog(LT_ERR, "ERROR: Couldn't load databases! Exiting.");
    exit(2);
  }

  init_game_postdb(confname);

  globals.database_loaded = 1;

  set_signals();

#ifdef INFO_SLAVE
  init_info_slave();
#endif

  descs_by_fd = im_new();

  if (restarting) {
    /* go do it */
    load_reboot_db();
  }

  /* Call Local Startup */
  local_startup();
  /* everything else ok. Restart all objects. */
  do_restart();

  init_sys_events();

  shovechars(TINYPORT, SSLPORT);

/* someone has told us to shut down */
#ifdef WIN32SERVICES
  /* Keep service manager happy */
  shutdown_checkpoint();
#endif

  shutdown_queues();

#ifdef WIN32SERVICES
  /* Keep service manager happy */
  shutdown_checkpoint();
#endif

  close_sockets();
  sql_shutdown();

#ifdef INFO_SLAVE
  kill_info_slave();
#endif

#ifdef SSL_SLAVE
  kill_ssl_slave();
#endif
#ifdef LOCAL_SOCKET
  if (localsock >= 0) {
    closesocket(localsock);
    unlink(options.socket_file);
  }
#endif

#ifdef WIN32SERVICES
  /* Keep service manager happy */
  shutdown_checkpoint();
#endif

  dump_database();

  local_shutdown();

  if (pidfile)
    remove(pidfile);

#ifdef WIN32SERVICES
  /* Keep service manager happy */
  shutdown_checkpoint();
#endif

#ifdef HAVE_GETRUSAGE
  rusage_stats();
#endif /* HAVE_GETRUSAGE */

  do_rawlog(LT_ERR, "MUSH shutdown completed.");

  end_all_logs();

  closesocket(sock);
#ifdef WIN32
#ifdef WIN32SERVICES
  shutdown_checkpoint();
#endif
  WSACleanup(); /* clean up */
#endif
  exit(0);
}
#endif /* BOOLEXP_DEBUGGING */

/** Install our default signal handlers. */
void
set_signals(void)
{

#ifndef WIN32
  /* we don't care about SIGPIPE, we notice it in select() and write() */
  ignore_signal(SIGPIPE);
  install_sig_handler(SIGUSR2, signal_dump);
  install_sig_handler(SIGINT, signal_shutdown);
  install_sig_handler(SIGTERM, bailout);
  install_sig_handler(SIGCHLD, reaper);
#else
/* Win32 stuff:
 *   No support for SIGUSR2 or SIGINT.
 *   SIGTERM is never generated on NT-based Windows (according to MSDN)
 *   MSVC++ will let you get away with installing a handler anyway,
 *   but VS.NET will not. So if it's MSVC++, we give it a try.
 */
#if _MSC_VER < 1200
  install_sig_handler(SIGTERM, bailout);
#endif
#endif
}

#ifdef WIN32
/** Get the time using Windows function call.
 * Looks weird, but it works. :-P
 * \param now address to store timeval data.
 */
static void
win_gettimeofday(struct timeval *now)
{

  FILETIME win_time;

  GetSystemTimeAsFileTime(&win_time);
  /* dwLow is in 100-s nanoseconds, not microseconds */
  now->tv_usec = win_time.dwLowDateTime % 10000000 / 10;

  /* dwLow contains at most 429 least significant seconds, since 32 bits maxint
   * is 4294967294 */
  win_time.dwLowDateTime /= 10000000;

  /* Make room for the seconds of dwLow in dwHigh */
  /* 32 bits of 1 = 4294967295. 4294967295 / 429 = 10011578 */
  win_time.dwHighDateTime %= 10011578;
  win_time.dwHighDateTime *= 429;

  /* And add them */
  now->tv_sec = win_time.dwHighDateTime + win_time.dwLowDateTime;
}

#endif

/** Return the difference between two timeval structs as a timeval struct.
 * \param now pointer to the timeval to subtract from.
 * \param then pointer to the timeval to subtract.
 * \return pointer to a statically allocated timeval of the difference.
 */
static struct timeval
timeval_sub(struct timeval now, struct timeval then)
{
  struct timeval mytime = now;
  mytime.tv_sec -= then.tv_sec;
  mytime.tv_usec -= then.tv_usec;
  if (mytime.tv_usec < 0) {
    mytime.tv_usec += 1000000;
    mytime.tv_sec--;
  }
  return mytime;
}

/** Return the difference between two timeval structs in milliseconds.
 * \param now pointer to the timeval to subtract from.
 * \param then pointer to the timeval to subtract.
 * \return milliseconds of difference between them.
 */
static long int
msec_diff(struct timeval now, struct timeval then)
{
  long int secs = now.tv_sec - then.tv_sec;
  if (secs == 0)
    return (now.tv_usec - then.tv_usec) / 1000;
  else if (secs == 1)
    return (now.tv_usec + (1000000 - then.tv_usec)) / 100;
  else if (secs > 1)
    return (secs * 1000) + ((now.tv_usec + (1000000 - then.tv_usec)) / 1000);
  else
    return 0;
}

/** Add a given number of milliseconds to a timeval.
 * \param t pointer to a timeval struct.
 * \param x number of milliseconds to add to t.
 * \return address of static timeval struct representing the sum.
 */
static struct timeval
msec_add(struct timeval t, int x)
{
  struct timeval mytime = t;
  mytime.tv_sec += x / 1000;
  mytime.tv_usec += (x % 1000) * 1000;
  if (mytime.tv_usec >= 1000000) {
    mytime.tv_sec += mytime.tv_usec / 1000000;
    mytime.tv_usec = mytime.tv_usec % 1000000;
  }
  return mytime;
}

/** Update each descriptor's allowed rate of issuing commands.
 * Players are rate-limited; they may only perform up to a certain
 * number of commands per time slice. This function is run periodically
 * to refresh each descriptor's available command quota based on how
 * many slices have passed since it was last updated.
 * \param last pointer to timeval struct of last time quota was updated.
 * \param current pointer to timeval struct of current time.
 */
static void
update_quotas(struct timeval last, struct timeval current)
{
  int nslices;
  DESC *d;
  nslices = (int) msec_diff(current, last) / COMMAND_TIME_MSEC;

  if (nslices > 0) {
    for (d = descriptor_list; d; d = d->next) {
      d->quota += COMMANDS_PER_TIME * nslices;
      if (d->quota > COMMAND_BURST_SIZE)
        d->quota = COMMAND_BURST_SIZE;
    }
  }
}

extern slab *text_block_slab;

/* Is source one an IP connection? */
static inline bool
is_remote_source(conn_source source)
{
  return source == CS_IP_SOCKET || source == CS_OPENSSL_SOCKET;
}

static inline bool
is_remote_desc(DESC *d)
{
  if (!d)
    return 0;
  return is_remote_source(d->source);
}

/** Is a descriptor using SSL? */
static inline bool
is_ssl_desc(DESC *d)
{
  if (!d)
    return 0;
  return d->source == CS_OPENSSL_SOCKET || d->source == CS_LOCAL_SSL_SOCKET;
}

static void
setup_desc(int sockfd, conn_source source)
{
  DESC *newd;
  int result;

  if (!(newd = new_connection(sockfd, &result, source))) {
    if (test_connection(result) < 0)
      return;
  } else {
    ndescriptors++;
    if (newd->descriptor >= maxd)
      maxd = newd->descriptor + 1;
  }
}

#ifdef INFO_SLAVE

static void
got_new_connection(int sockfd, conn_source source)
{
  union sockaddr_u addr;
  socklen_t addr_len;
  int newsock;

  if (!info_slave_halted) {
    addr_len = sizeof(addr);
    newsock = accept(sockfd, (struct sockaddr *) &addr, &addr_len);
    if (newsock < 0) {
      if (test_connection(newsock) < 0)
        return;
    }
    ndescriptors++;
    query_info_slave(newsock);
    if (newsock >= maxd)
      maxd = newsock + 1;
  } else
    setup_desc(sockfd, source);
}

#endif

#if defined(INFO_SLAVE) || defined(SSL_SLAVE)
static char *
exit_report(const char *prog, pid_t pid, WAIT_TYPE code)
{
  static char buffer[BUFFER_LEN], *bp;
  bp = buffer;
  safe_format(buffer, &bp, "%s (PID %d) exited ", prog, pid);
  if (WIFEXITED(code))
    safe_format(buffer, &bp, "with code %d.", WEXITSTATUS(code));
  else if (WIFSIGNALED(code))
    safe_format(buffer, &bp, "with signal %d.", WTERMSIG(code));
  else
    safe_str("in an unknown fashion.", buffer, &bp);
  *bp = '\0';
  return buffer;
}
#endif

static void
shovechars(Port_t port, Port_t sslport)
{
/* this is the main game loop */
#ifdef INFO_SLAVE
  time_t now;
#endif
  struct timeval last_slice, current_time, then;
  struct timeval next_slice;
  struct timeval timeout, slice_timeout;
  int found;
  int queue_timeout;
  DESC *d, *dnext, *dprev;
  int avail_descriptors;
  int notify_fd = -1;
#ifdef WIN32
  WSAPOLLFD *fds;
  ULONG fd_size = 0, fds_used = 0;
#else
  struct pollfd *fds = NULL;
  nfds_t fd_size = 0, fds_used = 0;
#endif
  int polltimeout;

  if (!restarting) {

    sock = make_socket(port, SOCK_STREAM, NULL, NULL, MUSH_IP_ADDR);
    if (sock >= maxd)
      maxd = sock + 1;

    if (sslport) {
#ifdef SSL_SLAVE
      if (make_ssl_slave() < 0)
        do_rawlog(LT_ERR, "Unable to start ssl_slave");
#else
      sslsock = make_socket(sslport, SOCK_STREAM, NULL, NULL, SSL_IP_ADDR);
      ssl_master_socket = ssl_setup_socket(sslsock);
      if (sslsock >= maxd)
        maxd = sslsock + 1;
#endif
    }
  }

  avail_descriptors = how_many_fds() - 5;
#ifdef INFO_SLAVE
  avail_descriptors -= 2; /* reserve some more for setting up the slave */
#endif

  /* done. print message to the log */
  do_rawlog(LT_ERR, "%d file descriptors available.", avail_descriptors);
  do_rawlog(LT_ERR, "RESTART FINISHED.");

  notify_fd = file_watch_init();

  our_gettimeofday(&then);
  last_slice = then;

  while (shutdown_flag == 0) {
    our_gettimeofday(&current_time);

    update_quotas(last_slice, current_time);
    last_slice = current_time;

    if (msec_diff(current_time, then) >= 1000) {
      globals.on_second = 1;
      then = current_time;
    }

    process_commands();

/* Check signal handler flags */

#ifndef WIN32

    if (dump_error) {
      if (WIFSIGNALED(dump_status)) {
        do_rawlog(LT_ERR, "ERROR! forking dump exited with signal %d",
                  WTERMSIG(dump_status));
        queue_event(SYSEVENT, "DUMP`ERROR", "%s,%d,SIGNAL %d",
                    T("GAME: ERROR! Forking database save failed!"), 1,
                    dump_status);
        flag_broadcast("ROYALTY WIZARD", 0,
                       T("GAME: ERROR! Forking database save failed!"));
      } else if (WIFEXITED(dump_status)) {
        if (WEXITSTATUS(dump_status) == 0) {
          time(&globals.last_dump_time);
          queue_event(SYSEVENT, "DUMP`COMPLETE", "%s,%d", DUMP_NOFORK_COMPLETE,
                      1);
          if (DUMP_NOFORK_COMPLETE && *DUMP_NOFORK_COMPLETE)
            flag_broadcast(0, 0, "%s", DUMP_NOFORK_COMPLETE);
        } else {
          do_rawlog(LT_ERR, "ERROR! forking dump exited with exit code %d",
                    WEXITSTATUS(dump_status));
          queue_event(SYSEVENT, "DUMP`ERROR", "%s,%d,EXIT %d",
                      T("GAME: ERROR! Forking database save failed!"), 1,
                      dump_status);
          flag_broadcast("ROYALTY WIZARD", 0,
                         T("GAME: ERROR! Forking database save failed!"));
        }
      }
      dump_error = 0;
      dump_status = 0;
    }
#ifdef INFO_SLAVE
    if (slave_error) {
      do_rawlog(LT_ERR, "%s",
                exit_report("info_slave", slave_error, error_code));
      slave_error = error_code = 0;
    }
#endif /* INFO_SLAVE */
#ifdef SSL_SLAVE
    if (ssl_slave_error) {
      do_rawlog(LT_ERR, "%s",
                exit_report("ssl_slave", ssl_slave_error, error_code));
      ssl_slave_error = error_code = 0;
      if (!ssl_slave_halted)
        make_ssl_slave();
    }
#endif /* SSL_SLAVE */
#endif /* !WIN32 */

    if (signal_shutdown_flag) {
      flag_broadcast(0, 0, T("GAME: Shutdown by external signal"));
      do_rawlog(LT_ERR, "SHUTDOWN by external signal");
      shutdown_flag = 1;
    }

    if (usr2_triggered) {
      if (!queue_event(SYSEVENT, "SIGNAL`USR2", "%s", "")) {
        globals.paranoid_dump = 0;
        do_rawlog(LT_CHECK, "DUMP by external signal");
        fork_and_dump(1);
      }
      usr2_triggered = 0;
    }

    if (shutdown_flag)
      break;

    /* test for events */
    sq_run_all();

    /* any queued robot commands waiting? */
    /* timeout.tv_sec used to be set to que_next(), the number of
     * seconds before something on the queue needed to run, but this
     * caused a problem with stuff that had to be triggered by alarm
     * signal every second, so we're reduced to what's below:
     */
    queue_timeout = que_next();
    /* timeout = { .tv_sec = queue_timeout ? 1 : 0, .tv_usec = 0 }; */
    timeout.tv_sec = queue_timeout ? 1 : 0;
    timeout.tv_usec = 0;

    next_slice = msec_add(last_slice, COMMAND_TIME_MSEC);
    slice_timeout = timeval_sub(next_slice, current_time);
    /* Make sure slice_timeout cannot have a negative time. Better
       safe than sorry. */
    if (slice_timeout.tv_sec < 0)
      slice_timeout.tv_sec = 0;
    if (slice_timeout.tv_usec < 0)
      slice_timeout.tv_usec = 0;

    if (((int) fd_size) < ((int) im_count(descs_by_fd) + 5)) {
      fd_size = im_count(descs_by_fd) + 10;
      fds = mush_realloc(fds, sizeof *fds * fd_size, "pollfds");
    }
    fds_used = 0;

    if (ndescriptors < avail_descriptors) {
      fds[fds_used].fd = sock;
      fds[fds_used++].events = POLLIN;

      if (sslsock) {
        fds[fds_used].fd = sslsock;
        fds[fds_used++].events = POLLIN;
      }
#ifdef LOCAL_SOCKET
      if (localsock >= 0) {
        fds[fds_used].fd = localsock;
        fds[fds_used++].events = POLLIN;
      }
#endif
    }
#ifdef INFO_SLAVE
    if (info_slave_state == INFO_SLAVE_PENDING) {
      fds[fds_used].fd = info_slave;
      fds[fds_used++].events = POLLIN;
    }
#endif
    if (notify_fd >= 0) {
      fds[fds_used].fd = notify_fd;
      fds[fds_used++].events = POLLIN;
    }

    for (dprev = NULL, d = descriptor_list; d; dprev = d, d = d->next) {

    recheck_d:
      if (d->conn_flags & CONN_SOCKET_ERROR) {
        shutdownsock(d, "socket error", GOD);
        d = dprev;
        if (d) {
          continue;
        } else {
          d = descriptor_list;
          goto recheck_d;
        }
      }
      fds[fds_used].events = 0;
      if (d->input.head) {
        timeout = slice_timeout;
      } else {
<<<<<<< HEAD
        fds[fds_used].fd = d->descriptor;
=======
>>>>>>> 8f6f2c00
        fds[fds_used].events = POLLIN;
      }
      if (d->output.head) {
        fds[fds_used].events |= POLLOUT;
      }
      if (!d->input.head || d->output.head)
<<<<<<< HEAD
        fds_used += 1;
=======
        fds[fds_used++].fd = d->descriptor;
>>>>>>> 8f6f2c00
    }

    polltimeout = (timeout.tv_sec * 1000) + (timeout.tv_usec / 1000);
#ifdef WIN32
    found = WSAPoll(fds, fds_used, polltimeout);
#else
    found = poll(fds, fds_used, polltimeout);
#endif
    if (found < 0) {
#ifdef WIN32
      if (found == SOCKET_ERROR && WSAGetLastError() != WSAEINTR)
#else
      if (errno != EINTR)
#endif
      {
        penn_perror("poll");
        return;
      }
#ifdef INFO_SLAVE
      if (info_slave_state == INFO_SLAVE_PENDING)
        update_pending_info_slaves();
#endif
    } else {
      /* if !found then time for robot commands */

      if (!found) {
        do_top(options.queue_chunk);
        continue;
      } else {
        do_top(options.active_q_chunk);
      }

<<<<<<< HEAD
      fds_used = 1;
=======
      fds_used = 0;
>>>>>>> 8f6f2c00

#ifdef INFO_SLAVE
      now = mudtime;

<<<<<<< HEAD
      if (fds[0].revents & POLLIN)
        got_new_connection(sock, CS_IP_SOCKET);
      if (sslsock && fds[fds_used++].revents & POLLIN)
        got_new_connection(sslsock, CS_OPENSSL_SOCKET);
=======
      if (ndescriptors < avail_descriptors) {
        if (found > 0 && fds[fds_used++].revents & POLLIN) {
          found -= 1;
          got_new_connection(sock, CS_IP_SOCKET);
        }
        if (found > 0 && sslsock && fds[fds_used++].revents & POLLIN) {
          found -= 1;
          got_new_connection(sslsock, CS_OPENSSL_SOCKET);
        }
>>>>>>> 8f6f2c00
#ifdef LOCAL_SOCKET
        if (found > 0 && localsock >= 0 && fds[fds_used++].revents & POLLIN) {
          found -= 1;
          setup_desc(localsock, CS_LOCAL_SOCKET);
        }
#endif /* LOCAL_SOCKET */
      }

      if (found > 0 && info_slave_state == INFO_SLAVE_PENDING &&
          fds[fds_used++].revents & POLLIN) {
        found -= 1;
        reap_info_slave();
      } else if (info_slave_state == INFO_SLAVE_PENDING &&
                 now > info_queue_time + 30) {
        /* rerun any pending queries that got lost */
        update_pending_info_slaves();
      }

#else /* INFO_SLAVE */
<<<<<<< HEAD
      if (fds[0].revents & POLLIN)
        setup_desc(sock, CS_IP_SOCKET);
      if (sslsock && fds[fds_used++].revents & POLLIN)
        setup_desc(sslsock, CS_OPENSSL_SOCKET);
=======
      if (ndescriptors < avail_descriptors) {
        if (found > 0 && fds[fds_used++].revents & POLLIN) {
          found -= 1;
          setup_desc(sock, CS_IP_SOCKET);
        }
        if (found > 0 && sslsock && fds[fds_used++].revents & POLLIN) {
          found -= 1;
          setup_desc(sslsock, CS_OPENSSL_SOCKET);
        }
>>>>>>> 8f6f2c00
#ifdef LOCAL_SOCKET
        if (found > 0 && localsock >= 0 && fds[fds_used++].revents & POLLIN) {
          found -= 1;
          setup_desc(localsock, CS_LOCAL_SOCKET);
        }
#endif /* LOCAL_SOCKET */
      }
#endif /* INFO_SLAVE */
        
      if (found > 0 && notify_fd >= 0 && fds[fds_used++].revents & POLLIN) {
        found -= 1;
        file_watch_event(notify_fd);
<<<<<<< HEAD

      for (d = descriptor_list; d; d = dnext) {
=======
      }

      for (d = descriptor_list; d && found > 0; d = dnext) {
>>>>>>> 8f6f2c00
        unsigned int input_ready, output_ready, errors;

        dnext = d->next;
        
        if (d->descriptor != fds[fds_used].fd)
          continue;

<<<<<<< HEAD
        if (d->descriptor != fds[fds_used].fd)
          continue;

        input_ready = fds[fds_used].revents & POLLIN;
        errors = fds[fds_used].revents & (POLLERR | POLLNVAL);
        output_ready = fds[fds_used++].revents & POLLOUT;
=======
        input_ready = fds[fds_used].revents & POLLIN;
        errors = fds[fds_used].revents & (POLLERR | POLLNVAL);
        output_ready = fds[fds_used++].revents & POLLOUT;
        if (input_ready || errors || output_ready)
          found -= 1;
>>>>>>> 8f6f2c00
        if (errors) {
          /* Socket error; kill this connection. */
          shutdownsock(d, "socket error", d->player >= 0 ? d->player : GOD);
        } else {
          if (input_ready) {
            if (!process_input(d, output_ready)) {
              shutdownsock(d, "disconnect", d->player);
              continue;
            }
          }
          if (output_ready) {
            if (!process_output(d)) {
              shutdownsock(d, "disconnect", d->player);
            }
          }
        }
      }
    }
  }
  if (fds)
    mush_free(fds, "pollfds");
}

static int
test_connection(int newsock)
{
#ifdef WIN32
  if (newsock == INVALID_SOCKET && WSAGetLastError() != WSAEINTR)
#else
  if (errno && errno != EINTR)
#endif
  {
    penn_perror("test_connection");
    return -1;
  }
  return newsock;
}

const char *
source_to_s(conn_source source)
{
  switch (source) {
  case CS_IP_SOCKET:
    return "normal port";
  case CS_OPENSSL_SOCKET:
    return "OpenSSL port";
  case CS_LOCAL_SSL_SOCKET:
    return "OpenSSL proxy";
  case CS_LOCAL_SOCKET:
    return "unix port";
  case CS_UNKNOWN:
    return "unknown source";
  }
  return "(error)";
}

static DESC *
new_connection(int oldsock, int *result, conn_source source)
{
  int newsock;
  union sockaddr_u addr;
  struct hostname_info *hi = NULL;
  socklen_t addr_len;
  char ipbuf[BUFFER_LEN];
  char hostbuf[BUFFER_LEN];
  char *bp;

  *result = 0;
  addr_len = MAXSOCKADDR;
  newsock = accept(oldsock, (struct sockaddr *) (addr.data), &addr_len);
  if (newsock < 0) {
    *result = newsock;
    return 0;
  }
  if (is_remote_source(source)) {
    bp = ipbuf;
    hi = ip_convert(&addr.addr, addr_len);
    safe_str(hi ? hi->hostname : "", ipbuf, &bp);
    *bp = '\0';
    bp = hostbuf;
    hi = hostname_convert(&addr.addr, addr_len);
    safe_str(hi ? hi->hostname : "", hostbuf, &bp);
    *bp = '\0';
  } else { /* source == CS_LOCAL_SOCKET */
    int len;
    char *split;
    int remote_pid = -1;
    int remote_uid = -1;
    bool good_to_read = 1;

/* As soon as the SSL slave opens a new connection to the mush, it
   writes a string of the format 'IP^HOSTNAME\r\n'. This will thus
   not block unless somebody's being naughty. People obviously can
   be. So we'll wait a short time for readable data, and use a
   non-blocking socket read anyways. If the client doesn't send
   the hostname string fast enough, oh well.
 */

#ifdef HAVE_POLL
    {
      struct pollfd pfd;
      pfd.fd = newsock;
      pfd.events = POLLIN;
      pfd.revents = 0;
      poll(&pfd, 1, 100);
      if (pfd.revents & POLLIN)
        good_to_read = 1;
      else
        good_to_read = 0;
    }
#endif

    if (good_to_read)
      len =
        recv_with_creds(newsock, ipbuf, sizeof ipbuf, &remote_pid, &remote_uid);
    else {
      len = -1;
      errno = EWOULDBLOCK;
    }

    if (len < 5) {
      if (len < 0 && is_blocking_err(errno)) {
        strcpy(hostbuf, "(Unknown)");
        strcpy(ipbuf, "(Unknown)");
      } else {
        /* Yup, somebody's being naughty. Be mean right back. */
        closesocket(newsock);
        return 0;
      }
    } else {
      ipbuf[len] = '\0';
      split = strchr(ipbuf, '^');
      if (split) {
        *split++ = '\0';
        strcpy(hostbuf, split);
        split = strchr(hostbuf, '\r');
        if (split)
          *split = '\0';
      } else {
        /* Again, shouldn't happen! */
        strcpy(ipbuf, "(Unknown)");
        strcpy(hostbuf, "(Unknown)");
      }
    }

/* Use credential passing to tell if a local socket connection was
   made by ssl_slave or something else (Like a web-based client's
   server side). At the moment, this is only implemented on linux
   and OS X. For other OSes, all local connections look like SSL
   ones since that's the usual case. */
#ifdef SSL_SLAVE
    if (remote_pid >= 0) {
      if (remote_pid == ssl_slave_pid) {
        source = CS_LOCAL_SSL_SOCKET;
      } else {
        do_rawlog(LT_CONN,
                  "[%d] Connection on local socket from pid %d run as uid %d.",
                  newsock, remote_pid, remote_uid);
      }
    } else if (remote_uid >= 0) {
      /* A system like OS X that doesn't pass the remote pid as a
         credential but does pass UID? If the remote and local UIDs
         are the same, assume it's from the slave. */
      if (remote_uid == (int) getuid()) {
        source = CS_LOCAL_SSL_SOCKET;
      } else {
        do_rawlog(LT_CONN,
                  "[%d] Connection on local socket from process run as uid %d.",
                  newsock, remote_uid);
      }
    } else {
      /* Default, for OSes without implemented credential
         passing. Just assume it's a connection from ssl_slave. */
      source = CS_LOCAL_SSL_SOCKET;
    }
#else
    source = CS_LOCAL_SSL_SOCKET;
#endif
  }

  if (Forbidden_Site(ipbuf) || Forbidden_Site(hostbuf)) {
    if (!Deny_Silent_Site(ipbuf, AMBIGUOUS) ||
        !Deny_Silent_Site(hostbuf, AMBIGUOUS)) {
      do_rawlog(LT_CONN, "[%d/%s/%s] Refused connection (Remote port %s)",
                newsock, hostbuf, ipbuf, hi ? hi->port : "(unknown)");
    }
    if (is_remote_source(source))
      shutdown(newsock, 2);
    closesocket(newsock);
#ifndef WIN32
    errno = 0;
#endif
    return 0;
  }
  do_rawlog(LT_CONN, "[%d/%s/%s] Connection opened from %s.", newsock, hostbuf,
            ipbuf, source_to_s(source));
  if (is_remote_source(source))
    set_keepalive(newsock, options.keepalive_timeout);
  return initializesock(newsock, hostbuf, ipbuf, source);
}

/** Free the OUTPUTPREFIX and OUTPUTSUFFIX for a descriptor. */
static void
clearstrings(DESC *d)
{
  if (d->output_prefix) {
    mush_free(d->output_prefix, "userstring");
    d->output_prefix = 0;
  }
  if (d->output_suffix) {
    mush_free(d->output_suffix, "userstring");
    d->output_suffix = 0;
  }
}

/** Evaluate an attribute which is used in place of a cached text file,
 * and dump it to a descriptor.
 * \param d descriptor to show text to
 * \param thing object to get attr from
 * \param attr attribute to show
 * \param html Is it an HTML fcache?
 * \param prefix text to print before attr contents, or NULL
 * \return 1 if something was written, 0 if not
 */
static int
fcache_dump_attr(DESC *d, dbref thing, const char *attrib, int html,
                 const char *prefix, char *arg)
{
  char descarg[SBUF_LEN], dbrefarg[SBUF_LEN], buff[BUFFER_LEN], *bp;
  PE_REGS *pe_regs;
  ufun_attrib ufun;

  if (!GoodObject(thing) || IsGarbage(thing))
    return 0;

  if (!fetch_ufun_attrib(attrib, thing, &ufun,
                         UFUN_LOCALIZE | UFUN_IGNORE_PERMS | UFUN_REQUIRE_ATTR))
    return -1;

  bp = descarg;
  safe_integer_sbuf(d->descriptor, descarg, &bp);
  *bp = '\0';

  bp = dbrefarg;
  safe_dbref(d->player, dbrefarg, &bp);
  *bp = '\0';

  pe_regs = pe_regs_create(PE_REGS_ARG, "fcache_dump_attr");
  pe_regs_setenv_nocopy(pe_regs, 0, descarg);
  pe_regs_setenv_nocopy(pe_regs, 1, dbrefarg);
  if (arg && *arg)
    pe_regs_setenv_nocopy(pe_regs, 2, arg);
  call_ufun(&ufun, buff, d->player, d->player, NULL, pe_regs);
  bp = strchr(buff, '\0');
  safe_chr('\n', buff, &bp);
  *bp = '\0';
  pe_regs_free(pe_regs);
  if (prefix) {
    queue_newwrite(d, prefix, strlen(prefix));
    queue_eol(d);
  }
  if (html)
    queue_newwrite(d, buff, strlen(buff));
  else
    queue_write(d, buff, strlen(buff));

  return 1;
}

/** Display a cached text file. If a prefix line was given,
 * display that line before the text file, but only if we've
 * got a text file to display
 * \return 1 if something was written, 0 if not
 */
static bool
fcache_dump(DESC *d, FBLOCK fb[2], const char *prefix, char *arg)
{
  int i;

  /* If we've got nothing nice to say, don't say anything */
  if (!fb[0].buff && !((d->conn_flags & CONN_HTML) && fb[1].buff))
    return 0;

  for (i = ((d->conn_flags & CONN_HTML) && fb[1].buff); i >= 0; i--) {
    if (fb[i].thing != NOTHING) {
      if (fcache_dump_attr(d, fb[i].thing, (char *) fb[i].buff, i, prefix,
                           arg) == 1) {
        /* Attr successfully evaluated and displayed */
        return 1;
      }
    } else {
      /* Output static text from the cached file */
      if (prefix) {
        queue_newwrite(d, prefix, strlen(prefix));
        queue_eol(d);
      }
      if (i)
        queue_newwrite(d, fb[1].buff, fb[1].len);
      else
        queue_write(d, fb[0].buff, fb[0].len);
      return 1;
    }
  }

  return 0;
}

/** Read in a single cached text file
 * \param fb block to store text in
 * \param filename file to read
 */
static int
fcache_read(FBLOCK *fb, const char *filename)
{
  char objname[BUFFER_LEN];
  char *attrib;
  dbref thing;
  size_t len;

  if (!fb || !filename)
    return -1;

  /* Free prior cache */
  if (fb->buff) {
    mush_free(fb->buff, "fcache_data");
  }

  fb->buff = NULL;
  fb->len = 0;
  fb->thing = NOTHING;
  /* Check for #dbref/attr */
  if (*filename == NUMBER_TOKEN) {
    strcpy(objname, filename);
    if ((attrib = strchr(objname, '/')) != NULL) {
      *attrib++ = '\0';
      if ((thing = qparse_dbref(objname)) != NOTHING) {
        /* we have #dbref/attr */
        if (!(fb->buff = mush_malloc(BUFFER_LEN, "fcache_data"))) {
          return -1;
        }
        len = strlen(attrib);
        fb->thing = thing;
        fb->len = len;
        memcpy(fb->buff, upcasestr(attrib), len);
        *((char *) fb->buff + len) = '\0';
        return fb->len;
      }
    }
  }
#ifdef WIN32
  /* Win32 read code here */
  {
    HANDLE fh;
    BY_HANDLE_FILE_INFORMATION sb;
    DWORD r = 0;

    if ((fh = CreateFile(filename, GENERIC_READ, 0, NULL, OPEN_EXISTING, 0,
                         NULL)) == INVALID_HANDLE_VALUE)
      return -1;

    if (!GetFileInformationByHandle(fh, &sb)) {
      CloseHandle(fh);
      return -1;
    }

    fb->len = sb.nFileSizeLow;

    if (!(fb->buff = mush_malloc(sb.nFileSizeLow, "fcache_data"))) {
      CloseHandle(fh);
      return -1;
    }

    if (!ReadFile(fh, fb->buff, sb.nFileSizeLow, &r, NULL) || fb->len != r) {
      CloseHandle(fh);
      mush_free(fb->buff, "fcache_data");
      fb->buff = NULL;
      return -1;
    }

    CloseHandle(fh);

    fb->len = sb.nFileSizeLow;
    return (int) fb->len;
  }
#else
  /* Posix read code here */
  {
    int fd;
    struct stat sb;

    release_fd();
    if ((fd = open(filename, O_RDONLY, 0)) < 0) {
      do_rawlog(LT_ERR, "Couldn't open cached text file '%s'", filename);
      reserve_fd();
      return -1;
    }

    if (fstat(fd, &sb) < 0) {
      do_rawlog(LT_ERR, "Couldn't get the size of text file '%s'", filename);
      close(fd);
      reserve_fd();
      return -1;
    }

    if (!(fb->buff = mush_malloc(sb.st_size, "fcache_data"))) {
      do_rawlog(LT_ERR, "Couldn't allocate %d bytes of memory for '%s'!",
                (int) sb.st_size, filename);
      close(fd);
      reserve_fd();
      return -1;
    }

    if (read(fd, fb->buff, sb.st_size) != sb.st_size) {
      do_rawlog(LT_ERR, "Couldn't read all of '%s'", filename);
      close(fd);
      mush_free(fb->buff, "fcache_data");
      fb->buff = NULL;
      reserve_fd();
      return -1;
    }

    close(fd);
    reserve_fd();
    fb->len = sb.st_size;
  }
#endif /* Posix read code */

  return fb->len;
}

/** Reload a single cached text file.
 * \param filename the name of the file to reload.
 * \return true if the filename was a cached text file, false if not
 */
bool
fcache_read_one(const char *filename)
{
  FBLOCK *fb;
  static HASHTAB lookup;
  static bool lookup_init = 0;

  if (!lookup_init) {
    int i;

    lookup_init = 1;
    hashinit(&lookup, 20);

    for (i = 0; i < (SUPPORT_PUEBLO ? 2 : 1); i += 1) {
      hash_add(&lookup, options.connect_file[i], &fcache.connect_fcache[i]);
      hash_add(&lookup, options.motd_file[i], &fcache.motd_fcache[i]);
      hash_add(&lookup, options.wizmotd_file[i], &fcache.wizmotd_fcache[i]);
      hash_add(&lookup, options.newuser_file[i], &fcache.newuser_fcache[i]);
      hash_add(&lookup, options.register_file[i], &fcache.register_fcache[i]);
      hash_add(&lookup, options.quit_file[i], &fcache.quit_fcache[i]);
      hash_add(&lookup, options.down_file[i], &fcache.down_fcache[i]);
      hash_add(&lookup, options.full_file[i], &fcache.full_fcache[i]);
      hash_add(&lookup, options.guest_file[i], &fcache.guest_fcache[i]);
      hash_add(&lookup, options.who_file[i], &fcache.who_fcache[i]);
    }
  }

  fb = hashfind(filename, &lookup);
  if (!fb)
    return 0;

  fcache_read(fb, filename);
  return 1;
}

/** Load all of the cached text files.
 * \param player the enactor, if done via \@readcache, or NOTHING.
 */
void
fcache_load(dbref player)
{
  int conn, motd, wiz, new, reg, quit, down, full;
  int guest, who;
  int i;

  for (i = 0; i < (SUPPORT_PUEBLO ? 2 : 1); i++) {
    conn = fcache_read(&fcache.connect_fcache[i], options.connect_file[i]);
    motd = fcache_read(&fcache.motd_fcache[i], options.motd_file[i]);
    wiz = fcache_read(&fcache.wizmotd_fcache[i], options.wizmotd_file[i]);
    new = fcache_read(&fcache.newuser_fcache[i], options.newuser_file[i]);
    reg = fcache_read(&fcache.register_fcache[i], options.register_file[i]);
    quit = fcache_read(&fcache.quit_fcache[i], options.quit_file[i]);
    down = fcache_read(&fcache.down_fcache[i], options.down_file[i]);
    full = fcache_read(&fcache.full_fcache[i], options.full_file[i]);
    guest = fcache_read(&fcache.guest_fcache[i], options.guest_file[i]);
    who = fcache_read(&fcache.who_fcache[i], options.who_file[i]);

    if (player != NOTHING) {
      notify_format(player, T("%s sizes:  NewUser...%d  Connect...%d  "
                              "Guest...%d  Motd...%d  Wizmotd...%d  Quit...%d  "
                              "Register...%d  Down...%d  Full...%d  Who...%d"),
                    i ? "HTMLFile" : "File", new, conn, guest, motd, wiz, quit,
                    reg, down, full, who);
    }
  }
}

/** Initialize all of the cached text files (at startup).
 */
void
fcache_init(void)
{
  fcache_load(NOTHING);
}

/** Logout a descriptor from the player it's connected to,
 * without dropping the connection. Run when a player uses LOGOUT
 * \param d descriptor
 */
static void
logout_sock(DESC *d)
{
  if (d->connected) {
    fcache_dump(d, fcache.quit_fcache, NULL, NULL);
    do_rawlog(LT_CONN, "[%d/%s/%s] Logout by %s(#%d) <Connection not dropped>",
              d->descriptor, d->addr, d->ip, Name(d->player), d->player);
    announce_disconnect(d, "logout", 0, d->player);
    if (can_mail(d->player)) {
      do_mail_purge(d->player);
    }
    login_number--;
    if (MAX_LOGINS) {
      if (!under_limit && (login_number < MAX_LOGINS)) {
        under_limit = 1;
        do_rawlog(LT_CONN, "Below maximum player limit of %d. Logins enabled.",
                  MAX_LOGINS);
      }
    }
  } else {
    do_rawlog(LT_CONN,
              "[%d/%s/%s] Logout, never connected. <Connection not dropped>",
              d->descriptor, d->addr, d->ip);
  }
  process_output(d); /* flush our old output */
  /* pretend we have a new connection */
  d->connected = CONN_SCREEN;
  d->output_prefix = 0;
  d->output_suffix = 0;
  d->output_size = 0;
  d->player = NOTHING;
  init_text_queue(&d->input);
  init_text_queue(&d->output);
  d->raw_input = 0;
  d->raw_input_at = 0;
  d->quota = COMMAND_BURST_SIZE;
  d->last_time = mudtime;
  d->cmds = 0;
  d->hide = 0;
  welcome_user(d, 0);
}

/* Has to be file scope because of interactions with @boot */
static DESC *pc_dnext = NULL;

/** Disconnect a descriptor.
 * This sends appropriate disconnection text, flushes output, and
 * then closes the associated socket.
 * \param d pointer to descriptor to disconnect.
 * \param reason reason for the descriptor being disconnected, used for events
 * \param executor dbref of the object which caused the disconnect
 */
static void
shutdownsock(DESC *d, const char *reason, dbref executor)
{
  if (d->connected) {
    do_rawlog(LT_CONN, "[%d/%s/%s] Logout by %s(#%d) (%s)", d->descriptor,
              d->addr, d->ip, Name(d->player), d->player, reason);
    if (d->connected != CONN_DENIED) {
      fcache_dump(d, fcache.quit_fcache, NULL, NULL);
      /* Player was not allowed to log in from the connect screen */
      announce_disconnect(d, reason, 0, executor);
      if (can_mail(d->player)) {
        do_mail_purge(d->player);
      }
    }
    login_number--;
    if (MAX_LOGINS) {
      if (!under_limit && (login_number < MAX_LOGINS)) {
        under_limit = 1;
        do_rawlog(LT_CONN, "Below maximum player limit of %d. Logins enabled.",
                  MAX_LOGINS);
      }
    }
  } else {
    do_rawlog(LT_CONN, "[%d/%s/%s] Connection closed, never connected (%s).",
              d->descriptor, d->addr, d->ip, reason);
  }
  /* (descriptor, ip, cause, recv/sent/cmds) */
  queue_event(SYSEVENT, "SOCKET`DISCONNECT", "%d,%s,%s,%lu/%lu/%d",
              d->descriptor, d->ip, reason, d->input_chars, d->output_chars,
              d->cmds);
  if (d->conn_flags & CONN_GMCP) {
    send_oob(d, "Core.Goodbye", NULL);
  }
  process_output(d);
  clearstrings(d);
  if (d->conn_timer) {
    sq_cancel(d->conn_timer);
    d->conn_timer = NULL;
  }
  shutdown(d->descriptor, 2);
  closesocket(d->descriptor);
  if (pc_dnext == d)
    pc_dnext = d->next;
  if (d->prev)
    d->prev->next = d->next;
  else /* d was the first one! */
    descriptor_list = d->next;
  if (d->next)
    d->next->prev = d->prev;

  im_delete(descs_by_fd, d->descriptor);

  if (sslsock && d->ssl) {
    ssl_close_connection(d->ssl);
    d->ssl = NULL;
  }

  {
    freeqs(d);
    if (d->ttype && d->ttype != default_ttype)
      mush_free(d->ttype, "terminal description");
    memset(d, 0xFF, sizeof *d);
    mush_free(d, "descriptor");
  }

  ndescriptors--;
}

/* ARGSUSED */
DESC *
initializesock(int s, char *addr, char *ip, conn_source source)
{
  DESC *d;
  d = (DESC *) mush_malloc(sizeof(DESC), "descriptor");
  if (!d)
    mush_panic("Out of memory.");
  d->descriptor = s;
  d->connected = CONN_SCREEN;
  d->conn_timer = NULL;
  d->connected_at = mudtime;
  make_nonblocking(s);
  d->output_prefix = 0;
  d->output_suffix = 0;
  d->output_size = 0;
  init_text_queue(&d->input);
  init_text_queue(&d->output);
  d->player = NOTHING;
  d->raw_input = 0;
  d->raw_input_at = 0;
  d->quota = COMMAND_BURST_SIZE;
  d->last_time = mudtime;
  d->cmds = 0;
  d->hide = 0;
  mush_strncpy(d->addr, addr, 100);
  d->addr[99] = '\0';
  mush_strncpy(d->ip, ip, 100);
  d->ip[99] = '\0';
  d->conn_flags = CONN_DEFAULT;
  d->input_chars = 0;
  d->output_chars = 0;
  d->width = 78;
  d->height = 24;
  d->ttype = NULL;
  d->checksum[0] = '\0';
  d->ssl = NULL;
  d->ssl_state = 0;
  d->source = source;
  if (descriptor_list)
    descriptor_list->prev = d;
  d->next = descriptor_list;
  d->prev = NULL;
  descriptor_list = d;
  if (source == CS_OPENSSL_SOCKET) {
    d->ssl = ssl_listen(d->descriptor, &d->ssl_state);
    if (d->ssl_state < 0) {
      /* Error we can't handle */
      ssl_close_connection(d->ssl);
      d->ssl = NULL;
      d->ssl_state = 0;
    }
  }
  im_insert(descs_by_fd, d->descriptor, d);
  d->conn_timer = sq_register_in(1, test_telnet_wrapper, (void *) d, NULL);
  queue_event(SYSEVENT, "SOCKET`CONNECT", "%d,%s", d->descriptor, d->ip);
  return d;
}

static int
network_send_ssl(DESC *d)
{
  int input_ready, written = 0;
  bool need_write = 0;
  struct text_block *cur;

  if (!d->ssl)
    return 0;

  /* Ensure that we're not in a state where we need an SSL_handshake() */
  if (ssl_need_handshake(d->ssl_state)) {
    d->ssl_state = ssl_handshake(d->ssl);
    if (d->ssl_state < 0) {
      /* Fatal error */
      ssl_close_connection(d->ssl);
      d->ssl = NULL;
      d->ssl_state = 0;
      return 0;
    } else if (ssl_need_handshake(d->ssl_state)) {
      /* We're still not ready to send to this connection. Alas. */
      return 1;
    }
  }
  /* Ensure that we're not in a state where we need an SSL_accept() */
  if (ssl_need_accept(d->ssl_state)) {
    d->ssl_state = ssl_accept(d->ssl);
    if (d->ssl_state < 0) {
      /* Fatal error */
      ssl_close_connection(d->ssl);
      d->ssl = NULL;
      d->ssl_state = 0;
      return 0;
    } else if (ssl_need_accept(d->ssl_state)) {
      /* We're still not ready to send to this connection. Alas. */
      return 1;
    }
  }

  /* process_output, alas, gets called from all kinds of places.
   * We need to know if the descriptor is waiting on input, though.
   * So let's find out
   */
  {
#ifdef WIN32
    WSAPOLLFD p;
#else
    struct pollfd p;
#endif

    p.fd = d->descriptor;
    p.events = POLLIN;
    p.revents = 0;
#ifdef WIN32
    input_ready = WSAPoll(&p, 1, 0);
#else
    input_ready = poll(&p, 1, 0);
#endif
  }

  if (input_ready < 0) {
    /* Well, shoot, we have no idea. Guess and proceed. */
    penn_perror("select in process_output");
    input_ready = 0;
  }

  while ((cur = d->output.head) != NULL) {
    int cnt = 0;
    need_write = 0;
    d->ssl_state = ssl_write(d->ssl, d->ssl_state, input_ready, 1, cur->start,
                             cur->nchars, &cnt);
    if (ssl_want_write(d->ssl_state)) {
      need_write = 1;
      break; /* Need to retry */
    }
    written += cnt;
    if (cnt == cur->nchars) {
      /* Wrote a complete block */
      d->output.head = cur->nxt;
      free_text_block(cur);
    } else {
      cur->start += cnt;
      cur->nchars -= cnt;
      break;
    }
  }

  if (!d->output.head)
    d->output.tail = NULL;
  d->output_size -= written;
  d->output_chars += written;

  return written + need_write;
}

#ifdef HAVE_WRITEV
static int
network_send_writev(DESC *d)
{
  int written = 0;

  while (d->output.head) {
    int cnt, n;
    struct iovec lines[10];
    struct text_block *cur = d->output.head;

    for (n = 0; cur && n < 10; cur = cur->nxt) {
      lines[n].iov_base = cur->start;
      lines[n].iov_len = cur->nchars;
      n += 1;
    }

    cnt = writev(d->descriptor, lines, n);
    if (cnt < 0) {
      if (is_blocking_err(errno))
        return 1;
      else {
        d->conn_flags |= CONN_SOCKET_ERROR;
        return 0;
      }
    }
    written += cnt;
    while (cnt > 0) {
      cur = d->output.head;
      if (cur->nchars <= cnt) {
        /* Wrote a full block */
        cnt -= cur->nchars;
        d->output.head = cur->nxt;
        free_text_block(cur);
      } else {
        /* Wrote a partial block */
        cur->start += cnt;
        cur->nchars -= cnt;
        goto output_done;
      }
    }
  }

output_done:
  if (!d->output.head)
    d->output.tail = NULL;
  d->output_size -= written;
  d->output_chars += written;

  return written;
}
#endif

static int
network_send(DESC *d)
{
  int written = 0;
  struct text_block *cur;

  if (!d || !d->output.head)
    return 1;

#ifdef HAVE_WRITEV
  /* If there's multiple pending blocks of text to send, use writev() if
     possible. */
  if (d->output.head->nxt)
    return network_send_writev(d);
#endif

  while ((cur = d->output.head) != NULL) {
    int cnt = send(d->descriptor, cur->start, cur->nchars, 0);

    if (cnt < 0) {
      if (is_blocking_err(errno))
        return 1;
      else {
        d->conn_flags |= CONN_SOCKET_ERROR;
        return 0;
      }
    }
    written += cnt;

    if (cnt == cur->nchars) {
      /* Wrote a complete block */
      d->output.head = cur->nxt;
      free_text_block(cur);
    } else {
      /* Partial */
      cur->nchars -= cnt;
      cur->start += cnt;
      break;
    }
  }

  if (!d->output.head)
    d->output.tail = NULL;
  d->output_size -= written;
  d->output_chars += written;
  return written;
}

/** Flush pending output for a descriptor.
 * This function actually sends the queued output over the descriptor's
 * socket.
 * \param d pointer to descriptor to send output to.
 * \retval 1 successfully flushed at least some output.
 * \retval 0 something failed, and the descriptor should probably be closed.
 */
int
process_output(DESC *d)
{
  if (d->ssl)
    return network_send_ssl(d);
  else
    return network_send(d);
}

/** A wrapper around test_telnet(), which is called via the
 * squeue system in timers.c
 * \param data a descriptor, cast as a void pointer
 * \return false
 */
bool
test_telnet_wrapper(void *data)
{
  DESC *d = (DESC *) data;

  test_telnet(d);
  d->conn_timer = sq_register_in(1, welcome_user_wrapper, (void *) d, NULL);
  return false;
}

/** A wrapper around welcome_user(), which is called via the
 * squeue system in timers.c
 * \param data a descriptor, cast as a void pointer
 * \return false
 */
bool
welcome_user_wrapper(void *data)
{
  DESC *d = (DESC *) data;

  welcome_user(d, -1);
  d->conn_timer = NULL;
  return false;
}

/** Show the login screen for a descriptor.
 * \param d descriptor
 * \param telnet should we test for telnet support?
 */
static void
welcome_user(DESC *d, int telnet)
{
  if (telnet == 1)
    test_telnet(d);
  else if (telnet == 0 && SUPPORT_PUEBLO && !(d->conn_flags & CONN_HTML))
    queue_newwrite(d, PUEBLO_HELLO, strlen(PUEBLO_HELLO));
  fcache_dump(d, fcache.connect_fcache, NULL, NULL);
}

static void
save_command(DESC *d, const char *command)
{
  if (d->conn_flags & CONN_UTF8) {
    const char *latin1;
    int len;

    if (!valid_utf8(command)) {
      const char errmsg[] = "ERROR: Invalid UTF-8 sequence.\r\n";
      // Expecting UTF-8, got something else!
      queue_newwrite(d, errmsg, sizeof(errmsg) - 1);
      do_rawlog(LT_CONN, "Invalid utf-8 sequence '%s'", command);
      return;
    }
    latin1 = utf8_to_latin1(command, &len);
    if (latin1) {
      add_to_queue(&d->input, latin1, len);
      mush_free(latin1, "string");
    }
  } else {
    add_to_queue(&d->input, command, strlen(command) + 1);
  }
}

/** Send a telnet command to a descriptor to test for telnet support.
 * Also sends the Pueblo test string.
 */
static void
test_telnet(DESC *d)
{
  /* Use rfc 1184 to test telnet support, as it tries to set linemode
     with client-side editing. Good for Broken Telnet Programs. */
  if (!TELNET_ABLE(d)) {
    static const char query[3] = {IAC, DO, TN_LINEMODE};
    queue_newwrite(d, query, 3);
    d->conn_flags |= CONN_TELNET_QUERY;
    if (SUPPORT_PUEBLO && !(d->conn_flags & CONN_HTML))
      queue_newwrite(d, PUEBLO_HELLO, strlen(PUEBLO_HELLO));
    process_output(d);
  }
}

/** Turn on telnet support when a connection has shown it has support
 */
static void
setup_telnet(DESC *d)
{
  /* Win2k telnet doesn't do local echo by default,
     apparently. Unfortunately, there doesn't seem to be a telnet
     option for local echo, just remote echo. */
  d->conn_flags |= CONN_TELNET;
  if ((d->conn_flags & (CONN_TELNET_QUERY | CONN_AWAITING_FIRST_DATA)) &&
      starting_telnet_neg) {
    d->conn_flags &= ~CONN_TELNET_QUERY;
    do_rawlog(LT_CONN, "[%d/%s/%s] Switching to Telnet mode.", d->descriptor,
              d->addr, d->ip);
    queue_newwrite(d, starting_telnet_neg, starting_telnet_neg_len);
    process_output(d);
  }
}

/* A standard response */
TELNET_HANDLER(telnet_will)
{
  char response[3] = {IAC, WILL, 0};
  response[2] = *(cmd + 1);
  queue_newwrite(d, response, 3);
  process_output(d);
}

/* A standard response */
TELNET_HANDLER(telnet_willdo)
{
  char response[6] = {IAC, WILL, 0, IAC, DO, 0};
  response[2] = response[5] = *(cmd + 1);
  queue_newwrite(d, response, 6);
  process_output(d);
}

/* Handle DO SUPPRESS-GOAHEAD */
TELNET_HANDLER(telnet_sga)
{
  if (*cmd == DO) {
    char response[6] = {IAC, WILL, TN_SGA, IAC, DO, TN_SGA};
    queue_newwrite(d, response, 6);
    process_output(d);
    /* Yeah, we still will send GA, which they should treat as a NOP,
     * but we'd better send newlines, too.
     */
    d->conn_flags |= CONN_PROMPT_NEWLINES;
  }
}

/* NAWS subnegotiation */
TELNET_HANDLER(telnet_naws_sb)
{
  union {
    short s;
    char bytes[2];
  } raw;

  if (len != 4)
    return; /* Invalid */
  raw.bytes[0] = *(cmd++);
  raw.bytes[1] = *(cmd++);
  d->width = ntohs(raw.s);

  raw.bytes[0] = *(cmd++);
  raw.bytes[1] = *cmd;
  d->height = ntohs(raw.s);
}

/** Set the TTYP (terminal type / client name) for a descriptor.
 * \param d descriptor to set ttyp for
 * \param value ttyp to set, or NULL/default_ttype for default */
static void
set_ttype(DESC *d, char *value)
{
  if (!d)
    return;

  if (d->ttype && d->ttype != default_ttype)
    mush_free(d->ttype, "terminal description");
  if (value && *value && value != default_ttype && strcmp(value, default_ttype))
    d->ttype = mush_strdup(value, "terminal description");
  else
    d->ttype = (char *) default_ttype;
}

/* Send TTYP subnegotiation request */
TELNET_HANDLER(telnet_ttype)
{
  char reply[6] = {IAC, SB, TN_TTYPE, 1, IAC, SE};
  queue_newwrite(d, reply, 6);
  process_output(d);
}

/** Handle TTYP */
TELNET_HANDLER(telnet_ttype_sb)
{
  /* cmd should begin with IS, which is 0 */
  if (!len || *cmd != 0)
    return;
  cmd++;

  set_ttype(d, cmd);
}

/* Handle DO CHARSET, send list of known charsets */
TELNET_HANDLER(telnet_charset)
{
  /* Send a list of supported charsets for the client to pick.
   * Currently, we only offer the single charset the MUSH is
   * currently running in (if known, and not "C"),
   * and UTF-8, and plain ol' ascii. */
  /* IAC SB CHARSET REQUEST ";" <charset-list> IAC SE */
  static const char reply_prefix[4] = {IAC, SB, TN_CHARSET,
                                       TN_SB_CHARSET_REQUEST};
  static const char reply_suffix[2] = {IAC, SE};
#ifndef _MSC_VER
/* Offer a selection of possible delimiters, to avoid it appearing
 * in a charset name */
#ifdef HAVE_NL_LANGINFO
  static const char *delim_list = "; +=/!", *delim_curr;
#endif /* HAVE_NL_LANGINFO */
  char delim[2] = {';', '\0'};
  char *curr_locale = NULL;

  if (*cmd != DO)
    return;

  queue_newwrite(d, reply_prefix, 4);
#ifdef HAVE_NL_LANGINFO
  curr_locale = nl_langinfo(CODESET);
  if (curr_locale && *curr_locale && strcmp(curr_locale, "C") &&
      strncasecmp(curr_locale, "UTF-", 4)) {
    for (delim_curr = delim_list; *delim_curr; delim_curr++) {
      if (strchr(curr_locale, *delim_curr) == NULL)
        break;
    }
    if (*delim_curr) {
      delim[0] = *delim_curr;
    } else {
      delim[0] = ';'; /* fall back on ; */
    }
  }
#endif /* HAVE_NL_LANGINFO */
  queue_newwrite(d, delim, 1);
  queue_newwrite(d, "UTF-8", 5);
  queue_newwrite(d, delim, 1);
  if (curr_locale && strlen(curr_locale)) {
    queue_newwrite(d, curr_locale, strlen(curr_locale));
    queue_newwrite(d, delim, 1);
  }
  queue_newwrite(d, "US-ASCII", 8);
  queue_newwrite(d, delim, 1);
  queue_newwrite(d, "ASCII", 5);
  queue_newwrite(d, delim, 1);
  queue_newwrite(d, "x-penn-def", 10);

  queue_newwrite(d, reply_suffix, 2);
#else  /* _MSC_VER */
  /* MSVC doesn't have langinfo.h, and doesn't support nl_langinfo().
   * As a temporary work-around, offer ISO-8859-1 as a hardcoded option
   * in this case. (We could use setlocale(LC_ALL, NULL) as a replacement
   * but it's unlikely to contain a valid charset name, so probably
   * wouldn't help anyway.) */

  if (*cmd != DO)
    return;

  queue_newwrite(d, reply_prefix, 4);
  queue_newwrite(d, ";UTF-8", 6);
  queue_newwrite(d, ";ISO-8859-1", 11);
  queue_newwrite(d, ";US-ASCII;ASCII;x-win-def", 25);
  queue_newwrite(d, reply_suffix, 2);
#endif /* _MSC_VER */
}

/* Handle CHARSET subnegotiation */
TELNET_HANDLER(telnet_charset_sb)
{
  /* Possible subnegotiations are
   * CHARSET ACCEPTED <charset> IAC SE
   * CHARSET REJECTED IAC SE
   */
  char type;

  type = *(cmd++);
  if (type != TN_SB_CHARSET_ACCEPTED) {
    /* This is the only thing we support */
    return;
  }
  if (!strcasecmp(cmd, "US-ASCII") || !strcasecmp(cmd, "ASCII")) {
    /* ascii requested; strip accents for the connection */
    do_rawlog(LT_CONN, "Descriptor %d using charset ASCII.", d->descriptor);
    d->conn_flags |= CONN_STRIPACCENTS;
  }
  if (strcasecmp(cmd, "UTF-8") == 0) {
    /* Send and receive UTF-8, translate to latin-1 */
    do_rawlog(LT_CONN, "Descriptor %d using charset UTF-8.", d->descriptor);
    d->conn_flags |= CONN_UTF8;
  }
}

/* Set our preferred line mods */
TELNET_HANDLER(telnet_linemode)
{
  /* Set up our preferred linemode options. */
  /* IAC SB LINEMODE MODE (EDIT|SOFT_TAB) IAC SE */
  static const char reply[7] = {IAC, SB, TN_LINEMODE, '\x01', '\x09', IAC, SE};
  queue_newwrite(d, reply, 7);
}

/* Send MSSP data */
TELNET_HANDLER(telnet_mssp)
{
  /* IAC SB MSSP MSSP_VAR "variable" MSSP_VAL "value" ... IAC SE */
  char reply[BUFFER_LEN];
  char *bp;
  bp = reply;

  safe_chr((char) IAC, reply, &bp);
  safe_chr((char) SB, reply, &bp);
  safe_chr((char) TN_MSSP, reply, &bp);
  report_mssp((DESC *) NULL, reply, &bp);
  safe_chr((char) IAC, reply, &bp);
  safe_chr((char) SE, reply, &bp);
  *bp = '\0';
  queue_newwrite(d, reply, strlen(reply));
  process_output(d);
}

TELNET_HANDLER(telnet_gmcp) { d->conn_flags |= CONN_GMCP; }

TELNET_HANDLER(telnet_gmcp_sb)
{
  struct gmcp_handler *g;
  char fullpackage[BUFFER_LEN], package[BUFFER_LEN], fullmsg[BUFFER_LEN];
  char *p, *msg;
  JSON *json = NULL;
  int match = 0, i = 50;

  if (!gmcp_handlers)
    return; /* Nothing to do */

  mush_strncpy(fullpackage, cmd, BUFFER_LEN);
  msg = strchr(fullpackage, ' ');
  if (msg) {
    *msg++ = '\0';
  }
  mush_strncpy(package, fullpackage, BUFFER_LEN);

  p = package;
  if (!*p)
    return; /* We should always get a package name */

  if (msg && *msg) {
    /* string_to_json destructively modifies msg, so make a copy */
    mush_strncpy(fullmsg, msg, BUFFER_LEN);
    json = string_to_json(msg);
    if (!json)
      return; /* Invalid json */
  } else
    fullmsg[0] = '\0';

  while (i > 0) {
    i--;
    g = gmcp_handlers;
    while (g && !match) {
      if (!strcasecmp(g->package, p)) {
        match = g->func(fullpackage, json, fullmsg, d);
      }
      g = g->next;
    }
    if (match || !*p) {
      break; /* Either we got a match, or failed all possible matches */
    } else {
      if ((p = strrchr(p, '.'))) {
        /* Trim off a subpackage and try again for a less specific match */
        *p = '\0';
        p = package;
      } else {
        /* Final check for 'last resort' handlers */
        p = package;
        *p = '\0';
      }
    }
  }
  json_free(json);
}

/** Escape a string so it can be sent as a telnet SB (IAC -> IAC IAC). Returns
 * a STATIC buffer. */
char *
telnet_escape(char *str)
{
  static char buff[BUFFER_LEN];
  char *bp = buff;
  char *p, *save;

  *bp = '\0';
  if (!str || !*str)
    return buff;

  for (p = str; *p; p++) {
    if (*p == IAC) {
      save = bp;
      if (safe_chr(IAC, buff, &bp) || safe_chr(IAC, buff, &bp)) {
        *save = '\0';
        return buff;
      }
    } else if (safe_chr(*p, buff, &bp)) {
      *bp = '\0';
      return buff;
    }
  }
  *bp = '\0';
  return buff;
}

/** Free all memory used by a JSON struct */
void
json_free(JSON *json)
{
  if (!json)
    return;

  if (json->next) {
    json_free(json->next);
    json->next = NULL;
  }

  if (json->data) {
    switch (json->type) {
    case JSON_NONE:
      break; /* Included for completeness; never has data */
    case JSON_NULL:
    case JSON_BOOL:
      break; /* pointers to static args */
    case JSON_OBJECT:
    case JSON_ARRAY:
      json_free(json->data); /* Nested JSON structs */
      break;
    case JSON_STR:
    case JSON_NUMBER:
      mush_free(json->data, "json.data"); /* Plain, malloc'd value */
      break;
    }
    json->data = NULL;
  }

  mush_free(json, "json");
}

/** Escape a string for use as a JSON string. Returns a STATIC buffer. */
char *
json_escape_string(char *input)
{
  static char buff[BUFFER_LEN];
  char *bp = buff;
  char *p;

  for (p = input; *p; p++) {
    if (*p == '\n') {
      safe_str("\\n", buff, &bp);
    } else if (*p == '\r') {
      // Nothing
    } else if (*p == '\t') {
      safe_str("\\t", buff, &bp);
    } else {
      if (*p == '"' || *p == '\\')
        safe_chr('\\', buff, &bp);
      safe_chr(*p, buff, &bp);
    }
  }

  *bp = '\0';

  return buff;
}

/** Unescape a JSON string. Returns a STATIC buffer. */
char *
json_unescape_string(char *input)
{
  static char buff[BUFFER_LEN];
  char *bp = buff;
  char *p;
  int escape = 0;

  for (p = input; *p; p++) {
    if (escape) {
      switch (*p) {
      case 'n':
        safe_chr('\n', buff, &bp);
        break;
      case 'r':
        /* Nothing */
        break;
      case 't':
        safe_chr('\t', buff, &bp);
        break;
      case '"':
      case '\\':
        safe_chr(*p, buff, &bp);
        break;
      }
      escape = 0;
    } else if (*p == '\\') {
      escape = 1;
    } else {
      safe_chr(*p, buff, &bp);
    }
  }

  *bp = '\0';

  return buff;
}

/** Convert a JSON struct into a string representation of the JSON
 * \param json The JSON struct to convert
 * \param verbose Add spaces, carriage returns, etc, to make the JSON
 * human-readable?
 * \param recurse Number of recursions; always call with this set to 0
 * \retval NULL error occurred
 * \retval result string representation of the JSON struct, malloc'd as
 * "json_str"
 */
char *
json_to_string_real(JSON *json, int verbose, int recurse)
{
  char buff[BUFFER_LEN];
  char *bp = buff;
  JSON *next;
  int i = 0;
  char *sub;
  int error = 0;
  double *np;

  if (!json)
    return NULL;

  switch (json->type) {
  case JSON_NONE:
    break;
  case JSON_NUMBER:
    np = (NVAL *) json->data;
    error = safe_number(*np, buff, &bp);
    break;
  case JSON_STR:
    error =
      safe_format(buff, &bp, "\"%s\"", json_escape_string((char *) json->data));
    break;
  case JSON_BOOL:
    error = safe_str((char *) json->data, buff, &bp);
    break;
  case JSON_NULL:
    error = safe_str((char *) json->data, buff, &bp);
    break;
  case JSON_ARRAY:
    error = safe_chr('[', buff, &bp);
    next = (JSON *) json->data;
    i = 0;
    for (next = (JSON *) json->data, i = 0; next; next = next->next, i++) {
      sub = json_to_string_real(next, verbose, recurse + 1);
      if (i)
        error = safe_chr(',', buff, &bp);
      if (sub != NULL) {
        if (verbose) {
          error = safe_chr('\n', buff, &bp);
          error = safe_fill(' ', (recurse + 1) * 4, buff, &bp);
        }
        error = safe_str(sub, buff, &bp);
        mush_free(sub, "json_str");
      }
    }
    if (verbose) {
      error = safe_chr('\n', buff, &bp);
      error = safe_fill(' ', recurse * 4, buff, &bp);
    }
    error = safe_chr(']', buff, &bp);
    break;
  case JSON_OBJECT:
    error = safe_chr('{', buff, &bp);
    next = (JSON *) json->data;
    i = 0;
    while (next && !error) {
      if (!(i % 2) && next->type != JSON_STR) {
        error = 1;
        break;
      }
      if (i > 0) {
        error = safe_chr((i % 2) ? ':' : ',', buff, &bp);
        if (verbose)
          error = safe_chr(' ', buff, &bp);
      }
      if (verbose && !(i % 2)) {
        error = safe_chr('\n', buff, &bp);
        error = safe_fill(' ', (recurse + 1) * 4, buff, &bp);
      }
      sub = json_to_string_real(next, verbose, recurse + 1);
      if (sub != NULL) {
        error = safe_str(sub, buff, &bp);
        mush_free(sub, "json_str");
      } else {
        error = 1;
        break;
      }
      next = next->next;
      i++;
    }
    if (verbose) {
      error = safe_chr('\n', buff, &bp);
      error = safe_fill(' ', recurse * 4, buff, &bp);
    }
    error = safe_chr('}', buff, &bp);
    break;
  }

  if (error) {
    return NULL;
  } else {
    *bp = '\0';
    return mush_strdup(buff, "json_str");
  }
}

/** Register a handler for GMCP data.
 * \param package the package name (Core.Hello, Foo.Bar.Baz). Use an empty
 *        string as a default handler for all unhandled messages
 * \param func function to run when matching messages are received
 */
void
register_gmcp_handler(char *package, gmcp_handler_func func)
{
  char *p;
  struct gmcp_handler *g;

  if (!func)
    return;

  if (!package)
    p = "";
  else
    p = package;

  g = mush_malloc(sizeof(struct gmcp_handler), "gmcp");
  g->package = mush_strdup(p, "gmcp.package");
  g->func = func;
  g->next = gmcp_handlers;

  gmcp_handlers = g;
}

/* Handler for Core.Hello messages */
GMCP_HANDLER(gmcp_core_hello)
{
  JSON *j;

  if (strcasecmp(package, "Core.Hello")) {
    return 0; /* Package was Core.Hello.something, and we don't handle that */
  }

  if (json->type != JSON_OBJECT) {
    return 0; /* We're expecting an object */
  }

  j = (JSON *) json->data;
  while (j) {
    if (j->type == JSON_STR && j->data && !strcmp((char *) j->data, "client")) {
      if ((j = j->next) && j->type == JSON_STR && j->data &&
          *((char *) j->data)) {
        /* We have the client name. */
        set_ttype(d, (char *) j->data);
      }
      break; /* This is all we care about */
    } else {
      j = j->next; /* Move to value */
      if (j)
        j = j->next; /* Move to next label */
    }
  }

  return 1;
}

/* Handler for Core.Ping and Core.KeepAlive messages */
GMCP_HANDLER(gmcp_core_ping)
{

  if (!strcasecmp(package, "Core.KeepAlive"))
    return 1;
  else if (!strcasecmp(package, "Core.Ping")) {
    send_oob(d, "Core.Ping", NULL);
    return 1;
  }
  return 0;
}

#ifdef GMCP_EXAMPLE
/* An example softcode handler for GMCP data - in this case, triggering the
 * attr #0/GMCP whenever otherwise-unhandled data is received, with
 * %0 = port/descriptor number, %1 = package name, %2 = json message */
GMCP_HANDLER(gmcp_softcode_example)
{
  dbref obj = 0;
  char *attrname = "GMCP";
  ATTR *a;
  PE_REGS *pe_regs;

  a = atr_get_noparent(obj, attrname);
  if (!a)
    return 0; /* No such attr; gmcp message unhandled */

  pe_regs = pe_regs_create(PE_REGS_ARG, "gmcp_softcode");
  pe_regs_set_int(pe_regs, PE_REGS_ARG, "0", d->descriptor);
  pe_regs_setenv(pe_regs, 1, package);
  pe_regs_setenv(pe_regs, 2, msg);
  queue_attribute_base_priv(obj, attrname, d->player, 1, pe_regs, QUEUE_DEFAULT,
                            NOTHING);
  return 1;
}

/* You'll also need to do:
 *   register_gmcp_handler("", gmcp_softcode_example);
 * somewhere like local_startup() to initialize the handler */
#endif

/** Convert a string representation to a JSON struct.
 *  Destructively modifies input.
 * \param input The string to parse
 * \param ip A pointer to the position we're at in "input", for recursive calls.
 *           Set to NULL for initial call.
 * \param recurse Recursion level. Set to 0 for initial call.
 * \retval NULL string did not contain valid JSON
 * \retval json a JSON struct representing the json from input
 */
JSON *
string_to_json_real(char *input, char **ip, int recurse)
{
  JSON *result = NULL, *last = NULL, *next = NULL;
  char *p;
  double d;

  if (ip == NULL) {
    ip = &input;
  }

  result = mush_malloc(sizeof(JSON), "json");
  result->type = JSON_NONE;
  result->data = NULL;
  result->next = NULL;

  if (!input || !*input) {
    return result;
  }

  /* Skip over leading spaces */
  while (**ip && isspace(**ip))
    (*ip)++;

  if (!**ip) {
    return result;
  }

  if (!strncmp(*ip, json_vals[0], json_val_lens[0])) {
    result->type = JSON_BOOL;
    result->data = json_vals[0];
    *ip += json_val_lens[0];
  } else if (!strncmp(*ip, json_vals[1], json_val_lens[1])) {
    result->type = JSON_BOOL;
    result->data = json_vals[1];
    *ip += json_val_lens[1];
  } else if (!strncmp(*ip, json_vals[2], json_val_lens[2])) {
    result->type = JSON_NULL;
    result->data = json_vals[2];
    *ip += json_val_lens[2];
  } else if (**ip == '"') {
    /* Validate string */
    for (p = ++(*ip); **ip; (*ip)++) {
      if (**ip == '\\') {
        (*ip)++;
      } else if (**ip == '"') {
        break;
      }
    }
    if (**ip == '"') {
      result->type = JSON_STR;
      *(*ip)++ = '\0';
      result->data = mush_strdup(json_unescape_string(p), "json.data");
    }
  } else if (**ip == '[') {
    int i = 0;
    (*ip)++; /* Skip over the opening [ */
    while (**ip) {
      while (**ip && isspace(**ip))
        (*ip)++; /* Skip over leading spaces */
      if (**ip == ']')
        break;
      next = string_to_json_real(input, ip, recurse + 1);
      if (next == NULL)
        break; /* Error in the array contents */
      if (i == 0) {
        result->data = next;
      } else {
        last->next = next;
      }
      last = next;
      while (**ip && isspace(**ip))
        (*ip)++;
      if (**ip == ',') {
        (*ip)++;
      } else {
        break;
      }
      i++;
    }
    if (**ip == ']') {
      (*ip)++;
      result->type = JSON_ARRAY;
    }
  } else if (**ip == '{') {
    int i = 0;
    (*ip)++;
    while (**ip) {
      while (**ip && isspace(**ip))
        (*ip)++;
      if (**ip == '}')
        break;
      next = string_to_json_real(input, ip, recurse + 1);
      if (next == NULL)
        break; /* Error */
      if (i == 0)
        result->data = next;
      else
        last->next = next;
      last = next;
      if (!(i % 2) && next->type != JSON_STR) {
        /* It should have been a label, but it's not */
        break;
      }
      while (**ip && isspace(**ip))
        (*ip)++;
      if (**ip == ',' && (i % 2))
        (*ip)++;
      else if (**ip == ':' && !(i % 2))
        (*ip)++;
      else {
        break; /* error */
      }
      i++;
    }
    if ((i == 0 || (i % 2)) && **ip == '}') {
      (*ip)++;
      result->type = JSON_OBJECT;
    }
  } else {
    d = strtod(*ip, &p);
    if (p != *ip) {
      /* We have a number */
      NVAL *data = mush_malloc(sizeof(NVAL), "json.data");
      result->type = JSON_NUMBER;
      *data = d;
      result->data = data;
      *ip = p;
    } else {
      result->type = JSON_NONE;
    }
  }

  if (result->type == JSON_NONE) {
    /* If it's set to JSON_NONE at this point, we had an error */
    json_free(result);
    return NULL;
  }
  while (**ip && isspace(**ip))
    (*ip)++;
  if (!recurse && **ip != '\0') {
    /* Text left after we finished parsing; invalid JSON */
    json_free(result);
    return NULL;
  } else {
    return result;
  }
}

/** Send an out-of-band message to a descriptor using the GMCP telnet
 * subnegotiation
 * \param d descriptor to send to
 * \param package The name of the package[.subpackage(s)] the message belongs to
 * \param data a JSON object, or NULL for no message
 */
void
send_oob(DESC *d, char *package, JSON *data)
{
  char buff[BUFFER_LEN];
  char *bp = buff;
  char *escmsg = NULL;
  int error;

  if (!d || !(d->conn_flags & CONN_GMCP) || !package || !*package)
    return;

  if (data && data->type != JSON_NONE) {
    char *str = json_to_string(data, 0);
    safe_str(str, buff, &bp);
    *bp = '\0';
    if (str)
      mush_free(str, "json_str");
    escmsg = telnet_escape(buff);
    bp = buff;
  }

  if (escmsg && *escmsg)
    error = safe_format(buff, &bp, "%c%c%c%s %s%c%c", IAC, SB, TN_GMCP, package,
                        escmsg, IAC, SE);
  else
    error = safe_format(buff, &bp, "%c%c%c%s%c%c", IAC, SB, TN_GMCP, package,
                        IAC, SE);

  *bp = '\0';

  if (!error) {
    queue_newwrite(d, buff, strlen(buff));
    process_output(d);
  }
}

FUNCTION(fun_oob)
{
  dbref who;
  DESC *d;
  JSON *json;
  int i = 0;

  who = lookup_player(args[0]);
  if (who == NOTHING) {
    safe_str(e_match, buff, bp);
    return;
  }

  if (Owner(who) != Owner(executor) && !Can_Send_OOB(executor)) {
    safe_str("#-1", buff, bp);
    return;
  }

  json = string_to_json(args[2]);
  if (!json) {
    safe_str(T("#-1 INVALID JSON"), buff, bp);
    return;
  }

  DESC_ITER_CONN (d) {
    if (d->player != who || !(d->conn_flags & CONN_GMCP))
      continue;
    send_oob(d, args[1], json);
    i++;
  }
  safe_integer(i, buff, bp);
  json_free(json);
}

enum json_query {
  JSON_QUERY_TYPE,
  JSON_QUERY_SIZE,
  JSON_QUERY_EXISTS,
  JSON_QUERY_GET,
  JSON_QUERY_UNESCAPE
};

FUNCTION(fun_json_query)
{
  JSON *json, *next;
  enum json_query query_type = JSON_QUERY_TYPE;
  int i;

  if (nargs > 1 && args[1] && *args[1]) {
    if (string_prefix("size", args[1])) {
      query_type = JSON_QUERY_SIZE;
    } else if (string_prefix("exists", args[1])) {
      query_type = JSON_QUERY_EXISTS;
    } else if (string_prefix("get", args[1])) {
      query_type = JSON_QUERY_GET;
    } else if (string_prefix("unescape", args[1])) {
      query_type = JSON_QUERY_UNESCAPE;
    } else {
      safe_str(T("#-1 INVALID OPERATION"), buff, bp);
      return;
    }
  }

  if ((query_type == JSON_QUERY_GET || query_type == JSON_QUERY_EXISTS) &&
      (nargs < 3 || !args[2] || !*args[2])) {
    safe_str(T("#-1 MISSING VALUE"), buff, bp);
    return;
  }

  json = string_to_json(args[0]);
  if (!json) {
    safe_str(T("#-1 INVALID JSON"), buff, bp);
    return;
  }

  switch (query_type) {
  case JSON_QUERY_TYPE:
    switch (json->type) {
    case JSON_NONE:
      break; /* Should never happen */
    case JSON_STR:
      safe_str("string", buff, bp);
      break;
    case JSON_BOOL:
      safe_str("boolean", buff, bp);
      break;
    case JSON_NULL:
      safe_str("null", buff, bp);
      break;
    case JSON_NUMBER:
      safe_str("number", buff, bp);
      break;
    case JSON_ARRAY:
      safe_str("array", buff, bp);
      break;
    case JSON_OBJECT:
      safe_str("object", buff, bp);
      break;
    }
    break;
  case JSON_QUERY_SIZE:
    switch (json->type) {
    case JSON_NONE:
      break;
    case JSON_STR:
    case JSON_BOOL:
    case JSON_NUMBER:
      safe_chr('1', buff, bp);
      break;
    case JSON_NULL:
      safe_chr('0', buff, bp);
      break;
    case JSON_ARRAY:
    case JSON_OBJECT:
      next = (JSON *) json->data;
      if (!next) {
        safe_chr('0', buff, bp);
        break;
      }
      for (i = 1; next->next; i++, next = next->next)
        ;
      if (json->type == JSON_OBJECT) {
        i = i / 2; /* Key/value pairs, so we have half as many */
      }
      safe_integer(i, buff, bp);
      break;
    }
    break;
  case JSON_QUERY_UNESCAPE:
    if (json->type != JSON_STR) {
      safe_str("#-1", buff, bp);
      break;
    }
    safe_str(json_unescape_string((char *) json->data), buff, bp);
    break;
  case JSON_QUERY_EXISTS:
  case JSON_QUERY_GET:
    switch (json->type) {
    case JSON_NONE:
      break;
    case JSON_STR:
    case JSON_BOOL:
    case JSON_NUMBER:
    case JSON_NULL:
      safe_str("#-1", buff, bp);
      break;
    case JSON_ARRAY:
      if (!is_strict_integer(args[2])) {
        safe_str(T(e_int), buff, bp);
        break;
      }
      i = parse_integer(args[2]);
      for (next = json->data; i > 0 && next; next = next->next, i--)
        ;

      if (query_type == JSON_QUERY_EXISTS) {
        safe_chr((next) ? '1' : '0', buff, bp);
      } else if (next) {
        char *s = json_to_string(next, 0);
        if (s) {
          safe_str(s, buff, bp);
          mush_free(s, "json_str");
        }
      }
      break;
    case JSON_OBJECT:
      next = (JSON *) json->data;
      while (next) {
        if (next->type != JSON_STR) {
          /* We should have a string label */
          next = NULL;
          break;
        }
        if (!strcasecmp((char *) next->data, args[2])) {
          /* Success! */
          next = next->next;
          break;
        } else {
          /* Skip */
          next = next->next; /* Move to this entry's value */
          if (next) {
            next = next->next; /* Move to next entry's name */
          }
        }
      }
      if (query_type == JSON_QUERY_EXISTS) {
        safe_chr((next) ? '1' : '0', buff, bp);
      } else if (next) {
        char *s = json_to_string(next, 0);
        if (s) {
          safe_str(s, buff, bp);
          mush_free(s, "json_str");
        }
      }
      break;
    }
    break;
  }
  json_free(json);
}

FUNCTION(fun_json_map)
{
  ufun_attrib ufun;
  PE_REGS *pe_regs;
  int funccount;
  char *osep, osepd[2] = {' ', '\0'};
  JSON *json, *next;
  int i;
  char rbuff[BUFFER_LEN];

  osep = (nargs >= 3) ? args[2] : osepd;

  if (!fetch_ufun_attrib(args[0], executor, &ufun, UFUN_DEFAULT))
    return;

  json = string_to_json(args[1]);
  if (!json) {
    safe_str(T("#-1 INVALID JSON"), buff, bp);
    return;
  }

  pe_regs = pe_regs_create(PE_REGS_ARG, "fun_json_map");
  for (i = 3; i <= nargs; i++) {
    pe_regs_setenv_nocopy(pe_regs, i, args[i]);
  }

  switch (json->type) {
  case JSON_NONE:
    break;
  case JSON_STR:
  case JSON_BOOL:
  case JSON_NULL:
  case JSON_NUMBER:
    /* Basic data types */
    json_map_call(&ufun, rbuff, pe_regs, pe_info, json, executor, enactor);
    safe_str(rbuff, buff, bp);
    break;
  case JSON_ARRAY:
  case JSON_OBJECT:
    /* Complex types */
    for (next = json->data, i = 0; next; next = next->next, i++) {
      funccount = pe_info->fun_invocations;
      if (json->type == JSON_ARRAY) {
        pe_regs_setenv(pe_regs, 2, pe_regs_intname(i));
      } else {
        pe_regs_setenv_nocopy(pe_regs, 2, (char *) next->data);
        next = next->next;
        if (!next)
          break;
      }
      if (json_map_call(&ufun, rbuff, pe_regs, pe_info, next, executor,
                        enactor))
        break;
      if (i > 0)
        safe_str(osep, buff, bp);
      safe_str(rbuff, buff, bp);
      if (*bp >= (buff + BUFFER_LEN - 1) &&
          pe_info->fun_invocations == funccount)
        break;
    }
    break;
  }

  json_free(json);
  pe_regs_free(pe_regs);
}

/** Used by fun_json_map to call the attr for each JSON element. %2-%9 may
 * already be set in the pe_regs
 * \param ufun the ufun to call
 * \param rbuff buffer to store results of ufun call in
 * \param pe_regs the pe_regs holding info for the ufun call
 * \param pe_info the pe_info to eval the attr with
 * \param json the JSON element to pass to the ufun
 * \param executor
 * \param enactor
 * \retval 0 success
 * \retval 1 function invocation limit exceeded
 */
static bool
json_map_call(ufun_attrib *ufun, char *rbuff, PE_REGS *pe_regs,
              NEW_PE_INFO *pe_info, JSON *json, dbref executor, dbref enactor)
{
  char *jstr = NULL;

  switch (json->type) {
  case JSON_NONE:
    return 0;
  case JSON_STR:
    pe_regs_setenv_nocopy(pe_regs, 0, "string");
    pe_regs_setenv_nocopy(pe_regs, 1, (char *) json->data);
    break;
  case JSON_BOOL:
    pe_regs_setenv_nocopy(pe_regs, 0, "boolean");
    pe_regs_setenv_nocopy(pe_regs, 1, (char *) json->data);
    break;
  case JSON_NULL:
    pe_regs_setenv_nocopy(pe_regs, 0, "null");
    pe_regs_setenv_nocopy(pe_regs, 1, (char *) json->data);
    break;
  case JSON_NUMBER:
    pe_regs_setenv_nocopy(pe_regs, 0, "number");
    {
      char buff[BUFFER_LEN];
      char *bp = buff;
      safe_number(*(NVAL *) json->data, buff, &bp);
      *bp = '\0';
      pe_regs_setenv(pe_regs, 1, buff);
    }
    break;
  case JSON_ARRAY:
    pe_regs_setenv_nocopy(pe_regs, 0, "array");
    jstr = json_to_string(json, 0);
    pe_regs_setenv(pe_regs, 1, jstr);
    if (jstr)
      mush_free(jstr, "json_str");
    break;
  case JSON_OBJECT:
    pe_regs_setenv_nocopy(pe_regs, 0, "object");
    jstr = json_to_string(json, 0);
    pe_regs_setenv(pe_regs, 1, jstr);
    if (jstr)
      mush_free(jstr, "json_str");
    break;
  }

  return call_ufun(ufun, rbuff, executor, enactor, pe_info, pe_regs);
}

FUNCTION(fun_json)
{
  enum json_type type;
  int i;

  if (!*args[0])
    type = JSON_STR;
  else if (string_prefix("string", args[0]))
    type = JSON_STR;
  else if (string_prefix("boolean", args[0]))
    type = JSON_BOOL;
  else if (string_prefix("array", args[0]))
    type = JSON_ARRAY;
  else if (string_prefix("object", args[0]))
    type = JSON_OBJECT;
  else if (string_prefix("null", args[0]) && arglens[0] > 2)
    type = JSON_NULL;
  else if (string_prefix("number", args[0]) && arglens[0] > 2)
    type = JSON_NUMBER;
  else {
    safe_str(T("#-1 INVALID TYPE"), buff, bp);
    return;
  }

  if ((type == JSON_NULL && nargs > 2) ||
      ((type == JSON_STR || type == JSON_NUMBER || type == JSON_BOOL) &&
       nargs != 2) ||
      (type == JSON_OBJECT && (nargs % 2) != 1)) {
    safe_str(T("#-1 WRONG NUMBER OF ARGUMENTS"), buff, bp);
    return;
  }

  switch (type) {
  case JSON_NULL:
    if (nargs == 2 && strcmp(args[1], json_vals[2]))
      safe_str("#-1", buff, bp);
    else
      safe_str(json_vals[2], buff, bp);
    return;
  case JSON_BOOL:
    if (string_prefix(json_vals[0], args[1]) || !strcasecmp(args[1], "0"))
      safe_str(json_vals[0], buff, bp);
    else if (string_prefix(json_vals[1], args[1]) || !strcasecmp(args[1], "1"))
      safe_str(json_vals[1], buff, bp);
    else
      safe_str("#-1 INVALID VALUE", buff, bp);
    return;
  case JSON_NUMBER:
    if (!is_number(args[1])) {
      safe_str(e_num, buff, bp);
      return;
    }
    safe_str(args[1], buff, bp);
    return;
  case JSON_STR:
    safe_format(buff, bp, "\"%s\"", json_escape_string(args[1]));
    return;
  case JSON_ARRAY:
    safe_chr('[', buff, bp);
    for (i = 1; i < nargs; i++) {
      if (i > 1) {
        safe_strl(", ", 2, buff, bp);
      }
      safe_str(args[i], buff, bp);
    }
    safe_chr(']', buff, bp);
    return;
  case JSON_OBJECT:
    safe_chr('{', buff, bp);
    for (i = 1; i < nargs; i += 2) {
      if (i > 1)
        safe_strl(", ", 2, buff, bp);
      safe_format(buff, bp, "\"%s\": %s", json_escape_string(args[i]),
                  args[i + 1]);
    }
    safe_chr('}', buff, bp);
    return;
  case JSON_NONE:
    break;
  }
}

void
init_telnet_opts(void)
{
  int i, len;
  struct telnet_opt *telopt;
  for (i = 0; i < 256; i++) {
    telnet_options[i] = NULL;
  }
  telopt = mush_malloc(sizeof(struct telnet_opt), "telopt");
  telopt->optcode = i = TN_SGA;
  telopt->offer = 0;
  telopt->handler = telnet_sga;
  telopt->sb = NULL;
  telnet_options[i] = telopt;

  telopt = mush_malloc(sizeof(struct telnet_opt), "telopt");
  telopt->optcode = i = TN_TTYPE;
  telopt->offer = DO;
  telopt->handler = telnet_ttype;
  telopt->sb = telnet_ttype_sb;
  telnet_options[i] = telopt;

  telopt = mush_malloc(sizeof(struct telnet_opt), "telopt");
  telopt->optcode = i = TN_NAWS;
  telopt->offer = DO;
  telopt->handler = NULL;
  telopt->sb = telnet_naws_sb;
  telnet_options[i] = telopt;

  telopt = mush_malloc(sizeof(struct telnet_opt), "telopt");
  telopt->optcode = i = TN_LINEMODE;
  telopt->offer = 0;
  telopt->handler = telnet_linemode;
  telopt->sb = NULL;
  telnet_options[i] = telopt;

  telopt = mush_malloc(sizeof(struct telnet_opt), "telopt");
  telopt->optcode = i = TN_CHARSET;
  telopt->offer = WILL;
  telopt->handler = telnet_charset;
  telopt->sb = telnet_charset_sb;
  telnet_options[i] = telopt;

  telopt = mush_malloc(sizeof(struct telnet_opt), "telopt");
  telopt->optcode = i = TN_MSSP;
  telopt->offer = WILL;
  telopt->handler = telnet_mssp;
  telopt->sb = NULL;
  telnet_options[i] = telopt;

  telopt = mush_malloc(sizeof(struct telnet_opt), "telopt");
  telopt->optcode = i = TN_GMCP;
  telopt->offer = WILL;
  telopt->handler = telnet_gmcp;
  telopt->sb = telnet_gmcp_sb;
  telnet_options[i] = telopt;

  /* Store the telnet options we negotiate for new connections,
   * to avoid looking them up every time someone connects */
  len = 0;

  for (i = 0; i < 256; i++) {
    if (telnet_options[i] && telnet_options[i]->offer)
      len += 3;
  }
  if (len) {
    char *p = starting_telnet_neg = malloc(len);
    for (i = 0; i < 256; i++) {
      if (telnet_options[i] && telnet_options[i]->offer) {
        *p++ = IAC;
        *p++ = telnet_options[i]->offer;
        *p++ = telnet_options[i]->optcode;
      }
    }
    starting_telnet_neg_len = len;
  }

  register_gmcp_handler("Core.Hello", gmcp_core_hello);
  register_gmcp_handler("Core.Ping", gmcp_core_ping);
  register_gmcp_handler("Core.KeepAlive", gmcp_core_ping);
}

/** Parse a telnet code received from a connection.
 * \param d descriptor
 * \param q first char after the IAC
 * \param qend end of the string
 * \retval -1 Incomplete telnet code received
 * \retval 0 Invalid telnet code (or IAC IAC) received
 * \retval 1 Telnet code successfully handled
 */
static int
handle_telnet(DESC *d, char **q, char *qend)
{
  char *p;
  unsigned char opt = '\0';
  bool got_iac = 0;
  static char telnet_buff[BUFFER_LEN];
  char *tbp = telnet_buff;
  static const char ayt_reply[] = "\r\n*** AYT received, I'm here ***\r\n";

  /* *(*q - q) == IAC at this point. */
  switch ((int) **q) {
  case IAC:
    setup_telnet(d);
    /* We don't skip over the IAC, we leave it to be written out in
     * process_input_helper */
    return 0;
  case NOP:
    setup_telnet(d);
    return 1;
  case AYT:
    setup_telnet(d);
    queue_newwrite(d, ayt_reply, strlen(ayt_reply));
    process_output(d);
    return 1;
  case DONT:
  case WONT:
    setup_telnet(d);
    (*q)++; /* Skip DONT/WONT */
    return 1;
  case DO:
  case WILL:
    setup_telnet(d);
    p = *q;
    (*q)++;
    opt = **q;
    if (*q > qend)
      return -1;
    if (!telnet_options[opt]) {
      telnet_buff[0] = IAC;
      telnet_buff[1] = (*p == DO) ? WONT : DONT;
      telnet_buff[2] = opt;
      queue_newwrite(d, telnet_buff, 3);
      process_output(d);
    } else if (telnet_options[opt]->handler) {
      telnet_options[opt]->handler(d, p, 2);
    }
    return 1;
  case SB:
    /* Make sure we have a complete subcommand.  */
    /* IAC SB <opt> ... IAC SE */
    (*q)++; /* Skip over SB */
    opt = **q;
    (*q)++;
    if (*q >= qend) {
      return -1;
    }
    for (; *q < qend; (*q)++) {
      if (got_iac) {
        got_iac = 0;
        if (**q == IAC) {
          safe_chr(IAC, telnet_buff, &tbp);
        } else if (**q == SE) {
          /* A complete command */
          *tbp = '\0';
          if (telnet_options[opt] && telnet_options[opt]->sb) {
            telnet_options[opt]->sb(d, telnet_buff, (tbp - telnet_buff));
          }
          return 1;
        } else {
          /* We shouldn't get anything else here after an IAC! */
          /* If we return 0 here, we're probably leaving gibberish
           * in the buffer. However, since we know the telnet code
           * isn't valid, we can't safely discard anything, either.
           * Oh well.
           */
          return 0;
        }
      } else if (**q == IAC) {
        got_iac = 1;
      } else {
        safe_chr(**q, telnet_buff, &tbp);
      }
    }
    return -1; /* If we get here, we never found the closing IAC SE */
  default:
    return 0;
  }
}

static void
process_input_helper(DESC *d, char *tbuf1, int got)
{
  char *p, *pend, *q, *qend;

  if (!d->raw_input) {
    d->raw_input = mush_malloc(MAX_COMMAND_LEN, "descriptor_raw_input");
    if (!d->raw_input)
      mush_panic("Out of memory");
    d->raw_input_at = d->raw_input;
  }
  p = d->raw_input_at;
  d->input_chars += got;
  pend = d->raw_input + MAX_COMMAND_LEN - 1;
  for (q = tbuf1, qend = tbuf1 + got; q < qend; q++) {
    if (*q == '\r') {
      /* A broken client (read: WinXP telnet) might send only CR, and not CRLF
       * so it's nice of us to try to handle this.
       */
      *p = '\0';
      if (p > d->raw_input)
        save_command(d, d->raw_input);
      p = d->raw_input;
      if (((q + 1) < qend) && (*(q + 1) == '\n'))
        q++; /* For clients that work */
    } else if (*q == '\n') {
      *p = '\0';
      if (p > d->raw_input)
        save_command(d, d->raw_input);
      p = d->raw_input;
    } else if (*q == '\b') {
      if (p > d->raw_input)
        p--;
    } else if (*q == IAC) { /* Telnet option foo */
      if (q >= qend)
        break;
      q++; /* Skip over IAC */

      if (!MAYBE_TELNET_ABLE(d) || handle_telnet(d, &q, qend) == 0) {
        if (p < pend && isprint(*q))
          *p++ = *q;
      }
    } else if (p < pend && isprint(*q)) {
      *p++ = *q;
    }
  }
  if (p > d->raw_input) {
    d->raw_input_at = p;
  } else {
    mush_free(d->raw_input, "descriptor_raw_input");
    d->raw_input = 0;
    d->raw_input_at = 0;
  }

  d->conn_flags &= ~CONN_AWAITING_FIRST_DATA;
}

/* ARGSUSED */
static int
process_input(DESC *d, int output_ready __attribute__((__unused__)))
{
  int got = 0;
  char tbuf1[BUFFER_LEN];

  errno = 0;

  if (d->ssl) {
    /* Ensure that we're not in a state where we need an SSL_handshake() */
    if (ssl_need_handshake(d->ssl_state)) {
      d->ssl_state = ssl_handshake(d->ssl);
      if (d->ssl_state < 0) {
        /* Fatal error */
        ssl_close_connection(d->ssl);
        d->ssl = NULL;
        d->ssl_state = 0;
        return 0;
      } else if (ssl_need_handshake(d->ssl_state)) {
        /* We're still not ready to send to this connection. Alas. */
        return 1;
      }
    }
    /* Ensure that we're not in a state where we need an SSL_accept() */
    if (ssl_need_accept(d->ssl_state)) {
      d->ssl_state = ssl_accept(d->ssl);
      if (d->ssl_state < 0) {
        /* Fatal error */
        ssl_close_connection(d->ssl);
        d->ssl = NULL;
        d->ssl_state = 0;
        return 0;
      } else if (ssl_need_accept(d->ssl_state)) {
        /* We're still not ready to send to this connection. Alas. */
        return 1;
      }
    }
    /* It's an SSL connection, proceed accordingly */
    d->ssl_state = ssl_read(d->ssl, d->ssl_state, 1, output_ready, tbuf1,
                            sizeof tbuf1, &got);
    if (d->ssl_state < 0) {
      /* Fatal error */
      ssl_close_connection(d->ssl);
      d->ssl = NULL;
      d->ssl_state = 0;
      return 0;
    }
  } else {
    got = recv(d->descriptor, tbuf1, sizeof tbuf1, 0);
    if (got <= 0) {
      /* At this point, select() says there's data waiting to be read from
       * the socket, but we shouldn't assume that read() will actually get it
       * and blindly act like a got of -1 is a disconnect-worthy error.
       */
      if (is_blocking_err(errno))
        return 1;
      else {
        d->conn_flags |= CONN_SOCKET_ERROR;
        return 0;
      }
    }
  }

  process_input_helper(d, tbuf1, got);

  return 1;
}

static void
set_userstring(char **userstring, const char *command)
{
  if (*userstring) {
    mush_free(*userstring, "userstring");
    *userstring = NULL;
  }
  /* command may be NULL */
  if (command && command[0]) {
    while (*command && isspace(*command))
      command++;
    if (*command)
      *userstring = mush_strdup(command, "userstring");
  }
}

static void
process_commands(void)
{
  int nprocessed;

  pc_dnext = NULL;

  do {
    DESC *cdesc;

    nprocessed = 0;
    for (cdesc = descriptor_list; cdesc; cdesc = pc_dnext) {
      struct text_block *t;

      pc_dnext = cdesc->next;

      if (cdesc->quota > 0 && (t = cdesc->input.head) != NULL) {
        enum comm_res retval;

        cdesc->quota -= 1;
        nprocessed += 1;
        start_cpu_timer();
        retval = do_command(cdesc, (char *) t->start);
        reset_cpu_timer();

        switch (retval) {
        case CRES_QUIT:
          shutdownsock(cdesc, "quit", cdesc->player);
          break;
        case CRES_HTTP:
          shutdownsock(cdesc, "http disconnect", NOTHING);
          break;
        case CRES_SITELOCK:
          shutdownsock(cdesc, "sitelocked", NOTHING);
          break;
        case CRES_LOGOUT:
          logout_sock(cdesc);
        /* Falls through - to free input buffer */
        case CRES_OK:
          cdesc->input.head = t->nxt;
          if (!cdesc->input.head)
            cdesc->input.tail = NULL;
#ifdef DEBUG
          do_rawlog(LT_TRACE, "free_text_block(%p) at 5.", (void *) t);
#endif /* DEBUG */
          free_text_block(t);
          break;
        case CRES_BOOTED:
          break;
        }
      }
    }
    pc_dnext = NULL;
  } while (nprocessed > 0);
}

/** Send a descriptor's output prefix */
#define send_prefix(d)                                                         \
  if (d->output_prefix) {                                                      \
    queue_newwrite(d, d->output_prefix, strlen(d->output_prefix));             \
    queue_eol(d);                                                              \
  }

/** Send a descriptor's output suffix */
#define send_suffix(d)                                                         \
  if (d->output_suffix) {                                                      \
    queue_newwrite(d, d->output_suffix, strlen(d->output_suffix));             \
    queue_eol(d);                                                              \
  }

/** Parse a command entered at the socket.
 * \param d descriptor
 * \param command command to parse
 * \return CRES_* enum
 */
static enum comm_res
do_command(DESC *d, char *command)
{
  int j;

  if (!strncmp(command, IDLE_COMMAND, strlen(IDLE_COMMAND))) {
    j = strlen(IDLE_COMMAND);
    if ((int) strlen(command) > j) {
      if (*(command + j) == ' ')
        j++;
      queue_write(d, command + j, strlen(command) - j);
      queue_eol(d);
    }
    return CRES_OK;
  }
  d->last_time = mudtime;
  (d->cmds)++;
  if (!d->connected &&
      (!strncmp(command, GET_COMMAND, strlen(GET_COMMAND)) ||
       !strncmp(command, POST_COMMAND, strlen(POST_COMMAND)))) {
    char buf[BUFFER_LEN];
    snprintf(buf, BUFFER_LEN,
             "HTTP/1.1 200 OK\r\n"
             "Content-Type: text/html; charset:iso-8859-1\r\n"
             "Pragma: no-cache\r\n"
             "\r\n"
             "<!DOCTYPE HTML PUBLIC \"-//W3C//DTD HTML 4.01 Transitional//EN\""
             " \"http://www.w3.org/TR/html4/loose.dtd\">"
             "<HTML><HEAD>"
             "<TITLE>Welcome to %s!</TITLE>"
             "<meta http-equiv=\"Content-Type\" content=\"text/html; "
             "charset=iso-8859-1\">"
             "</HEAD><BODY>"
             "<meta http-equiv=\"refresh\" content=\"0;%s\">"
             "Please click <a href=\"%s\">%s</a> to go to the website for %s."
             "</BODY></HEAD></HTML>",
             MUDNAME, MUDURL, MUDURL, MUDURL, MUDNAME);
    queue_write(d, buf, strlen(buf));
    queue_eol(d);
    return CRES_HTTP;
  } else if (SUPPORT_PUEBLO &&
             !strncmp(command, PUEBLO_COMMAND, strlen(PUEBLO_COMMAND))) {
    parse_puebloclient(d, command);
    if (!(d->conn_flags & CONN_HTML)) {
      queue_newwrite(d, PUEBLO_SEND, strlen(PUEBLO_SEND));
      process_output(d);
      do_rawlog(LT_CONN, "[%d/%s/%s] Switching to Pueblo mode.", d->descriptor,
                d->addr, d->ip);
      d->conn_flags |= CONN_HTML;
      if (!d->connected && !d->conn_timer)
        welcome_user(d, 1);
    } else {
      /* Resend the Pueblo start string, but not the 'clear screen'
       * part. Only useful for someone whose client hasn't noticed
       * they're in Pueblo mode and is showing raw HTML */
      queue_newwrite(d, PUEBLO_SEND_SHORT, strlen(PUEBLO_SEND_SHORT));
    }
    return CRES_OK;
  }
  if (d->conn_timer) {
    sq_cancel(d->conn_timer);
    d->conn_timer = NULL;
    welcome_user(d, 1);
  }
  if (!strcmp(command, QUIT_COMMAND)) {
    return CRES_QUIT;
  } else if (!strcmp(command, LOGOUT_COMMAND)) {
    return CRES_LOGOUT;
  } else if (!strcmp(command, INFO_COMMAND)) {
    send_prefix(d);
    dump_info(d);
    send_suffix(d);
  } else if (!strcmp(command, MSSPREQUEST_COMMAND)) {
    send_prefix(d);
    report_mssp(d, NULL, NULL);
    send_suffix(d);
  } else if (!strncmp(command, PREFIX_COMMAND, strlen(PREFIX_COMMAND))) {
    set_userstring(&d->output_prefix, command + strlen(PREFIX_COMMAND));
  } else if (!strncmp(command, SUFFIX_COMMAND, strlen(SUFFIX_COMMAND))) {
    set_userstring(&d->output_suffix, command + strlen(SUFFIX_COMMAND));
  } else if (!strncmp(command, "SCREENWIDTH", 11)) {
    d->width = parse_integer(command + 11);
  } else if (!strncmp(command, "SCREENHEIGHT", 12)) {
    d->height = parse_integer(command + 12);
  } else if (!strncmp(command, "PROMPT_NEWLINES", 15)) {
    if (parse_integer(command + 15))
      d->conn_flags |= CONN_PROMPT_NEWLINES;
    else
      d->conn_flags &= ~CONN_PROMPT_NEWLINES;
  } else if (!strncmp(command, "SOCKSET", 7)) {
    sockset_wrapper(d, command + 7);
  } else {
    if (d->connected) {
      int fd = d->descriptor;
      DESC *tmp;
      send_prefix(d);
      run_user_input(d->player, d->descriptor, command);
      /* Check to make sure the descriptor hasn't been closed while
       * running the command, via @force/inline someobj=@boot %# */
      tmp = im_find(descs_by_fd, fd);
      if (tmp) {
        send_suffix(d);
      } else {
        return CRES_BOOTED;
      }
    } else {
      j = 0;
      if (!strncmp(command, WHO_COMMAND, strlen(WHO_COMMAND))) {
        j = strlen(WHO_COMMAND);
      } else if (!strncmp(command, DOING_COMMAND, strlen(DOING_COMMAND))) {
        j = strlen(DOING_COMMAND);
      } else if (!strncmp(command, SESSION_COMMAND, strlen(SESSION_COMMAND))) {
        j = strlen(SESSION_COMMAND);
      }
      if (j) {
        send_prefix(d);
        if (!fcache_dump(d, fcache.who_fcache, NULL, command + j))
          dump_users(d, command + j);
        send_suffix(d);
      } else if (!check_connect(d, command)) {
        return CRES_SITELOCK;
      }
    }
  }
  return CRES_OK;
}

/** Parse a PUEBLOCLIENT [md5="checksum"] string
 * \param d descriptor
 * \param command string to parse
 */
static void
parse_puebloclient(DESC *d, char *command)
{
  const char *p, *end;
  if ((p = string_match(command, "md5="))) {
    /* Skip md5=" */
    p += 5;
    if ((end = strchr(p, '"'))) {
      if ((end > p) && ((end - p) <= PUEBLO_CHECKSUM_LEN)) {
        /* Got it! */
        mush_strncpy(d->checksum, p, end - p);
      }
    }
  }
}

/** Show all the appropriate messages when a player attempts to log in.
 * \param d descriptor
 * \param player dbref of player
 * \param isnew has the player just been created?
 * \retval 0 player failed to log in
 * \retval 1 player logged in successfully
 */
static int
dump_messages(DESC *d, dbref player, int isnew)
{
  int num = 0;
  DESC *tmpd;

  d->connected = CONN_PLAYER;
  d->connected_at = mudtime;
  d->player = player;

  login_number++;
  if (MAX_LOGINS) {
    /* check for exceeding max player limit */
    if (under_limit && (login_number > MAX_LOGINS)) {
      under_limit = 0;
      do_rawlog(LT_CONN, "Limit of %d players reached. Logins disabled.\n",
                MAX_LOGINS);
    }
  }
  /* give players a message on connection */
  if (!options.login_allow || !under_limit ||
      (Guest(player) && !options.guest_allow)) {
    if (!options.login_allow) {
      fcache_dump(d, fcache.down_fcache, NULL, NULL);
      if (*cf_downmotd_msg) {
        queue_write(d, cf_downmotd_msg, strlen(cf_downmotd_msg));
        queue_eol(d);
      }
    } else if (MAX_LOGINS && !under_limit) {
      fcache_dump(d, fcache.full_fcache, NULL, NULL);
      if (*cf_fullmotd_msg) {
        queue_write(d, cf_fullmotd_msg, strlen(cf_fullmotd_msg));
        queue_eol(d);
      }
    }
    if (!Can_Login(player)) {
      /* when the connection has been refused, we want to update the
       * LASTFAILED info on the player
       */
      check_lastfailed(player, d->addr);
      return 0;
    }
  }

  /* check to see if this is a reconnect */
  DESC_ITER_CONN (tmpd) {
    if (tmpd->player == player) {
      num++;
    }
  }
  /* give permanent text messages */
  if (isnew)
    fcache_dump(d, fcache.newuser_fcache, NULL, NULL);
  if (num == 1) {
    fcache_dump(d, fcache.motd_fcache, NULL, NULL);
    if (Hasprivs(player))
      fcache_dump(d, fcache.wizmotd_fcache, NULL, NULL);
  }
  if (Guest(player))
    fcache_dump(d, fcache.guest_fcache, NULL, NULL);

  if (ModTime(player))
    notify_format(player, T("%ld failed connections since last login."),
                  (long) ModTime(player));
  ModTime(player) = (time_t) 0;
  announce_connect(d, isnew, num);    /* broadcast connect message */
  check_last(player, d->addr, d->ip); /* set Last, Lastsite, give paycheck */
  /* Check all mail folders. If empty, report lack of mail. */
  queue_eol(d);
  if (can_mail(player)) {
    check_all_mail(player);
  }
  set_player_folder(player, 0);
  do_look_around(player);
  if (Haven(player))
    notify(player, T("Your HAVEN flag is set. You cannot receive pages."));
  if (Vacation(player)) {
    notify(player, T("Welcome back from vacation! Don't forget to unset your "
                     "ON-VACATION flag"));
  }
  local_connect(player, isnew, num);
  return 1;
}

/** Check if a string entered at the login screen is an attempt
 * to connect to or create/register a player.
 * \param d descriptor
 * \param msg string to parse
 * \retval 1 Connection successful, or failed due to too many incorrect pws
 * \retval 0 Connection failed (sitelock, max connections reached, etc)
 */
static int
check_connect(DESC *d, const char *msg)
{
  char command[MAX_COMMAND_LEN];
  char user[MAX_COMMAND_LEN];
  char password[MAX_COMMAND_LEN];
  char errbuf[BUFFER_LEN];
  dbref player;

  parse_connect(msg, command, user, password);

  if (!check_fails(d->ip)) {
    queue_string_eol(d, T(connect_fail_limit_exceeded));
    return 1;
  }
  if (string_prefix("connect", command)) {
    if ((player = connect_player(d, user, password, d->addr, d->ip, errbuf)) ==
        NOTHING) {
      queue_string_eol(d, errbuf);
      do_rawlog(LT_CONN, "[%d/%s/%s] Failed connect to '%s'.", d->descriptor,
                d->addr, d->ip, user);
    } else {
      do_rawlog(LT_CONN, "[%d/%s/%s] Connected to %s(#%d) in %s(#%d)",
                d->descriptor, d->addr, d->ip, Name(player), player,
                Name(Location(player)), Location(player));
      if ((dump_messages(d, player, 0)) == 0) {
        d->connected = CONN_DENIED;
        return 0;
      }
    }

  } else if (!strcasecmp(command, "cd")) {
    if ((player = connect_player(d, user, password, d->addr, d->ip, errbuf)) ==
        NOTHING) {
      queue_string_eol(d, errbuf);
      do_rawlog(LT_CONN, "[%d/%s/%s] Failed connect to '%s'.", d->descriptor,
                d->addr, d->ip, user);
    } else {
      do_rawlog(LT_CONN, "[%d/%s/%s] Connected dark to %s(#%d) in %s(#%d)",
                d->descriptor, d->addr, d->ip, Name(player), player,
                Name(Location(player)), Location(player));
      /* Set player dark */
      d->connected = CONN_PLAYER;
      if (Can_Hide(player))
        d->hide = 1;
      d->player = player;
      set_flag(player, player, "DARK", 0, 0, 0);
      if ((dump_messages(d, player, 0)) == 0) {
        d->connected = CONN_DENIED;
        d->hide = 0;
        return 0;
      }
    }

  } else if (!strcasecmp(command, "cv")) {
    if ((player = connect_player(d, user, password, d->addr, d->ip, errbuf)) ==
        NOTHING) {
      queue_string_eol(d, errbuf);
      do_rawlog(LT_CONN, "[%d/%s/%s] Failed connect to '%s'.", d->descriptor,
                d->addr, d->ip, user);
    } else {
      do_rawlog(LT_CONN, "[%d/%s/%s] Connected to %s(#%d) in %s(#%d)",
                d->descriptor, d->addr, d->ip, Name(player), player,
                Name(Location(player)), Location(player));
      /* Set player !dark */
      d->connected = CONN_PLAYER;
      d->player = player;
      set_flag(player, player, "DARK", 1, 0, 0);
      if ((dump_messages(d, player, 0)) == 0) {
        d->connected = CONN_DENIED;
        return 0;
      }
    }

  } else if (!strcasecmp(command, "ch")) {
    if ((player = connect_player(d, user, password, d->addr, d->ip, errbuf)) ==
        NOTHING) {
      queue_string_eol(d, errbuf);
      do_rawlog(LT_CONN, "[%d/%s/%s] Failed connect to '%s'.", d->descriptor,
                d->addr, d->ip, user);
    } else {
      do_rawlog(LT_CONN, "[%d/%s/%s] Connected hidden to %s(#%d) in %s(#%d)",
                d->descriptor, d->addr, d->ip, Name(player), player,
                Name(Location(player)), Location(player));
      /* Set player hidden */
      d->connected = CONN_PLAYER;
      d->player = player;
      if (Can_Hide(player))
        d->hide = 1;
      if ((dump_messages(d, player, 0)) == 0) {
        d->connected = CONN_DENIED;
        d->hide = 0;
        return 0;
      }
    }

  } else if (string_prefix("create", command)) {
    if (!Site_Can_Create(d->addr) || !Site_Can_Create(d->ip)) {
      fcache_dump(d, fcache.register_fcache, NULL, NULL);
      if (!Deny_Silent_Site(d->addr, AMBIGUOUS) &&
          !Deny_Silent_Site(d->ip, AMBIGUOUS)) {
        do_rawlog(LT_CONN, "[%d/%s/%s] Refused create for '%s'.", d->descriptor,
                  d->addr, d->ip, user);
        queue_event(SYSEVENT, "SOCKET`CREATEFAIL", "%d,%s,%d,%s,%s",
                    d->descriptor, d->ip, count_failed(d->ip),
                    "create: sitelocked !create", user);
      }
      return 0;
    }
    if (!options.login_allow || !options.create_allow) {
      if (!options.login_allow) {
        fcache_dump(d, fcache.down_fcache, NULL, NULL);
        if (*cf_downmotd_msg) {
          queue_write(d, cf_downmotd_msg, strlen(cf_downmotd_msg));
          queue_eol(d);
        }
      } else
        fcache_dump(d, fcache.register_fcache, NULL, NULL);
      do_rawlog(LT_CONN, "REFUSED CREATION for %s from %s on descriptor %d.\n",
                user, d->addr, d->descriptor);
      queue_event(SYSEVENT, "SOCKET`CREATEFAIL", "%d,%s,%d,%s,%s",
                  d->descriptor, d->ip, count_failed(d->ip),
                  "create: creation not allowed", user);
      return 0;
    } else if (MAX_LOGINS && !under_limit) {
      fcache_dump(d, fcache.full_fcache, NULL, NULL);
      if (*cf_fullmotd_msg) {
        queue_write(d, cf_fullmotd_msg, strlen(cf_fullmotd_msg));
        queue_eol(d);
      }
      do_rawlog(LT_CONN, "REFUSED CREATION for %s from %s on descriptor %d.\n",
                user, d->addr, d->descriptor);
      queue_event(SYSEVENT, "SOCKET`CREATEFAIL", "%d,%s,%d,%s,%s",
                  d->descriptor, d->ip, count_failed(d->ip),
                  "create: max login count reached", user);
      return 0;
    }
    player = create_player(d, NOTHING, user, password, d->addr, d->ip);
    switch (player) {
    case NOTHING:
    case AMBIGUOUS:
      queue_string_eol(
        d, T((player == NOTHING ? create_fail_bad : create_fail_preexisting)));
      do_rawlog(LT_CONN, "[%d/%s/%s] Failed create for '%s' (bad name).",
                d->descriptor, d->addr, d->ip, user);
      break;
    case HOME:
      queue_string_eol(d, T(password_fail));
      do_rawlog(LT_CONN, "[%d/%s/%s] Failed create for '%s' (bad password).",
                d->descriptor, d->addr, d->ip, user);
      break;
    default:
      queue_event(SYSEVENT, "PLAYER`CREATE", "%s,%s,%s,%d",
                  unparse_objid(player), Name(player), "create", d->descriptor);
      do_rawlog(LT_CONN, "[%d/%s/%s] Created %s(#%d)", d->descriptor, d->addr,
                d->ip, Name(player), player);
      if ((dump_messages(d, player, 1)) == 0) {
        d->connected = CONN_DENIED;
        return 0;
      }
      break;
    } /* successful player creation */

  } else if (string_prefix("register", command)) {
    if (!Site_Can_Register(d->addr) || !Site_Can_Register(d->ip)) {
      fcache_dump(d, fcache.register_fcache, NULL, NULL);
      if (!Deny_Silent_Site(d->addr, AMBIGUOUS) &&
          !Deny_Silent_Site(d->ip, AMBIGUOUS)) {
        do_rawlog(LT_CONN,
                  "[%d/%s/%s] Refused registration (bad site) for '%s'.",
                  d->descriptor, d->addr, d->ip, user);
        queue_event(SYSEVENT, "SOCKET`CREATEFAIL", "%d,%s,%d,%s,%s",
                    d->descriptor, d->ip, mark_failed(d->ip),
                    "register: sitelocked host or ip", user);
      }
      return 0;
    }
    if (!options.create_allow) {
      fcache_dump(d, fcache.register_fcache, NULL, NULL);
      do_rawlog(LT_CONN, "Refused registration (creation disabled) for %s from "
                         "%s on descriptor %d.\n",
                user, d->addr, d->descriptor);
      queue_event(SYSEVENT, "SOCKET`CREATEFAIL", "%d,%s,%d,%s,%s",
                  d->descriptor, d->ip, mark_failed(d->ip),
                  "register: registration disabled", user);
      return 0;
    }
    if ((player = email_register_player(d, user, password, d->addr, d->ip)) ==
        NOTHING) {
      queue_string_eol(d, T(register_fail));
      do_rawlog(LT_CONN, "[%d/%s/%s] Failed registration for '%s'.",
                d->descriptor, d->addr, d->ip, user);
    } else {
      queue_string_eol(d, T(register_success));
      do_rawlog(LT_CONN, "[%d/%s/%s] Registered %s(#%d) to %s", d->descriptor,
                d->addr, d->ip, Name(player), player, password);
    }
    /* Whether it succeeds or fails, leave them connected */

  } else {
    /* invalid command, just repeat login screen */
    welcome_user(d, 0);
  }
  return 1;
}

/** Attempt to parse a string entered at the connect screen
 * as 'connect name password'.
 * \param msg1 string to parse
 * \param command pointer to store the first word in
 * \param user pointer to store the username - possibly given in quotes - in
 * \param pass pointer to store the password in
 */
static void
parse_connect(const char *msg1, char *command, char *user, char *pass)
{
  char *p;
  const char *msg = msg1;

  while (*msg && isspace(*msg))
    msg++;
  p = command;
  while (*msg && isprint(*msg) && !isspace(*msg))
    *p++ = *msg++;
  *p = '\0';
  while (*msg && isspace(*msg))
    msg++;
  p = user;

  if (*msg == '\"') {
    for (; *msg && ((*msg == '\"') || isspace(*msg)); msg++)
      ;
    while (*msg && (*msg != '\"')) {
      while (*msg && !isspace(*msg) && (*msg != '\"'))
        *p++ = *msg++;
      if (*msg == '\"') {
        msg++;
        while (*msg && isspace(*msg))
          msg++;
        break;
      }
      while (*msg && isspace(*msg))
        msg++;
      if (*msg && (*msg != '\"'))
        *p++ = ' ';
    }
  } else
    while (*msg && isprint(*msg) && !isspace(*msg))
      *p++ = *msg++;

  *p = '\0';
  while (*msg && isspace(*msg))
    msg++;
  p = pass;
  while (*msg && isprint(*msg) && !isspace(*msg))
    *p++ = *msg++;
  *p = '\0';
}

/** Close all connections to the MUSH */
static void
close_sockets(void)
{
  DESC *d, *dnext;
  const char *shutmsg;
  int shutlen;
  int ignoreme __attribute__((__unused__));

  shutmsg = T(shutdown_message);
  shutlen = strlen(shutmsg);

  for (d = descriptor_list; d; d = dnext) {
    dnext = d->next;
    if (!d->ssl) {
#ifdef HAVE_WRITEV
      struct iovec byebye[2];
      byebye[0].iov_base = (char *) shutmsg;
      byebye[0].iov_len = shutlen;
      byebye[1].iov_base = (char *) "\r\n";
      byebye[1].iov_len = 2;
      ignoreme = writev(d->descriptor, byebye, 2);
#else
      send(d->descriptor, shutmsg, shutlen, 0);
      send(d->descriptor, (char *) "\r\n", 2, 0);
#endif
    } else {
      int offset;
      offset = 0;
      ssl_write(d->ssl, d->ssl_state, 0, 1, shutmsg, shutlen, &offset);
      offset = 0;
      ssl_write(d->ssl, d->ssl_state, 0, 1, "\r\n", 2, &offset);
      ssl_close_connection(d->ssl);
      d->ssl = NULL;
      d->ssl_state = 0;
    }
    if (is_remote_desc(d)) {
      if (shutdown(d->descriptor, 2) < 0)
        penn_perror("shutdown");
    }
    closesocket(d->descriptor);
  }
}

/** Give everyone the boot.
 */
void
emergency_shutdown(void)
{
  close_sockets();
#ifdef INFO_SLAVE
  kill_info_slave();
#endif
}

/** Boot a player.
 * Boot all connections associated with victim, or all idle connections if
 * idleonly is true
 * \param player the player being booted
 * \param idleonly only boot idle connections?
 * \param silent suppress notice to player that he's being booted?
 * \param booter the dbref of the player doing the booting
 * \return number of descriptors booted
 */
int
boot_player(dbref player, int idleonly, int silent, dbref booter)
{
  DESC *d, *ignore = NULL, *boot = NULL;
  int count = 0;
  time_t now = mudtime;

  if (idleonly)
    ignore = least_idle_desc(player, 1);

  DESC_ITER_CONN (d) {
    if (boot) {
      boot_desc(boot, "boot", booter);
      boot = NULL;
    }
    if (d->player == player &&
        (!ignore || (d != ignore && difftime(now, d->last_time) > 60.0))) {
      if (!idleonly && !silent && !count)
        notify(player, T("You are politely shown to the door."));
      count++;
      boot = d;
    }
  }

  if (boot)
    boot_desc(boot, "boot", booter);

  if (count && idleonly) {
    if (count == 1)
      notify(player, T("You boot an idle self."));
    else
      notify_format(player, T("You boot %d idle selves."), count);
  }

  return count;
}

/** Disconnect a descriptor.
 * \param d pointer to descriptor to disconnect.
 * \param cause the reason for the descriptor being disconnected, used for
 * events
 * \param executor object causing the boot
 */
void
boot_desc(DESC *d, const char *cause, dbref executor)
{
  shutdownsock(d, cause, executor);
}

/** For sockset: Parse an english bool ('yes', 'no', etc). Assume no,
 *  whitelist yes.
 * \param str The string to check
 * \retval 1 yes
 * \retval 0 no
 */
static int
isyes(char *str)
{
  if (!str)
    return 0;
  if (!strcasecmp(str, "yes"))
    return 1;
  if (!strcasecmp(str, "y"))
    return 1;
  if (!strcasecmp(str, "true"))
    return 1;
  if (!strcasecmp(str, "1"))
    return 1;
  if (!strcasecmp(str, "on"))
    return 1;
  return 0;
}

static void
sockset_wrapper(DESC *d, char *cmd)
{
  const char *res;
  char *p;

  while (cmd && *cmd && isspace(*cmd))
    cmd++;

  if (!*cmd) {
    /* query all */
    res = sockset_show(d, ((d->conn_flags & CONN_HTML) ? "<br>\n" : "\r\n"));
    queue_newwrite(d, res, strlen(res));
    queue_eol(d);
    return;
  }

  if ((p = strchr(cmd, '='))) {
    /* set an option */
    *(p++) = '\0';
    res = sockset(d, cmd, p);
    queue_newwrite(d, res, strlen(res));
    queue_eol(d);
    return;
  } else {
    res = T("You must give an option and a value.");
    queue_newwrite(d, res, strlen(res));
    queue_eol(d);
  }
}

const char *
sockset_show(DESC *d, char *nl)
{
  static char buff[BUFFER_LEN];
  char *bp = buff;
  char colorstyle[SBUF_LEN];
  int ntype;
  int nllen = strlen(nl);

  safe_strl(nl, nllen, buff, &bp);

  if (d->output_prefix && *(d->output_prefix)) {
    safe_format(buff, &bp, "%-15s:  %s", PREFIX_COMMAND, d->output_prefix);
    safe_strl(nl, nllen, buff, &bp);
  }

  if (d->output_suffix && *(d->output_suffix)) {
    safe_format(buff, &bp, "%-15s:  %s", SUFFIX_COMMAND, d->output_suffix);
    safe_strl(nl, nllen, buff, &bp);
  }

  safe_format(buff, &bp, "%-15s:  %s", "Pueblo",
              (d->conn_flags & CONN_HTML ? "Yes" : "No"));
  safe_strl(nl, nllen, buff, &bp);
  safe_format(buff, &bp, "%-15s:  %s", "Telnet",
              (TELNET_ABLE(d) ? "Yes" : "No"));
  safe_strl(nl, nllen, buff, &bp);
  safe_format(buff, &bp, "%-15s:  %d", "Width", d->width);
  safe_strl(nl, nllen, buff, &bp);
  safe_format(buff, &bp, "%-15s:  %d", "Height", d->height);
  safe_strl(nl, nllen, buff, &bp);
  safe_format(buff, &bp, "%-15s:  %s", "Terminal Type",
              (d->ttype ? d->ttype : default_ttype));
  safe_strl(nl, nllen, buff, &bp);

  ntype = notify_type(d);

  safe_format(buff, &bp, "%-15s:  %s", "Stripaccents",
              (ntype & MSG_STRIPACCENTS ? "Yes" : "No"));
  safe_strl(nl, nllen, buff, &bp);

  if (ntype & MSG_XTERM256)
    strcpy(colorstyle, "xterm256");
  else if (ntype & MSG_ANSI16)
    strcpy(colorstyle, "16color");
  else if (ntype & MSG_ANSI2)
    strcpy(colorstyle, "hilite");
  else
    strcpy(colorstyle, "plain");

  if (d->conn_flags & CONN_COLORSTYLE)
    safe_format(buff, &bp, "%-15s:  %s", "Color Style", colorstyle);
  else
    safe_format(buff, &bp, "%-15s:  auto (%s)", "Color Style", colorstyle);
  safe_strl(nl, nllen, buff, &bp);
  safe_format(buff, &bp, "%-15s:  %s", "Prompt Newlines",
              (d->conn_flags & CONN_PROMPT_NEWLINES ? "Yes" : "No"));

  *bp = '\0';
  return buff;
}

/** Set a sock option.
 * \param d the descriptor to set the option on
 * \param name the option name
 * \param val the option value
 * \return string Set message (error or success)
 */
const char *
sockset(DESC *d, char *name, char *val)
{
  static char retval[BUFFER_LEN];
  int ival;

  if (!name || !name[0]) {
    return T("Set what option?");
  }

  if (!strcasecmp(name, PREFIX_COMMAND)) {
    set_userstring(&d->output_prefix, val);
    if (val && *val) {
      return T("OUTPUTPREFIX set.");
    } else {
      return T("OUTPUTPREFIX cleared.");
    }
    return retval;
  }

  if (!strcasecmp(name, SUFFIX_COMMAND)) {
    set_userstring(&d->output_suffix, val);
    if (val && *val) {
      return T("OUTPUTSUFFIX set.");
    } else {
      return T("OUTPUTSUFFIX cleared.");
    }
    return retval;
  }

  if (!strcasecmp(name, "PUEBLO")) {
    if (val && *val) {
      parse_puebloclient(d, val);
      if (!(d->conn_flags & CONN_HTML)) {
        queue_newwrite(d, PUEBLO_SEND, strlen(PUEBLO_SEND));
        process_output(d);
        do_rawlog(LT_CONN,
                  "[%d/%s/%s] Switching to Pueblo mode (via @sockset).",
                  d->descriptor, d->addr, d->ip);
        d->conn_flags |= CONN_HTML;
      }
      return T("Pueblo flag set.");
    } else {
      d->conn_flags &= ~CONN_HTML;
      return T("Pueblo flag cleared.");
    }
  }

  if (!strcasecmp(name, "TELNET")) {
    ival = isyes(val);
    if (ival) {
      d->conn_flags |= CONN_TELNET;
      return T("Telnet flag set.");
    } else {
      d->conn_flags &= ~CONN_TELNET;
      return T("Telnet flag cleared.");
    }
  }

  if (!strcasecmp(name, "WIDTH")) {
    if (!is_strict_integer(val)) {
      return T("Width expects a positive integer.");
    }
    ival = parse_integer(val);
    if (ival < 1) {
      return T("Width expects a positive integer.");
    }
    d->width = ival;
    return T("Width set.");
  }

  if (!strcasecmp(name, "HEIGHT")) {
    if (!is_strict_integer(val)) {
      return T("Height expects a positive integer.");
    }
    ival = parse_integer(val);
    if (ival < 1) {
      return T("Height expects a positive integer.");
    }
    d->height = ival;
    return T("Height set.");
  }

  if (!strcasecmp(name, "TERMINALTYPE")) {
    set_ttype(d, val);
    return T("Terminal Type set.");
  }

  if (!strcasecmp(name, "COLORSTYLE") || !strcasecmp(name, "COLOURSTYLE")) {
    if (!strcasecmp(val, "auto")) {
      d->conn_flags &= ~CONN_COLORSTYLE;
      return tprintf(T("Colorstyle set to '%s'"), "auto");
    } else if (string_prefix("plain", val) || string_prefix("none", val)) {
      d->conn_flags &= ~CONN_COLORSTYLE;
      d->conn_flags |= CONN_PLAIN;
      return tprintf(T("Colorstyle set to '%s'"), "plain");
    } else if (string_prefix("hilite", val) ||
               string_prefix("highlight", val)) {
      d->conn_flags &= ~CONN_COLORSTYLE;
      d->conn_flags |= CONN_ANSI;
      return tprintf(T("Colorstyle set to '%s'"), "hilite");
    } else if (string_prefix("16color", val)) {
      d->conn_flags &= ~CONN_COLORSTYLE;
      d->conn_flags |= CONN_ANSICOLOR;
      return tprintf(T("Colorstyle set to '%s'"), "16color");
    } else if (string_prefix("xterm256", val) || !strcmp(val, "256")) {
      d->conn_flags &= ~CONN_COLORSTYLE;
      d->conn_flags |= CONN_XTERM256;
      return tprintf(T("Colorstyle set to '%s'"), "xterm256");
    }
    return tprintf(T("Unknown color style. Valid color styles: %s"),
                   "'auto', 'plain', 'hilite', '16color', 'xterm256'.");
  }

  if (!strcasecmp(name, "PROMPT_NEWLINES")) {
    ival = isyes(val);
    if (ival) {
      d->conn_flags |= CONN_PROMPT_NEWLINES;
      return T("A newline will be sent after a prompt.");
    } else {
      d->conn_flags &= ~CONN_PROMPT_NEWLINES;
      return T("No newline will be sent after a prompt.");
    }
  }

  if (!strcasecmp(name, "STRIPACCENTS") || !strcasecmp(name, "NOACCENTS")) {
    ival = isyes(val);
    if (ival) {
      d->conn_flags |= CONN_STRIPACCENTS;
      return T("Accents will be stripped.");
    } else {
      d->conn_flags &= ~CONN_STRIPACCENTS;
      return T("Accents will not be stripped.");
    }
  }

  snprintf(retval, BUFFER_LEN, T("@sockset option '%s' is not a valid option."),
           name);
  return retval;
}

/** Given a player dbref, return the player's first connected descriptor.
 * \param player dbref of player.
 * \return pointer to player's first connected descriptor, or NULL.
 */
DESC *
player_desc(dbref player)
{
  DESC *d;

  for (d = descriptor_list; d; d = d->next) {
    if (d->connected && (d->player == player)) {
      return d;
    }
  }
  return (DESC *) NULL;
}

/** Pemit to a specified socket.
 * \param player the enactor.
 * \param pc string containing port number to send message to.
 * \param message message to send.
 * \param flags PEMIT_* flags
 */
void
do_pemit_port(dbref player, const char *pc, const char *message, int flags)
{
  DESC *d = NULL, *last = NULL;
  int port;
  int total = 0;
  char *next;

  if (!Hasprivs(player)) {
    notify(player, T("Permission denied."));
    return;
  }

  if (!message || !*message || !pc || !*pc)
    return;

  next = (char *) pc;
  do {
    if (flags & PEMIT_LIST)
      next = next_in_list(&pc);
    port = atoi(next);

    if (port <= 0) {
      notify_format(player, T("'%s' is not a port number."), next);
    } else {
      d = port_desc(port);
      if (!d) {
        notify(player, T("That port is not active."));
      } else {
        queue_string_eol(d, message);
        total++;
        last = d;
      }
    }

  } while ((flags & PEMIT_LIST) && pc && *pc);

  if (!total)
    return;

  if (!(flags & PEMIT_SILENT)) {
    if (total == 1) {
      notify_format(player, T("You pemit \"%s\" to %s."), message,
                    (last && last->connected ? AName(last->player, AN_SYS, NULL)
                                             : T("a connecting player")));
    } else {
      notify_format(player, T("You pemit \"%s\" to %d connections."), message,
                    total);
    }
  }
}

/** Page a specified socket.
 * \param executor the executor.
 * \param pc string containing port number to send message to.
 * \param message message to send.
 */
void
do_page_port(dbref executor, const char *pc, const char *message)
{
  int p, key;
  DESC *d;
  const char *gap;
  char tbuf[BUFFER_LEN], *tbp = tbuf;
  dbref target = NOTHING;

  if (!Hasprivs(executor)) {
    notify(executor, T("Permission denied."));
    return;
  }

  p = atoi(pc);

  if (p <= 0) {
    notify(executor, T("That's not a port number."));
    return;
  }

  if (!message || !*message) {
    notify(executor, T("What do you want to page with?"));
    return;
  }

  gap = " ";
  switch (*message) {
  case SEMI_POSE_TOKEN:
    gap = "";
  /* Fall through */
  case POSE_TOKEN:
    key = 1;
    break;
  default:
    key = 3;
    break;
  }

  d = port_desc(p);
  if (!d) {
    notify(executor, T("That port's not active."));
    return;
  }
  if (d->connected)
    target = d->player;
  switch (key) {
  case 1:
    safe_format(tbuf, &tbp, T("From afar, %s%s%s"), Name(executor), gap,
                message + 1);
    notify_format(executor, T("Long distance to %s: %s%s%s"),
                  target != NOTHING ? AName(target, AN_SAY, NULL)
                                    : T("a connecting player"),
                  AName(executor, AN_SAY, NULL), gap, message + 1);
    break;
  case 3:
    safe_format(tbuf, &tbp, T("%s pages: %s"), Name(executor), message);
    notify_format(executor, T("You paged %s with '%s'"),
                  target != NOTHING ? AName(target, AN_SAY, NULL)
                                    : T("a connecting player"),
                  message);
    break;
  }
  *tbp = '\0';
  if (target != NOTHING)
    page_return(executor, target, "Idle", "IDLE", NULL);
  if (Typeof(executor) != TYPE_PLAYER && Nospoof(target))
    queue_string_eol(d, tprintf("[#%d] %s", executor, tbuf));
  else
    queue_string_eol(d, tbuf);
}

/** Return an inactive descriptor, as long as there's more than
 * one descriptor connected. Used for boot/me.
 * \param player player to find an inactive descriptor for.
 * \return pointer to player's inactive descriptor, or NULL.
 */
DESC *
inactive_desc(dbref player)
{
  DESC *d, *in = NULL;
  time_t now;
  int numd = 0;
  now = mudtime;
  DESC_ITER_CONN (d) {
    if (d->player == player) {
      numd++;
      if (difftime(now, d->last_time) > 60.0)
        in = d;
    }
  }
  if (numd > 1)
    return in;
  else
    return (DESC *) NULL;
}

/** Given a port (a socket number), return the descriptor.
 * \param port port (socket file descriptor number).
 * \return pointer to descriptor associated with the port.
 */
DESC *
port_desc(int port)
{
  DESC *d;
  for (d = descriptor_list; (d); d = d->next) {
    if (d->descriptor == port) {
      return d;
    }
  }
  return (DESC *) NULL;
}

/** Given a port, find the matching player dbref.
 * \param port (socket file descriptor number).
 * \return dbref of connected player using that port, or NOTHING.
 */
dbref
find_player_by_desc(int port)
{
  DESC *d;
  for (d = descriptor_list; (d); d = d->next) {
    if (d->connected && (d->descriptor == port)) {
      return d->player;
    }
  }

  /* didn't find anything */
  return NOTHING;
}

#ifndef WIN32
/** Handler for SIGINT. Note that we've received it, and reinstall.
 * \param sig signal caught.
 */
void
signal_shutdown(int sig __attribute__((__unused__)))
{
  signal_shutdown_flag = 1;
  reload_sig_handler(SIGINT, signal_shutdown);
}

/** Handler for SIGUSR2. Note that we've received it, and reinstall
 * \param sig signal caught.
 */
void
signal_dump(int sig __attribute__((__unused__)))
{
  usr2_triggered = 1;
  reload_sig_handler(SIGUSR2, signal_dump);
}
#endif

/** A general handler to puke and die.
 * \param sig signal caught.
 */
void
bailout(int sig)
{
  mush_panicf("BAILOUT: caught signal %d", sig);
}

#ifndef WIN32
/** Reap child processes, notably info_slaves and forking dumps,
 * when we receive a SIGCHLD signal. Don't fear this function. :)
 * \param sig signal caught.
 */
void
reaper(int sig __attribute__((__unused__)))
{
  pid_t pid;

  while ((pid = mush_wait(-1, &error_code, WNOHANG)) > 0) {
#ifdef INFO_SLAVE
    if (info_slave_pid > -1 && pid == info_slave_pid) {
      slave_error = info_slave_pid;
      info_slave_state = INFO_SLAVE_DOWN;
      info_slave_pid = -1;
    } else
#endif
#ifdef SSL_SLAVE
      if (ssl_slave_pid > -1 && pid == ssl_slave_pid) {
      ssl_slave_error = ssl_slave_pid;
      ssl_slave_state = SSL_SLAVE_DOWN;
      ssl_slave_pid = -1;
    } else
#endif
      if (forked_dump_pid > -1 && pid == forked_dump_pid) {
      dump_error = forked_dump_pid;
      dump_status = error_code;
      forked_dump_pid = -1;
    }
  }
  reload_sig_handler(SIGCHLD, reaper);
}
#endif /* !(Mac or WIN32) */

/** Return the number of connected players,
 * possibly including Hidden connections */
static int
count_players(void)
{
  int count = 0;
  DESC *d;

  /* Count connected players */
  for (d = descriptor_list; d; d = d->next) {
    if (d->connected) {
      if (!GoodObject(d->player))
        continue;
      if (COUNT_ALL || !Hidden(d))
        count++;
    }
  }

  return count;
}

/** The INFO socket command */
static void
dump_info(DESC *call_by)
{

  queue_string_eol(call_by, tprintf("### Begin INFO %s", INFO_VERSION));

  queue_string_eol(call_by, tprintf("Name: %s", options.mud_name));
  queue_string_eol(call_by, tprintf("Address: %s", options.mud_url));
  queue_string_eol(
    call_by, tprintf("Uptime: %s", show_time(globals.first_start_time, 0)));
  queue_string_eol(call_by, tprintf("Connected: %d", count_players()));
  queue_string_eol(call_by, tprintf("Size: %d", db_top));
  queue_string_eol(call_by,
                   tprintf("Version: PennMUSH %sp%s", VERSION, PATCHLEVEL));
  queue_string_eol(call_by, "### End INFO");
}

/** The MSSP socket command / telnet option */
void
report_mssp(DESC *d, char *buff, char **bp)
{
  MSSP *opt;

  if (d) {
    queue_string_eol(d, "\r\nMSSP-REPLY-START");
    /* Required by current spec, as of 2010-08-15 */
    queue_string_eol(d, tprintf("%s\t%s", "NAME", options.mud_name));
    queue_string_eol(d, tprintf("%s\t%d", "PLAYERS", count_players()));
    queue_string_eol(
      d, tprintf("%s\t%ld", "UPTIME", (long) globals.first_start_time));
    /* Not required, but we know anyway */
    queue_string_eol(d, tprintf("%s\t%d", "PORT", options.port));
    if (options.ssl_port)
      queue_string_eol(d, tprintf("%s\t%d", "SSL", options.ssl_port));
    queue_string_eol(d, tprintf("%s\t%d", "PUEBLO", options.support_pueblo));
    queue_string_eol(
      d, tprintf("%s\t%s %sp%s", "CODEBASE", "PennMUSH", VERSION, PATCHLEVEL));
    queue_string_eol(d, tprintf("%s\t%s", "FAMILY", "TinyMUD"));
    if (strlen(options.mud_url))
      queue_string_eol(d, tprintf("%s\t%s", "WEBSITE", options.mud_url));
  } else {
    safe_format(buff, bp, "%c%s%c%s", MSSP_VAR, "NAME", MSSP_VAL,
                options.mud_name);
    safe_format(buff, bp, "%c%s%c%d", MSSP_VAR, "PLAYERS", MSSP_VAL,
                count_players());
    safe_format(buff, bp, "%c%s%c%ld", MSSP_VAR, "UPTIME", MSSP_VAL,
                (long) globals.first_start_time);

    safe_format(buff, bp, "%c%s%c%d", MSSP_VAR, "PORT", MSSP_VAL, options.port);
    if (options.ssl_port)
      safe_format(buff, bp, "%c%s%c%d", MSSP_VAR, "SSL", MSSP_VAL,
                  options.ssl_port);
    safe_format(buff, bp, "%c%s%c%d", MSSP_VAR, "PUEBLO", MSSP_VAL,
                options.support_pueblo);
    safe_format(buff, bp, "%c%s%cPennMUSH %sp%s", MSSP_VAR, "CODEBASE",
                MSSP_VAL, VERSION, PATCHLEVEL);
    safe_format(buff, bp, "%c%s%c%s", MSSP_VAR, "FAMILY", MSSP_VAL, "TinyMUD");
    if (strlen(options.mud_url))
      safe_format(buff, bp, "%c%s%c%s", MSSP_VAR, "WEBSITE", MSSP_VAL,
                  options.mud_url);
  }

  if (mssp) {
    opt = mssp;
    if (d) {
      while (opt) {
        queue_string_eol(d, tprintf("%s\t%s", opt->name, opt->value));
        opt = opt->next;
      }
      queue_string_eol(d, "MSSP-REPLY-END");
    } else {
      while (opt) {
        safe_format(buff, bp, "%c%s%c%s", MSSP_VAR, opt->name, MSSP_VAL,
                    opt->value);
        opt = opt->next;
      }
    }
  }
}

/** Determine if a new guest can connect at this point. If so, return
 * the dbref of the player they should connect to.
 * The algorithm looks like this:
 * \verbatim
 * 1. Count connected guests. If we have a fixed maximum number and we've
 *    reached it already, fail now.
 * 2. Otherwise, we either have no limit or we're limited to available
 *    unconnected guest players. So if the requested player isn't
 *    connected, succeed now.
 * 3. Search the db for unconnected guest players. If we find any,
 *    succeed immediately.
 * 4. If none were found, succeed only if we have no limit.
 * \endverbatim
 * \param player dbref of guest that connection was attempted to.
 */
dbref
guest_to_connect(dbref player)
{
  DESC *d;
  int desc_count = 0;
  dbref i;

  DESC_ITER_CONN (d) {
    if (!GoodObject(d->player))
      continue;
    if (Guest(d->player))
      desc_count++;
  }
  if ((MAX_GUESTS > 0) && (desc_count >= MAX_GUESTS))
    return NOTHING; /* Limit already reached */

  if (!Connected(player))
    return player; /* Connecting to a free guest */

  /* The requested guest isn't free. Find an available guest in the db */
  for (i = 0; i < db_top; i++) {
    if (IsPlayer(i) && !Hasprivs(i) && Guest(i) && !Connected(i))
      return i;
  }

  /* Oops, all guests are in use. Either fail now or succeed now with
   * a log message
   */
  if (MAX_GUESTS < 0)
    return NOTHING;

  do_rawlog(LT_CONN, "Multiple connection to Guest #%d", player);
  return player;
}

/** The connect-screen WHO command */
static void
dump_users(DESC *call_by, char *match)
{
  DESC *d;
  int count = 0;
  char tbuf[BUFFER_LEN];
  char nbuff[BUFFER_LEN];
  char *np;
  int nlen;

  while (*match && *match == ' ')
    match++;

  if (SUPPORT_PUEBLO && (call_by->conn_flags & CONN_HTML)) {
    queue_newwrite(call_by, "<PRE>", 5);
  }

  snprintf(tbuf, BUFFER_LEN, "%-16s %10s %6s  %s", T("Player Name"),
           T("On For"), T("Idle"), get_poll());
  queue_string_eol(call_by, tbuf);

  for (d = descriptor_list; d; d = d->next) {
    if (!d->connected || !GoodObject(d->player))
      continue;
    if (COUNT_ALL || !Hidden(d))
      count++;
    if (Hidden(d) || (match && !(string_prefix(Name(d->player), match))))
      continue;

    np = nbuff;
    safe_str(AName(d->player, AN_WHO, NULL), nbuff, &np);
    nlen = strlen(Name(d->player));
    if (nlen < 16)
      safe_fill(' ', 16 - nlen, nbuff, &np);
    *np = '\0';
    sprintf(tbuf, "%s %10s   %4s%c %s", nbuff,
            onfor_time_fmt(d->connected_at, 10), idle_time_fmt(d->last_time, 4),
            (Dark(d->player) ? 'D' : ' '),
            get_doing(d->player, NOTHING, NOTHING, NULL, 0));
    queue_string_eol(call_by, tbuf);
  }
  switch (count) {
  case 0:
    mush_strncpy(tbuf, T("There are no players connected."), BUFFER_LEN);
    break;
  case 1:
    mush_strncpy(tbuf, T("There is 1 player connected."), BUFFER_LEN);
    break;
  default:
    snprintf(tbuf, BUFFER_LEN, T("There are %d players connected."), count);
    break;
  }
  queue_string_eol(call_by, tbuf);
  if (SUPPORT_PUEBLO && (call_by->conn_flags & CONN_HTML))
    queue_newwrite(call_by, "</PRE>", 6);
}

/** Filters descriptors based on the name for 'WHO name'.
 * \verbatim
 * Check to see if we should display a line in WHO, DOING or SESSION
 * for the given descriptor. Checks are, in order:
 *  * If 'name' is empty, we show it.
 *  * If d is not a connected player, we don't.
 *  * If wild is false, show only if "name" is a prefix of the player's name
 *  * If wild is true, show if the player's name, or one of his aliases,
 *    matches the wildcard pattern "name".
 * \endverbatim
 * \param d descriptor to check
 * \param name name to match against
 * \param wild is name a wildcard pattern?
 * \retval 1 name matches, or no name filtering
 * \retval 0 name does not match
 */
static bool
who_check_name(DESC *d, char *name, bool wild)
{
  ATTR *a;
  char *aval, *all_aliases, *one_alias;

  if (!name || !*name)
    return 1;

  if (!d->connected || !GoodObject(d->player))
    return 0;

  if (!wild)
    return string_prefix(Name(d->player), name);

  if (quick_wild(name, Name(d->player)))
    return 1;

  a = atr_get(d->player, "ALIAS");
  if (!a)
    return 0;

  aval = safe_atr_value(a, "atrval.who-alias");
  all_aliases = trim_space_sep(aval, ';');
  while ((one_alias = split_token(&all_aliases, ';')) != NULL) {
    if (quick_wild(name, one_alias)) {
      free(aval);
      return 1;
    }
  }
  mush_free(aval, "atrval.who-alias");
  return 0;
}

/** The DOING command */
void
do_who_mortal(dbref player, char *name)
{
  DESC *d;
  int count = 0;
  int privs = Priv_Who(player);
  bool wild = 0;
  char nbuff[BUFFER_LEN];
  char *np;
  int nlen;
  PUEBLOBUFF;

  if (SUPPORT_PUEBLO) {
    PUSE;
    tag("PRE");
    PEND;
    notify_noenter(player, pbuff);
  }

  if (name && *name && wildcard_count(name, 0) == -1)
    wild = 1;

  notify_format(player, "%-16s %10s %6s  %s", T("Player Name"), T("On For"),
                T("Idle"), get_poll());
  for (d = descriptor_list; d; d = d->next) {
    if (!d->connected)
      continue;
    if (COUNT_ALL || (!Hidden(d) || privs))
      count++;
    if (!who_check_name(d, name, wild))
      continue;
    if (Hidden(d) && !privs)
      continue;
    np = nbuff;
    safe_str(AName(d->player, AN_WHO, NULL), nbuff, &np);
    nlen = strlen(Name(d->player));
    if (nlen < 16)
      safe_fill(' ', 16 - nlen, nbuff, &np);
    *np = '\0';
    notify_format(player, "%s %10s   %4s%c %s", nbuff,
                  onfor_time_fmt(d->connected_at, 10),
                  idle_time_fmt(d->last_time, 4),
                  (Dark(d->player) ? 'D' : (Hidden(d) ? 'H' : ' ')),
                  get_doing(d->player, player, player, NULL, 0));
  }
  switch (count) {
  case 0:
    notify(player, T("There are no players connected."));
    break;
  case 1:
    notify(player, T("There is one player connected."));
    break;
  default:
    notify_format(player, T("There are %d players connected."), count);
    break;
  }

  if (SUPPORT_PUEBLO) {
    PUSE;
    tag_cancel("PRE");
    PEND;
    notify_noenter(player, pbuff);
  }
}

/** The admin WHO command */
void
do_who_admin(dbref player, char *name)
{
  DESC *d;
  int count = 0;
  char tbuf[BUFFER_LEN];
  char addr[28];
  bool wild = 0;
  char *tp;
  int nlen;
  PUEBLOBUFF;

  if (SUPPORT_PUEBLO) {
    PUSE;
    tag("PRE");
    PEND;
    notify_noenter(player, pbuff);
  }

  if (name && *name && wildcard_count(name, 0) == -1)
    wild = 1;

  notify_format(player, "%-16s %6s %9s %5s %5s %-4s %-s", T("Player Name"),
                T("Loc #"), T("On For"), T("Idle"), T("Cmds"), T("Des"),
                T("Host"));
  for (d = descriptor_list; d; d = d->next) {
    if (d->connected)
      count++;
    if (!who_check_name(d, name, wild))
      continue;
    if (d->connected) {
      tp = tbuf;
      safe_str(AName(d->player, AN_WHO, NULL), tbuf, &tp);
      nlen = strlen(Name(d->player));
      if (nlen < 16)
        safe_fill(' ', 16 - nlen, tbuf, &tp);
      safe_format(tbuf, &tp, " %6s %9s %5s  %4d %3d%c ",
                  unparse_dbref(Location(d->player)),
                  onfor_time_fmt(d->connected_at, 9),
                  idle_time_fmt(d->last_time, 5), d->cmds, d->descriptor,
                  is_ssl_desc(d) ? 'S' : (is_remote_desc(d) ? ' ' : 'L'));
      strncpy(addr, d->addr, 28);
      if (Dark(d->player)) {
        addr[20] = '\0';
        strcat(addr, " (Dark)");
      } else if (Hidden(d)) {
        addr[20] = '\0';
        strcat(addr, " (Hide)");
      } else {
        addr[27] = '\0';
      }
      safe_str(addr, tbuf, &tp);
      *tp = '\0';
    } else {
      sprintf(tbuf, "%-16s %6s %9s %5s  %4d %3d%c %s", T("Connecting..."),
              "#-1", onfor_time_fmt(d->connected_at, 9),
              idle_time_fmt(d->last_time, 5), d->cmds, d->descriptor,
              is_ssl_desc(d) ? 'S' : ' ', d->addr);
      tbuf[78] = '\0';
    }
    notify(player, tbuf);
  }

  switch (count) {
  case 0:
    notify(player, T("There are no players connected."));
    break;
  case 1:
    notify(player, T("There is one player connected."));
    break;
  default:
    notify_format(player, T("There are %d players connected."), count);
    break;
  }

  if (SUPPORT_PUEBLO) {
    PUSE;
    tag_cancel("PRE");
    PEND;
    notify_noenter(player, pbuff);
  }
}

/** The SESSION command */
void
do_who_session(dbref player, char *name)
{
  DESC *d;
  int count = 0;
  bool wild = 0;
  char nbuff[BUFFER_LEN];
  char *np;
  int nlen;
  PUEBLOBUFF;

  if (SUPPORT_PUEBLO) {
    PUSE;
    tag("PRE");
    PEND;
    notify_noenter(player, pbuff);
  }

  if (name && *name && wildcard_count(name, 0) == -1)
    wild = 1;

  notify_format(player, "%-16s %6s %9s %5s %5s %4s %7s %7s %7s",
                T("Player Name"), T("Loc #"), T("On For"), T("Idle"), T("Cmds"),
                T("Des"), T("Sent"), T("Recv"), T("Pend"));

  for (d = descriptor_list; d; d = d->next) {
    if (d->connected)
      count++;
    if (!who_check_name(d, name, wild))
      continue;
    if (d->connected) {
      np = nbuff;
      safe_str(AName(d->player, AN_WHO, NULL), nbuff, &np);
      nlen = strlen(Name(d->player));
      if (nlen < 16)
        safe_fill(' ', 16 - nlen, nbuff, &np);
      *np = '\0';

      notify_format(player, "%s %6s %9s %5s %5d %3d%c %7lu %7lu %7d", nbuff,
                    unparse_dbref(Location(d->player)),
                    onfor_time_fmt(d->connected_at, 9),
                    idle_time_fmt(d->last_time, 5), d->cmds, d->descriptor,
                    is_ssl_desc(d) ? 'S' : ' ', d->input_chars, d->output_chars,
                    d->output_size);
    } else {
      notify_format(player, "%-16s %6s %9s %5s %5d %3d%c %7lu %7lu %7d",
                    T("Connecting..."), "#-1",
                    onfor_time_fmt(d->connected_at, 9),
                    idle_time_fmt(d->last_time, 5), d->cmds, d->descriptor,
                    is_ssl_desc(d) ? 'S' : ' ', d->input_chars, d->output_chars,
                    d->output_size);
    }
  }

  switch (count) {
  case 0:
    notify(player, T("There are no players connected."));
    break;
  case 1:
    notify(player, T("There is one player connected."));
    break;
  default:
    notify_format(player, T("There are %d players connected."), count);
    break;
  }

  if (SUPPORT_PUEBLO) {
    PUSE;
    tag_cancel("PRE");
    PEND;
    notify_noenter(player, pbuff);
  }
}

/** Format the time the player has been on for for WHO/DOING/ETC.
 *
 * \param at the time connected at.
 * \param len the length of the field to fill.
 * \return a static buffer to a string with the formatted elapsed time.
 */
static char *
onfor_time_fmt(time_t at, int len)
{
  static char buf[64];
  int secs = difftime(mudtime, at);
  return etime_fmt(buf, secs, len);
}

/** Format idle time for WHO/DOING
 *
 * \param last the time the player was last active.
 * \parm len the length of the field to fill.
 * \return a static buffer to a string with the formatted elapsed time.
 */
static char *
idle_time_fmt(time_t last, int len)
{
  static char buf[64];
  int secs = difftime(mudtime, last);
  return etime_fmt(buf, secs, len);
}

/* connection messages
 * isnew: newly created or not?
 * num: how many times connected?
 */
static void
announce_connect(DESC *d, int isnew, int num)
{
  dbref loc;
  char tbuf1[BUFFER_LEN];
  char *message;
  PE_REGS *pe_regs;
  dbref zone;
  dbref obj;

  dbref player = d->player;

  set_flag_internal(player, "CONNECTED");

  if (isnew) {
    /* A brand new player created. */
    snprintf(tbuf1, BUFFER_LEN, T("%s created."),
             AName(player, AN_ANNOUNCE, NULL));
    flag_broadcast(0, "HEAR_CONNECT", "%s %s", T("GAME:"), tbuf1);
    if (Suspect(player))
      flag_broadcast("WIZARD", 0, T("GAME: Suspect %s created."),
                     AName(player, AN_ANNOUNCE, NULL));
  }

  /* Redundant, but better for translators */
  if (Hidden(d)) {
    message =
      (num > 1) ? T("has HIDDEN-reconnected.") : T("has HIDDEN-connected.");
  } else {
    message = (num > 1) ? T("has reconnected.") : T("has connected.");
  }
  snprintf(tbuf1, BUFFER_LEN, "%s %s", AName(player, AN_ANNOUNCE, NULL),
           message);

  /* send out messages */
  if (Suspect(player))
    flag_broadcast("WIZARD", 0, T("GAME: Suspect %s"), tbuf1);

  if (Dark(player)) {
    flag_broadcast("ROYALTY WIZARD", "HEAR_CONNECT", "%s %s", T("GAME:"),
                   tbuf1);
  } else
    flag_broadcast(0, "HEAR_CONNECT", "%s %s", T("GAME:"), tbuf1);

  if (ANNOUNCE_CONNECTS)
    chat_player_announce(d, message, 0);

  loc = Location(player);
  if (!GoodObject(loc)) {
    notify(player, T("You are nowhere!"));
    return;
  }

  if (*cf_motd_msg) {
    raw_notify(player, cf_motd_msg);
  }
  raw_notify(player, " ");
  if (Hasprivs(player) && *cf_wizmotd_msg) {
    if (*cf_motd_msg)
      raw_notify(player, asterisk_line);
    raw_notify(player, cf_wizmotd_msg);
  }

  if (ANNOUNCE_CONNECTS)
    notify_except(player, player, player, tbuf1, 0);

  /* added to allow player's inventory to hear a player connect */
  if (ANNOUNCE_CONNECTS)
    if (!Dark(player))
      notify_except(player, loc, player, tbuf1, NA_INTER_PRESENCE);

  queue_event(player, "PLAYER`CONNECT", "%s,%d,%d", unparse_objid(player), num,
              d->descriptor);
  /* And then load it up, as follows:
   * %0 (unused, reserved for "reason for disconnect")
   * %1 (number of connections after connect)
   */
  pe_regs = pe_regs_create(PE_REGS_ARG, "announce_connect");
  pe_regs_setenv(pe_regs, 1, unparse_integer(num));

  /* do the person's personal connect action */
  (void) queue_attribute_base(player, "ACONNECT", player, 0, pe_regs, 0);
  if (ROOM_CONNECTS) {
    /* Do the room the player connected into */
    if (IsRoom(loc) || IsThing(loc)) {
      (void) queue_attribute_base(loc, "ACONNECT", player, 0, pe_regs, 0);
    }
  }
  /* do the zone of the player's location's possible aconnect */
  if ((zone = Zone(loc)) != NOTHING) {
    switch (Typeof(zone)) {
    case TYPE_THING:
      (void) queue_attribute_base(zone, "ACONNECT", player, 0, pe_regs, 0);
      break;
    case TYPE_ROOM:
      /* check every object in the room for a connect action */
      DOLIST(obj, Contents(zone))
      {
        (void) queue_attribute_base(obj, "ACONNECT", player, 0, pe_regs, 0);
      }
      break;
    default:
      do_rawlog(LT_ERR, "Invalid zone #%d for %s(#%d) has bad type %d", zone,
                Name(player), player, Typeof(zone));
    }
  }
  /* now try the master room */
  DOLIST(obj, Contents(MASTER_ROOM))
  {
    (void) queue_attribute_base(obj, "ACONNECT", player, 0, pe_regs, 0);
  }
  pe_regs_free(pe_regs);
}

static void
announce_disconnect(DESC *saved, const char *reason, bool reboot,
                    dbref executor)
{
  dbref loc;
  int num;
  DESC *d;
  char tbuf1[BUFFER_LEN];
  char *message;
  dbref zone, obj;
  dbref player;
  ATTR *a;
  PE_REGS *pe_regs;

  player = saved->player;
  loc = Location(player);
  if (!GoodObject(loc))
    return;

  for (num = 0, d = descriptor_list; d; d = d->next)
    if (d->connected && (d->player == player))
      num += 1;

  if (reboot)
    num += 1;

  /* And then load it up, as follows:
   * %0 (unused, reserved for "reason for disconnect")
   * %1 (number of connections remaining after disconnect)
   * %2 (bytes received)
   * %3 (bytes sent)
   * %4 (commands queued)
   * %5 (hidden)
   */
  pe_regs = pe_regs_create(PE_REGS_ARG, "announce_disconnect");
  pe_regs_setenv(pe_regs, 1, unparse_integer(num - 1));
  pe_regs_setenv(pe_regs, 2, unparse_integer(saved->input_chars));
  pe_regs_setenv(pe_regs, 3, unparse_integer(saved->output_chars));
  pe_regs_setenv(pe_regs, 4, unparse_integer(saved->cmds));
  pe_regs_setenv(pe_regs, 5, unparse_integer(Hidden(saved)));

  /* Eww. Unwieldy.
   * (objid, count, hidden, cause, ip, descriptor, conn,
   * idle, recv/sent/commands)  */
  queue_event(executor, "PLAYER`DISCONNECT",
              "%s,%d,%d,%s,%s,%d,%d,%d,%lu/%lu/%d", unparse_objid(player),
              num - 1, Hidden(saved), reason, saved->ip, saved->descriptor,
              (int) difftime(mudtime, saved->connected_at),
              (int) difftime(mudtime, saved->last_time), saved->input_chars,
              saved->output_chars, saved->cmds);

  (void) queue_attribute_base(player, "ADISCONNECT", player, 0, pe_regs, 0);
  if (ROOM_CONNECTS)
    if (IsRoom(loc) || IsThing(loc)) {
      a = queue_attribute_getatr(loc, "ADISCONNECT", 0);
      if (a) {
        if (!Priv_Who(loc) && !Can_Examine(loc, player))
          pe_regs_setenv_nocopy(pe_regs, 1, "");
        (void) queue_attribute_useatr(loc, a, player, pe_regs, 0);
        if (!Priv_Who(loc) && !Can_Examine(loc, player))
          pe_regs_setenv(pe_regs, 1, unparse_integer(num - 1));
      }
    }
  /* do the zone of the player's location's possible adisconnect */
  if ((zone = Zone(loc)) != NOTHING) {
    switch (Typeof(zone)) {
    case TYPE_THING:
      a = queue_attribute_getatr(zone, "ADISCONNECT", 0);
      if (a) {
        if (!Priv_Who(zone) && !Can_Examine(zone, player))
          pe_regs_setenv_nocopy(pe_regs, 1, "");
        (void) queue_attribute_useatr(zone, a, player, pe_regs, 0);
        if (!Priv_Who(zone) && !Can_Examine(zone, player))
          pe_regs_setenv(pe_regs, 1, unparse_integer(num - 1));
      }
      break;
    case TYPE_ROOM:
      /* check every object in the room for a connect action */
      DOLIST(obj, Contents(zone))
      {
        a = queue_attribute_getatr(obj, "ADISCONNECT", 0);
        if (a) {
          if (!Priv_Who(obj) && !Can_Examine(obj, player))
            pe_regs_setenv_nocopy(pe_regs, 1, "");
          (void) queue_attribute_useatr(obj, a, player, pe_regs, 0);
          if (!Priv_Who(obj) && !Can_Examine(obj, player))
            pe_regs_setenv(pe_regs, 1, unparse_integer(num - 1));
        }
      }
      break;
    default:
      do_rawlog(LT_ERR, "Invalid zone #%d for %s(#%d) has bad type %d", zone,
                Name(player), player, Typeof(zone));
    }
  }
  /* now try the master room */
  DOLIST(obj, Contents(MASTER_ROOM))
  {
    a = queue_attribute_getatr(obj, "ADISCONNECT", 0);
    if (a) {
      if (!Priv_Who(obj) && !Can_Examine(obj, player))
        pe_regs_setenv_nocopy(pe_regs, 1, "");
      (void) queue_attribute_useatr(obj, a, player, pe_regs, 0);
      if (!Priv_Who(obj) && !Can_Examine(obj, player))
        pe_regs_setenv(pe_regs, 1, unparse_integer(num - 1));
    }
  }

  pe_regs_free(pe_regs);

  /* Redundant, but better for translators */
  if (Hidden(saved)) {
    message = (num > 1) ? T("has partially HIDDEN-disconnected.")
                        : T("has HIDDEN-disconnected.");
  } else {
    message =
      (num > 1) ? T("has partially disconnected.") : T("has disconnected.");
  }
  snprintf(tbuf1, BUFFER_LEN, "%s %s", AName(player, AN_ANNOUNCE, NULL),
           message);

  if (ANNOUNCE_CONNECTS) {
    if (!Dark(player))
      notify_except(player, loc, player, tbuf1, NA_INTER_PRESENCE);
    /* notify contents */
    notify_except(player, player, player, tbuf1, 0);
    /* notify channels */
    chat_player_announce(saved, message, num == 1);
  }

  /* Monitor broadcasts */
  if (Suspect(player))
    flag_broadcast("WIZARD", 0, T("GAME: Suspect %s"), tbuf1);
  if (Dark(player)) {
    flag_broadcast("ROYALTY WIZARD", "HEAR_CONNECT", "%s %s", T("GAME:"),
                   tbuf1);
  } else
    flag_broadcast(0, "HEAR_CONNECT", "%s %s", T("GAME:"), tbuf1);

  if (num < 2) {
    clear_flag_internal(player, "CONNECTED");
    (void) atr_add(player, "LASTLOGOUT", show_time(mudtime, 0), GOD, 0);
  }
  local_disconnect(player, num);
}

/** Set an motd message.
 * \verbatim
 * This implements @motd.
 * \endverbatim
 * \param player the enactor.
 * \param key type of MOTD to set.
 * \param message text to set the motd to.
 */
void
do_motd(dbref player, int key, const char *message)
{
  const char *what;

  if ((key & MOTD_ACTION) == MOTD_LIST ||
      ((key & MOTD_ACTION) == MOTD_SET && (!message || !*message))) {
    notify_format(player, T("MOTD: %s"), cf_motd_msg);
    if (Hasprivs(player) && (key & MOTD_ACTION) != MOTD_MOTD) {
      notify_format(player, T("Wiz MOTD: %s"), cf_wizmotd_msg);
      notify_format(player, T("Down MOTD: %s"), cf_downmotd_msg);
      notify_format(player, T("Full MOTD: %s"), cf_fullmotd_msg);
    }
    return;
  }

  if (!(((key & MOTD_TYPE) == MOTD_MOTD) ? Can_Announce(player)
                                         : Hasprivs(player))) {
    notify(player, T("You may get 15 minutes of fame and glory in life, but "
                     "not right now."));
    return;
  }

  if (key & MOTD_CLEAR) {
    what = T("cleared");
    message = "";
  } else
    what = T("set");

  switch (key & MOTD_TYPE) {
  case MOTD_MOTD:
    mush_strncpy(cf_motd_msg, message, BUFFER_LEN);
    notify_format(player, T("Motd %s."), what);
    break;
  case MOTD_WIZ:
    mush_strncpy(cf_wizmotd_msg, message, BUFFER_LEN);
    notify_format(player, T("Wizard motd %s."), what);
    break;
  case MOTD_DOWN:
    mush_strncpy(cf_downmotd_msg, message, BUFFER_LEN);
    notify_format(player, T("Down motd %s."), what);
    break;
  case MOTD_FULL:
    mush_strncpy(cf_fullmotd_msg, message, BUFFER_LEN);
    notify_format(player, T("Full motd %s."), what);
    break;
  default:
    notify(player, T("Set what?"));
  }
}

/** Return a player's \@doing.
 * \param player the dbref of the player whose \@doing we want
 * \param caller
 * \param enactor the enactor
 * \param full Return the full doing, or limit to DOING_LEN chars for WHO?
 * \return a pointer to a STATIC buffer with the doing in.
 */
static char *
get_doing(dbref player, dbref caller, dbref enactor, NEW_PE_INFO *pe_info,
          bool full)
{
  static char doing[BUFFER_LEN];
  char *dp = doing;
  ufun_attrib ufun;

  doing[0] = '\0';

  if (!GoodObject(player) || !IsPlayer(player)) {
    /* No such player; probably used on an unconnected descriptor */
    return "";
  }

  if (!fetch_ufun_attrib("DOING", player, &ufun,
                         UFUN_LOCALIZE | UFUN_REQUIRE_ATTR | UFUN_IGNORE_PERMS))
    return ""; /* No DOING attribute */

  call_ufun(&ufun, doing, caller, enactor, pe_info, NULL);
  if (!doing[0])
    return "";

  if (!full) {
    /* Truncate to display on WHO */
    if (has_markup(doing)) {
      /* Contains ANSI */
      ansi_string *as;
      dp = doing;
      as = parse_ansi_string(doing);
      safe_ansi_string(as, 0, DOING_LEN - 1, doing, &dp);
      *dp = '\0';
      free_ansi_string(as);
    } else {
      /* Nice and easy */
      doing[DOING_LEN - 1] = '\0';
    }
  }

  /* Smash any undesirable characters */
  dp = doing;
  WALK_ANSI_STRING(dp)
  {
    if (!isprint((int) *dp) || (*dp == '\n') || (*dp == '\r') ||
        (*dp == '\t') || (*dp == BEEP_CHAR)) {
      *dp = ' ';
    }
    dp++;
  }

  return doing;
}

/** Get the current poll message.
 * If there isn't one currently set, sets it to "Doing" first.
 */
char *
get_poll(void)
{
  if (!*poll_msg)
    set_poll(NULL);
  return poll_msg;
}

/** Set the poll message.
 * \param message The new poll, or NULL to use the default, "Doing")
 * \return number of characters trimmed from new poll
 */
int
set_poll(const char *message)
{
  int i = 0;
  size_t len = 0;

  if (message && *message) {
    strncpy(poll_msg, remove_markup(message, &len), DOING_LEN - 1);
    len--; /* Length includes trailing null */
  } else
    strncpy(poll_msg, T("Doing"), DOING_LEN - 1);
  for (i = 0; i < DOING_LEN; i++) {
    if ((poll_msg[i] == '\r') || (poll_msg[i] == '\n') ||
        (poll_msg[i] == '\t') || (poll_msg[i] == BEEP_CHAR))
      poll_msg[i] = ' ';
  }
  poll_msg[DOING_LEN - 1] = '\0';

  if ((int) len >= DOING_LEN)
    return ((int) len - DOING_LEN);
  else
    return 0;
}

/** Set a poll message (which replaces "Doing" in the DOING output).
 * \verbatim
 * This implements @poll.
 * \endverbatim
 * \param player the enactor.
 * \param message the message to set.
 * \param clear true if the poll should be reset to the default 'Doing'
 */
void
do_poll(dbref player, const char *message, int clear)
{
  int i;

  if ((!message || !*message) && !clear) {
    /* Just display the poll. */
    notify_format(player, T("The current poll is: %s"), get_poll());
    return;
  }

  if (!Change_Poll(player)) {
    notify(player, T("Who do you think you are, Gallup?"));
    return;
  }

  if (clear) {
    set_poll(NULL);
    notify(player, T("Poll reset."));
    return;
  }

  i = set_poll(message);

  if (i) {
    notify_format(player, T("Poll set to '%s'. %d characters lost."), poll_msg,
                  i);
  } else
    notify_format(player, T("Poll set to: %s"), poll_msg);
  do_log(LT_WIZ, player, NOTHING, "Poll Set to '%s'.", poll_msg);
}

/** Match the partial name of a connected player.
 * \param match string to match.
 * \return dbref of a unique connected player whose name partial-matches,
 * AMBIGUOUS, or NOTHING.
 */
dbref
short_page(const char *match)
{
  DESC *d;
  dbref who1 = NOTHING;
  int count = 0;

  if (!(match && *match))
    return NOTHING;

  for (d = descriptor_list; d; d = d->next) {
    if (d->connected) {
      if (!string_prefix(Name(d->player), match))
        continue;
      if (!strcasecmp(Name(d->player), match)) {
        count = 1;
        who1 = d->player;
        break;
      }
      if (who1 == NOTHING || d->player != who1) {
        who1 = d->player;
        count++;
      }
    }
  }

  if (count > 1)
    return AMBIGUOUS;
  else if (count == 0)
    return NOTHING;

  return who1;
}

/** Match the partial name of a connected player the enactor can see.
 * \param player the enactor
 * \param match string to match.
 * \return dbref of a unique connected player whose name partial-matches,
 * AMBIGUOUS, or NOTHING.
 */
dbref
visible_short_page(dbref player, const char *match)
{
  dbref target;
  target = short_page(match);
  if (Priv_Who(player) || !GoodObject(target))
    return target;
  if (Dark(target) || (hidden(target) && !nearby(player, target)))
    return NOTHING;
  return target;
}

/* LWHO() function - really belongs elsewhere but needs stuff declared here */

FUNCTION(fun_xwho)
{
  DESC *d;
  int nwho;
  int first;
  int start, count;
  int powered = (*(called_as + 1) != 'M') && Priv_Who(executor);
  int objid = (strchr(called_as, 'D') != NULL);
  int firstnum = 0;
  dbref victim;

  if (nargs > 2) {
    firstnum = 1;
    if ((victim = noisy_match_result(executor, args[0], NOTYPE,
                                     MAT_EVERYTHING)) == NOTHING) {
      safe_str(T(e_notvis), buff, bp);
      return;
    }
    if (!powered && victim != executor) {
      safe_str(T(e_perm), buff, bp);
      return;
    }
    if (!Priv_Who(victim))
      powered = 0;
  }

  if (!is_strict_integer(args[firstnum]) ||
      !is_strict_integer(args[firstnum + 1])) {
    safe_str(T(e_int), buff, bp);
    return;
  }
  start = parse_integer(args[firstnum]);
  count = parse_integer(args[firstnum + 1]);

  if (start < 1 || count < 1) {
    safe_str(T(e_argrange), buff, bp);
    return;
  }

  nwho = 0;
  first = 1;

  DESC_ITER_CONN (d) {
    if (!Hidden(d) || (powered)) {
      nwho += 1;
      if (nwho >= start && nwho < (start + count)) {
        if (first)
          first = 0;
        else
          safe_chr(' ', buff, bp);
        safe_dbref(d->player, buff, bp);
        if (objid) {
          safe_chr(':', buff, bp);
          safe_integer(CreTime(d->player), buff, bp);
        }
      }
    }
  }
}

/* ARGSUSED */
FUNCTION(fun_nwho)
{
  DESC *d;
  dbref victim;
  int count = 0;
  int powered = ((*(called_as + 1) != 'M') && Priv_Who(executor));

  if (nargs && args[0] && *args[0]) {
    /* An argument was given. Find the victim and choose the lowest
     * perms possible */
    if ((victim = noisy_match_result(executor, args[0], NOTYPE,
                                     MAT_EVERYTHING)) == NOTHING) {
      safe_str(T(e_notvis), buff, bp);
      return;
    }
    if (!powered && victim != executor) {
      safe_str(T(e_perm), buff, bp);
      return;
    }
    if (!Priv_Who(victim))
      powered = 0;
  }

  DESC_ITER_CONN (d) {
    if (!Hidden(d) || powered) {
      count++;
    }
  }
  safe_integer(count, buff, bp);
}

/* ARGSUSED */
FUNCTION(fun_lwho)
{
  DESC *d;
  int first = 1;
  dbref victim;
  int powered = ((*called_as == 'L') && Priv_Who(executor));
  int objid = (strchr(called_as, 'D') != NULL);
  int online = 1;
  int offline = 0;

  if (nargs && args[0] && *args[0]) {
    /* An argument was given. Find the victim and choose the lowest
     * perms possible */
    if ((victim = noisy_match_result(executor, args[0], NOTYPE,
                                     MAT_EVERYTHING)) == NOTHING) {
      safe_str(T(e_notvis), buff, bp);
      return;
    }
    if (!powered && victim != executor) {
      safe_str(T(e_perm), buff, bp);
      return;
    }
    if (!Priv_Who(victim))
      powered = 0;
  }

  if (nargs > 1 && args[1] && *args[1]) {
    if (string_prefix("all", args[1])) {
      offline = online = 1;
    } else if (strlen(args[1]) < 2) {
      safe_str(T("#-1 INVALID SECOND ARGUMENT"), buff, bp);
      return;
    } else if (string_prefix("online", args[1])) {
      online = 1;
      offline = 0;
    } else if (string_prefix("offline", args[1])) {
      online = 0;
      offline = 1;
    } else {
      safe_str(T("#-1 INVALID SECOND ARGUMENT"), buff, bp);
      return;
    }
    if (offline && !powered) {
      safe_str(T(e_perm), buff, bp);
      return;
    }
  }

  DESC_ITER (d) {
    if ((d->connected && !online) || (!d->connected && !offline))
      continue;
    if (!powered && (d->connected && Hidden(d)))
      continue;
    if (first)
      first = 0;
    else
      safe_chr(' ', buff, bp);
    if (d->connected) {
      safe_dbref(d->player, buff, bp);
      if (objid) {
        safe_chr(':', buff, bp);
        safe_integer(CreTime(d->player), buff, bp);
      }
    } else
      safe_dbref(-1, buff, bp);
  }
}

#ifdef WIN32
#pragma warning(disable : 4761) /* Disable bogus conversion warning */
#endif
/* ARGSUSED */
FUNCTION(fun_hidden)
{
  if (!See_All(executor)) {
    notify(executor, T("Permission denied."));
    safe_str("#-1", buff, bp);
    return;
  }
  if (is_strict_integer(args[0])) {
    DESC *d = lookup_desc(executor, args[0]);
    if (!d) {
      notify(executor, T("Couldn't find that descriptor."));
      safe_str("#-1", buff, bp);
      return;
    }
    safe_boolean(Hidden(d), buff, bp);
  } else {
    dbref it = match_thing(executor, args[0]);
    if ((it == NOTHING) || (!IsPlayer(it))) {
      notify(executor, T("Couldn't find that player."));
      safe_str("#-1", buff, bp);
      return;
    }
    safe_boolean(hidden(it), buff, bp);
  }
}

#ifdef WIN32
#pragma warning(default : 4761) /* Re-enable conversion warning */
#endif

/** Look up a DESC by character name or file descriptor.
 * \param executor the dbref of the object calling the function calling this.
 * \param name the name or descriptor to look up.
 * \retval a pointer to the proper DESC, or NULL
 */
DESC *
lookup_desc(dbref executor, const char *name)
{
  DESC *d;

  /* Given a file descriptor. See-all only. */
  if (is_strict_integer(name)) {
    int fd = parse_integer(name);

    d = im_find(descs_by_fd, fd);
    if (d && (Priv_Who(executor) || (d->connected && d->player == executor)))
      return d;
    else
      return NULL;
  } else { /* Look up player name */
    DESC *match = NULL;
    dbref target = lookup_player(name);
    if (target == NOTHING) {
      target = match_result(executor, name, TYPE_PLAYER,
                            MAT_ABSOLUTE | MAT_PLAYER | MAT_ME | MAT_TYPE);
    }
    if (!GoodObject(target) || !Connected(target))
      return NULL;
    else {
      /* walk the descriptor list looking for a match of a dbref */
      DESC_ITER_CONN (d) {
        if ((d->player == target) && (!Hidden(d) || Priv_Who(executor)) &&
            (!match || (d->last_time > match->last_time)))
          match = d;
      }
      return match;
    }
  }
}

bool
can_see_connected(dbref player, dbref target)
{
  DESC *d;

  DESC_ITER_CONN (d) {
    if ((d->player == target) && (!Hidden(d) || Priv_Who(player)))
      return 1;
  }
  return 0;
}

/** Return the least idle descriptor of a player.
 * Ignores hidden connections unless priv is true.
 * \param player dbref of the player to find the descriptor for
 * \param priv include hidden descriptors?
 * \return pointer to the player's least idle descriptor, or NULL
 */
DESC *
least_idle_desc(dbref player, int priv)
{
  DESC *d, *match = NULL;
  DESC_ITER_CONN (d) {
    if ((d->player == player) && (priv || !Hidden(d)) &&
        (!match || (d->last_time > match->last_time)))
      match = d;
  }

  return match;
}

/** Return the conn time of the longest-connected connection of a player.
 * This function treats hidden connectios as nonexistent.
 * \param player dbref of player to get ip for.
 * \return connection time of player as an INT, or -1 if not found or hidden.
 */
int
most_conn_time(dbref player)
{
  DESC *d, *match = NULL;
  DESC_ITER_CONN (d) {
    if ((d->player == player) && !Hidden(d) &&
        (!match || (d->connected_at > match->connected_at)))
      match = d;
  }
  if (match) {
    double result = difftime(mudtime, match->connected_at);
    return (int) result;
  } else
    return -1;
}

/** Return the conn time of the longest-connected connection of a player.
 * This function does includes hidden people.
 * \param player dbref of player to get ip for.
 * \return connection time of player as an INT, or -1 if not found.
 */
int
most_conn_time_priv(dbref player)
{
  DESC *d, *match = NULL;
  DESC_ITER_CONN (d) {
    if ((d->player == player) &&
        (!match || (d->connected_at > match->connected_at)))
      match = d;
  }
  if (match) {
    double result = difftime(mudtime, match->connected_at);
    return (int) result;
  } else
    return -1;
}

/** Return the idle time of the least-idle connection of a player.
 * This function treats hidden connections as nonexistant.
 * \param player dbref of player to get time for.
 * \return idle time of player as an INT, or -1 if not found or hidden.
 */
int
least_idle_time(dbref player)
{
  DESC *d;
  d = least_idle_desc(player, 0);
  if (d) {
    double result = difftime(mudtime, d->last_time);
    return (int) result;
  } else
    return -1;
}

/** Return the idle time of the least-idle connection of a player.
 * This function performs no permission checking.
 * \param player dbref of player to get time for.
 * \return idle time of player as an INT, or -1 if not found.
 */
int
least_idle_time_priv(dbref player)
{
  DESC *d;
  d = least_idle_desc(player, 1);
  if (d) {
    double result = difftime(mudtime, d->last_time);
    return (int) result;
  } else
    return -1;
}

/** Return the ip address of the least-idle connection of a player.
 * This function performs no permission checking, and returns the
 * pointer from the descriptor itself (so don't destroy the result!)
 * \param player dbref of player to get ip for.
 * \return IP address of player as a string or NULL if not found.
 */
char *
least_idle_ip(dbref player)
{
  DESC *d;
  d = least_idle_desc(player, 1);
  return d ? (d->ip) : NULL;
}

/** Return the hostname of the least-idle connection of a player.
 * This function performs no permission checking, and returns a static
 * string.
 * \param player dbref of player to get ip for.
 * \return hostname of player as a string or NULL if not found.
 */
char *
least_idle_hostname(dbref player)
{
  DESC *d;
  static char hostname[101];
  char *p;

  d = least_idle_desc(player, 0);
  if (!d)
    return NULL;
  strcpy(hostname, d->addr);
  if ((p = strchr(hostname, '@'))) {
    p++;
    return p;
  } else
    return hostname;
}

/* ZWHO() function - really belongs in eval.c but needs stuff declared here */
/* ARGSUSED */
FUNCTION(fun_zwho)
{
  DESC *d;
  dbref zone, victim;
  int first;
  int powered = (strcmp(called_as, "ZMWHO") && Priv_Who(executor));
  first = 1;

  zone = match_thing(executor, args[0]);

  if (nargs == 1) {
    victim = executor;
  } else if ((nargs == 2) && powered) {
    if ((victim = match_thing(executor, args[1])) == 0) {
      safe_str(T(e_match), buff, bp);
      return;
    }
  } else {
    safe_str(T(e_perm), buff, bp);
    return;
  }

  if (!GoodObject(zone) ||
      (!Priv_Who(executor) &&
       !eval_lock_with(victim, zone, Zone_Lock, pe_info))) {
    if (GoodObject(zone))
      fail_lock(victim, zone, Zone_Lock, NULL, NOTHING);
    safe_str(T(e_perm), buff, bp);
    return;
  }
  if ((getlock(zone, Zone_Lock) == TRUE_BOOLEXP) ||
      (IsPlayer(zone) && !(has_flag_by_name(zone, "SHARED", TYPE_PLAYER)))) {
    safe_str(T("#-1 INVALID ZONE"), buff, bp);
    return;
  }

  /* Use lowest privilege for victim */
  if (!Priv_Who(victim))
    powered = 0;

  DESC_ITER_CONN (d) {
    if (!Hidden(d) || powered) {
      if (Zone(Location(d->player)) == zone) {
        if (first) {
          first = 0;
        } else {
          safe_chr(' ', buff, bp);
        }
        safe_dbref(d->player, buff, bp);
      }
    }
  }
}

/* ARGSUSED */
FUNCTION(fun_player)
{
  /* Gets the player associated with a particular descriptor */
  DESC *d = lookup_desc(executor, args[0]);
  if (d)
    safe_dbref(d->player, buff, bp);
  else
    safe_str("#-1", buff, bp);
}

/* ARGSUSED */
FUNCTION(fun_doing)
{
  /* Gets a player's @doing */
  DESC *d = lookup_desc(executor, args[0]);
  if (d)
    safe_str(get_doing(d->player, executor, enactor, pe_info, 0), buff, bp);
}

/* ARGSUSED */
FUNCTION(fun_hostname)
{
  /* Gets a player's hostname */
  DESC *d = lookup_desc(executor, args[0]);
  if (d && (d->player == executor || See_All(executor)))
    safe_str(d->addr, buff, bp);
  else
    safe_str("#-1", buff, bp);
}

/* ARGSUSED */
FUNCTION(fun_ipaddr)
{
  /* Gets a player's IP address */
  DESC *d = lookup_desc(executor, args[0]);
  if (d && (d->player == executor || See_All(executor)))
    safe_str(d->ip, buff, bp);
  else
    safe_str("#-1", buff, bp);
}

/* ARGSUSED */
FUNCTION(fun_cmds)
{
  /* Gets a player's IP address */
  DESC *d = lookup_desc(executor, args[0]);
  if (d && (d->player == executor || See_All(executor)))
    safe_integer(d->cmds, buff, bp);
  else
    safe_integer(-1, buff, bp);
}

/* ARGSUSED */
FUNCTION(fun_sent)
{
  /* Gets a player's bytes sent */
  DESC *d = lookup_desc(executor, args[0]);
  if (d && (d->player == executor || See_All(executor)))
    safe_integer(d->input_chars, buff, bp);
  else
    safe_integer(-1, buff, bp);
}

/* ARGSUSED */
FUNCTION(fun_recv)
{
  /* Gets a player's bytes received */
  DESC *d = lookup_desc(executor, args[0]);
  if (d && (d->player == executor || See_All(executor)))
    safe_integer(d->output_chars, buff, bp);
  else
    safe_integer(-1, buff, bp);
}

FUNCTION(fun_poll) { safe_str(get_poll(), buff, bp); }

FUNCTION(fun_pueblo)
{
  /* Return the status of the pueblo flag on the least idle descriptor we
   * find that matches the player's dbref.
   */
  DESC *match = lookup_desc(executor, args[0]);
  if (match)
    safe_boolean(match->conn_flags & CONN_HTML, buff, bp);
  else
    safe_str(T("#-1 NOT CONNECTED"), buff, bp);
}

FUNCTION(fun_ssl)
{
  /* Return the status of the ssl flag on the least idle descriptor we
   * find that matches the player's dbref.
   */
  DESC *match;
  match = lookup_desc(executor, args[0]);
  if (match) {
    if (match->player == executor || See_All(executor))
      safe_boolean(is_ssl_desc(match), buff, bp);
    else
      safe_str(T(e_perm), buff, bp);
  } else
    safe_str(T("#-1 NOT CONNECTED"), buff, bp);
}

FUNCTION(fun_width)
{
  DESC *match;
  if (!*args[0])
    safe_str(T("#-1 FUNCTION REQUIRES ONE ARGUMENT"), buff, bp);
  else if ((match = lookup_desc(executor, args[0])) && match->width > 0)
    safe_integer(match->width, buff, bp);
  else if (args[1])
    safe_str(args[1], buff, bp);
  else
    safe_str("78", buff, bp);
}

FUNCTION(fun_height)
{
  DESC *match;
  if (!*args[0])
    safe_str(T("#-1 FUNCTION REQUIRES ONE ARGUMENT"), buff, bp);
  else if ((match = lookup_desc(executor, args[0])) && match->height > 0)
    safe_integer(match->height, buff, bp);
  else if (args[1])
    safe_str(args[1], buff, bp);
  else
    safe_str("24", buff, bp);
}

FUNCTION(fun_terminfo)
{
  DESC *match;
  if (!*args[0])
    safe_str(T("#-1 FUNCTION REQUIRES ONE ARGUMENT"), buff, bp);
  else if (!(match = lookup_desc(executor, args[0])))
    safe_str(T("#-1 NOT CONNECTED"), buff, bp);
  else {
    bool has_privs = (match->player == executor) || See_All(executor);
    int type;
    if (has_privs && match->ttype)
      safe_str(match->ttype, buff, bp);
    else
      safe_str(default_ttype, buff, bp);
    if (match->conn_flags & CONN_HTML)
      safe_str(" pueblo", buff, bp);
    if (has_privs) {
      if (match->conn_flags & CONN_TELNET)
        safe_str(" telnet", buff, bp);
      if (match->conn_flags & CONN_GMCP)
        safe_str(" gmcp", buff, bp);
      if (match->conn_flags & CONN_PROMPT_NEWLINES)
        safe_str(" prompt_newlines", buff, bp);
      if (is_ssl_desc(match))
        safe_str(" ssl", buff, bp);
    }
    type = notify_type(match);
    if (type & MSG_STRIPACCENTS)
      safe_str(" stripaccents", buff, bp);

    if (type & MSG_XTERM256)
      safe_str(" xterm256", buff, bp);
    else if (type & MSG_ANSI16)
      safe_str(" 16color", buff, bp);
    else if (type & MSG_ANSI2)
      safe_str(" hilite", buff, bp);
    else
      safe_str(" plain", buff, bp);
  }
}

/* ARGSUSED */
FUNCTION(fun_idlesecs)
{
  /* returns the number of seconds a player has been idle, using
   * their least idle connection
   */

  DESC *match = lookup_desc(executor, args[0]);
  if (match)
    safe_number(difftime(mudtime, match->last_time), buff, bp);
  else
    safe_str("-1", buff, bp);
}

/* ARGSUSED */
FUNCTION(fun_conn)
{
  /* returns the number of seconds a player has been connected, using
   * their longest-connected descriptor
   */

  DESC *match = lookup_desc(executor, args[0]);
  if (match)
    safe_number(difftime(mudtime, match->connected_at), buff, bp);
  else
    safe_str("-1", buff, bp);
}

/* ARGSUSED */
FUNCTION(fun_lports)
{
  DESC *d;
  int first = 1;
  dbref victim;
  int powered = 1;
  int online = 1;
  int offline = 0;

  if (!Priv_Who(executor)) {
    safe_str(T(e_perm), buff, bp);
    return;
  }

  if (nargs && args[0] && *args[0]) {
    /* An argument was given. Find the victim and adjust perms */
    if ((victim = noisy_match_result(executor, args[0], NOTYPE,
                                     MAT_EVERYTHING)) == NOTHING) {
      safe_str(T(e_notvis), buff, bp);
      return;
    }
    if (!Priv_Who(victim))
      powered = 0;
  }

  if (nargs > 1 && args[1] && *args[1]) {
    if (string_prefix("all", args[1])) {
      offline = online = 1;
    } else if (strlen(args[1]) < 2) {
      safe_str(T("#-1 INVALID SECOND ARGUMENT"), buff, bp);
      return;
    } else if (string_prefix("online", args[1])) {
      online = 1;
      offline = 0;
    } else if (string_prefix("offline", args[1])) {
      online = 0;
      offline = 1;
    } else {
      safe_str(T("#-1 INVALID SECOND ARGUMENT"), buff, bp);
      return;
    }
    if (offline && !powered) {
      safe_str(T(e_perm), buff, bp);
      return;
    }
  }

  DESC_ITER (d) {
    if ((d->connected && !online) || (!d->connected && !offline))
      continue;
    if (!powered && (d->connected && Hidden(d)))
      continue;
    if (first)
      first = 0;
    else
      safe_chr(' ', buff, bp);
    safe_integer(d->descriptor, buff, bp);
  }
}

/* ARGSUSED */
FUNCTION(fun_ports)
{
  /* returns a list of the network descriptors that a player is
   * connected to
   */

  dbref target;
  DESC *d;
  int first;

  target = lookup_player(args[0]);
  if (target == NOTHING) {
    target = match_result(executor, args[0], TYPE_PLAYER,
                          MAT_ABSOLUTE | MAT_PLAYER | MAT_ME | MAT_TYPE);
  }
  if (target != executor && !Priv_Who(executor)) {
    /* This should probably be a safe_str */
    notify(executor, T("Permission denied."));
    return;
  }
  if (!GoodObject(target) || !Connected(target)) {
    return;
  }
  /* Walk descriptor chain. */
  first = 1;
  DESC_ITER_CONN (d) {
    if (d->player == target) {
      if (first)
        first = 0;
      else
        safe_chr(' ', buff, bp);
      safe_integer(d->descriptor, buff, bp);
    }
  }
}

/** Hide or unhide the specified descriptor/player.
 * Although hiding is a per-descriptor state, this function sets all of
 * a player's connected descriptors to be hidden.
 * \param player dbref of player using command.
 * \param hide if 1, hide; if 0, unhide. If 2, unhide if all connections are
 * hidden, hide if any are unhidden
 * \param victim descriptor, or name of player, to hide (or NULL to hide
 * enacting player)
 */
void
hide_player(dbref player, int hide, char *victim)
{
  DESC *d;
  dbref thing;

  if (!Can_Hide(player)) {
    notify(player, T("Permission denied."));
    return;
  }
  if (!victim || !*victim) {
    thing = Owner(player);
  } else {
    if (is_strict_integer(victim)) {
      d = lookup_desc(player, victim);
      if (!d) {
        if (See_All(player))
          notify(player, T("Couldn't find that descriptor."));
        else
          notify(player, T("Permission denied."));
        return;
      }
      thing = d->player;
      if (!Wizard(player) && thing != player) {
        notify(player, T("Permission denied."));
        return;
      }
      if (!d->connected) {
        notify(player, T("Noone is connected to that descriptor."));
        return;
      }
      if (hide == 2)
        hide = !(d->hide);
      d->hide = hide;
      if (hide) {
        notify(player, T("Connection hidden."));
      } else {
        notify(player, T("Connection unhidden."));
      }
      return;
    } else {
      thing = noisy_match_result(player, victim, TYPE_PLAYER,
                                 MAT_ABSOLUTE | MAT_PMATCH | MAT_ME | MAT_TYPE);
      if (!GoodObject(thing)) {
        return;
      }
    }
  }

  if (!Connected(thing)) {
    notify(player, T("That player is not online."));
    return;
  }

  if (hide == 2) {
    hide = 0;
    DESC_ITER_CONN (d) {
      if (d->player == thing && !d->hide) {
        hide = 1;
        break;
      }
    }
  }

  DESC_ITER_CONN (d) {
    if (d->player == thing)
      d->hide = hide;
  }
  if (hide) {
    if (player == thing)
      notify(player, T("You no longer appear on the WHO list."));
    else
      notify_format(player, T("%s no longer appears on the WHO list."),
                    AName(thing, AN_SYS, NULL));
  } else {
    if (player == thing)
      notify(player, T("You now appear on the WHO list."));
    else
      notify_format(player, T("%s now appears on the WHO list."),
                    AName(thing, AN_SYS, NULL));
  }
}

/** Perform the periodic check of inactive descriptors, and
 * disconnect them or autohide them as appropriate.
 * \return true if any players were booted/autohidden.
 */
bool
inactivity_check(void)
{
  DESC *d, *nextd;
  time_t now;
  int idle, idle_for, unconnected_idle;
  bool booted = false;

  now = mudtime;
  idle = INACTIVITY_LIMIT ? INACTIVITY_LIMIT : INT_MAX;
  unconnected_idle = UNCONNECTED_LIMIT ? UNCONNECTED_LIMIT : INT_MAX;
  for (d = descriptor_list; d; d = nextd) {
    nextd = d->next;
    idle_for = (int) difftime(now, d->last_time);

    /* If they've been connected for 60 seconds without getting a telnet-option
       back, the client probably doesn't understand them */
    if (d->conn_flags & CONN_TELNET_QUERY &&
        difftime(now, d->connected_at) >= 60.0)
      d->conn_flags &= ~CONN_TELNET_QUERY;

    /* If they've been idle for 60 seconds and are set KEEPALIVE and using
       a telnet-aware client, send a NOP */
    if (d->connected && (d->conn_flags & CONN_TELNET) && idle_for >= 60 &&
        IS(d->player, TYPE_PLAYER, "KEEPALIVE")) {
      static const char nopmsg[2] = {IAC, NOP};
      queue_newwrite(d, nopmsg, 2);
      process_output(d);
    }

    if ((d->connected) ? (idle_for > idle) : (idle_for > unconnected_idle)) {

      if (!d->connected) {
        shutdownsock(d, "idle", NOTHING);
        booted = true;
      } else if (!Can_Idle(d->player)) {

        queue_string(d, T("\n*** Inactivity timeout ***\n"));
        do_rawlog(LT_CONN, "[%d/%s/%s] Logout by %s(#%d) <Inactivity Timeout>",
                  d->descriptor, d->addr, d->ip, Name(d->player), d->player);
        boot_desc(d, "idle", NOTHING);
        booted = true;
      } else if (Unfind(d->player)) {

        if ((Can_Hide(d->player)) && (!Hidden(d))) {
          queue_string(
            d, T("\n*** Inactivity limit reached. You are now HIDDEN. ***\n"));
          d->hide = 1;
          booted = true;
        }
      }
    }
  }
  return booted;
}

/** Given a player dbref, return the player's hidden status.
 * \param player dbref of player to check.
 * \retval 1 player is hidden.
 * \retval 0 player is not hidden.
 */
int
hidden(dbref player)
{
  DESC *d;
  int i = 0;
  DESC_ITER_CONN (d) {
    if (d->player == player) {
      if (!Hidden(d))
        return 0;
      else
        i++;
    }
  }
  return (i > 0);
}

#ifndef SSL_SLAVE
/** Take down all SSL client connections and close the SSL server socket.
 * Typically, this is in preparation for a shutdown/reboot.
 */
void
close_ssl_connections(void)
{
  DESC *d;

  if (!sslsock)
    return;

  /* Close clients */
  DESC_ITER (d) {
    if (d->ssl) {
      queue_string_eol(d, T(ssl_shutdown_message));
      process_output(d);
      ssl_close_connection(d->ssl);
      d->ssl = NULL;
      d->conn_flags |= CONN_CLOSE_READY;
    }
  }
  /* Close server socket */
  ssl_close_connection(ssl_master_socket);
  shutdown(sslsock, 2);
  closesocket(sslsock);
  sslsock = 0;
  options.ssl_port = 0;
}
#endif

/** Dump the descriptor list to our REBOOTFILE so we can restore it on reboot.
 */
void
dump_reboot_db(void)
{
  PENNFILE *f;
  DESC *d;
  uint32_t flags = RDBF_SCREENSIZE | RDBF_TTYPE | RDBF_PUEBLO_CHECKSUM |
                   RDBF_SOCKET_SRC | RDBF_NO_DOING;

#ifdef LOCAL_SOCKET
  flags |= RDBF_LOCAL_SOCKET;
#endif

#ifdef SSL_SLAVE
  flags |= RDBF_SSL_SLAVE | RDBF_SLAVE_FD;
#endif

  if (setjmp(db_err)) {
    flag_broadcast(0, 0, T("GAME: Error writing reboot database!"));
    exit(0);
  } else {

    f = penn_fopen(REBOOTFILE, "w");
    /* This shouldn't happen */
    if (!f) {
      flag_broadcast(0, 0, T("GAME: Error writing reboot database!"));
      exit(0);
    }
    /* Write out the reboot db flags here */
    penn_fprintf(f, "V%u\n", (unsigned int) flags);
    putref(f, sock);
#ifdef LOCAL_SOCKET
    putref(f, localsock);
#endif
    putref(f, maxd);
    /* First, iterate through all descriptors to get to the end
     * we do this so the descriptor_list isn't reversed on reboot
     */
    for (d = descriptor_list; d && d->next; d = d->next)
      ;
    /* Second, we iterate backwards from the end of descriptor_list
     * which is now in the d variable.
     */
    for (; d != NULL; d = d->prev) {
      putref(f, d->descriptor);
      putref(f, d->connected_at);
      putref(f, d->hide);
      putref(f, d->cmds);
      if (GoodObject(d->player))
        putref(f, d->player);
      else
        putref(f, -1);
      putref(f, d->last_time);
      if (d->output_prefix)
        putstring(f, (char *) d->output_prefix);
      else
        putstring(f, REBOOT_DB_NOVALUE);
      if (d->output_suffix)
        putstring(f, (char *) d->output_suffix);
      else
        putstring(f, REBOOT_DB_NOVALUE);
      putstring(f, d->addr);
      putstring(f, d->ip);
      putref(f, d->conn_flags);
      putref(f, d->width);
      putref(f, d->height);
      if (d->ttype)
        putstring(f, d->ttype);
      else
        putstring(f, REBOOT_DB_NOVALUE);
      putref(f, d->source);
      putstring(f, d->checksum);
    } /* for loop */

    putref(f, 0);
    putstring(f, poll_msg);
    putref(f, globals.first_start_time);
    putref(f, globals.reboot_count);
#ifdef SSL_SLAVE
    putref(f, ssl_slave_pid);
    putref(f, ssl_slave_ctl_fd);
#endif
    penn_fclose(f);
  }
}

/** Load the descriptor list back from the REBOOTFILE on reboot.
 */
void
load_reboot_db(void)
{
  PENNFILE *f;
  DESC *d = NULL;
  DESC *closed = NULL, *nextclosed;
  volatile int val = 0;
  const char *temp;
  char c;
  volatile uint32_t flags = 0;

  f = penn_fopen(REBOOTFILE, "r");
  if (!f) {
    restarting = 0;
    return;
  }
  restarting = 1;

  if (setjmp(db_err)) {
    do_rawlog(LT_ERR, "GAME: Unable to read reboot database!");
    return;
  } else {
    /* Get the first line and see if it's a set of reboot db flags.
     * Those start with V<number>
     * If not, assume we're using the original format, in which the
     * sock appears first
     * */
    c = penn_fgetc(f); /* Skip the V */
    if (c == 'V') {
      flags = getref(f);
    } else {
      penn_ungetc(c, f);
    }

    sock = getref(f);

    if (flags & RDBF_LOCAL_SOCKET)
      val = getref(f);

#ifdef LOCAL_SOCKET
    localsock = val;
#endif

    val = getref(f);
    if (val > maxd)
      maxd = val;

    while ((val = getref(f)) != 0) {
      ndescriptors++;
      d = mush_malloc(sizeof(DESC), "descriptor");
      d->descriptor = val;
      d->connected_at = getref(f);
      d->conn_timer = NULL;
      d->hide = getref(f);
      d->cmds = getref(f);
      d->player = getref(f);
      d->last_time = getref(f);
      d->connected = (GoodObject(d->player) && IsPlayer(d->player))
                       ? CONN_PLAYER
                       : CONN_SCREEN;
      temp = getstring_noalloc(f);
      d->output_prefix = NULL;
      if (strcmp(temp, REBOOT_DB_NOVALUE))
        set_userstring(&d->output_prefix, temp);
      temp = getstring_noalloc(f);
      d->output_suffix = NULL;
      if (strcmp(temp, REBOOT_DB_NOVALUE))
        set_userstring(&d->output_suffix, temp);
      mush_strncpy(d->addr, getstring_noalloc(f), 100);
      mush_strncpy(d->ip, getstring_noalloc(f), 100);
      if (!(flags & RDBF_NO_DOING))
        (void) getstring_noalloc(f);
      d->conn_flags = getref(f);
      if (flags & RDBF_SCREENSIZE) {
        d->width = getref(f);
        d->height = getref(f);
      } else {
        d->width = 78;
        d->height = 24;
      }
      d->ttype = NULL;
      if (flags & RDBF_TTYPE) {
        temp = getstring_noalloc(f);
        if (!strcmp(temp, REBOOT_DB_NOVALUE) || !strcmp(temp, default_ttype))
          set_ttype(d, NULL);
        else
          set_ttype(d, (char *) temp);
      }
      if (flags & RDBF_SOCKET_SRC)
        d->source = getref(f);
      if (flags & RDBF_PUEBLO_CHECKSUM)
        strcpy(d->checksum, getstring_noalloc(f));
      else
        d->checksum[0] = '\0';
      d->input_chars = 0;
      d->output_chars = 0;
      d->output_size = 0;
      init_text_queue(&d->input);
      init_text_queue(&d->output);
      d->raw_input = NULL;
      d->raw_input_at = NULL;
      d->quota = options.starting_quota;
      d->ssl = NULL;
      d->ssl_state = 0;

      if (d->conn_flags & CONN_CLOSE_READY) {
        /* This isn't really an open descriptor, we're just tracking
         * it so we can announce the disconnect properly. Do so, but
         * don't link it into the descriptor list. Instead, keep a
         * separate list.
         */
        if (closed)
          closed->prev = d;
        d->next = closed;
        d->prev = NULL;
        closed = d;
      } else {
        if (descriptor_list)
          descriptor_list->prev = d;
        d->next = descriptor_list;
        d->prev = NULL;
        descriptor_list = d;
        im_insert(descs_by_fd, d->descriptor, d);
        if (d->connected && GoodObject(d->player) && IsPlayer(d->player))
          set_flag_internal(d->player, "CONNECTED");
        else if ((!d->player || !GoodObject(d->player)) && d->connected) {
          d->connected = CONN_SCREEN;
          d->player = NOTHING;
        }
      }
    } /* while loop */

    strcpy(poll_msg, getstring_noalloc(f));
    globals.first_start_time = getref(f);
    globals.reboot_count = getref(f) + 1;

#ifndef SSL_SLAVE
    if (SSLPORT) {
      sslsock = make_socket(SSLPORT, SOCK_STREAM, NULL, NULL, SSL_IP_ADDR);
      ssl_master_socket = ssl_setup_socket(sslsock);
      if (sslsock >= maxd)
        maxd = sslsock + 1;
    }
#endif

    if (flags & RDBF_SSL_SLAVE)
      val = getref(f);
    else
      val = -1;

#ifdef SSL_SLAVE
    ssl_slave_pid = val;

    if (flags & RDBF_SLAVE_FD)
      ssl_slave_ctl_fd = getref(f);
    else
      ssl_slave_ctl_fd = -1;

    if (SSLPORT && (ssl_slave_pid == -1 || kill(ssl_slave_pid, 0) != 0)) {
      /* Attempt to restart a missing ssl_slave on reboot */
      do_rawlog(LT_ERR, "ssl_slave does not appear to be running on reboot. "
                        "Restarting the slave.");
      if (make_ssl_slave() < 0)
        do_rawlog(LT_ERR, "Unable to start ssl_slave");
    } else
      ssl_slave_state = SSL_SLAVE_RUNNING;

#endif

    penn_fclose(f);
    remove(REBOOTFILE);
  }

  /* Now announce disconnects of everyone who's not really here */
  while (closed) {
    nextclosed = closed->next;
    announce_disconnect(closed, "disconnect", 1, NOTHING);
    if (closed->ttype && closed->ttype != default_ttype)
      mush_free(closed->ttype, "terminal description");
    closed->ttype = NULL;
    if (closed->output_prefix)
      mush_free(closed->output_prefix, "userstring");
    if (closed->output_suffix)
      mush_free(closed->output_suffix, "userstring");
    mush_free(closed, "descriptor");
    closed = nextclosed;
  }

  flag_broadcast(0, 0, T("GAME: Reboot finished."));
}

/** Reboot the game without disconnecting players.
 * \verbatim
 * This implements @shutdown/reboot, which performs a dump, saves
 * information about which player is associated with which socket,
 * and then re-execs the mush process without closing the sockets.
 * \endverbatim
 * \param player the enactor.
 * \param flag if 0, normal dump; if 1, paranoid dump.
 */
void
do_reboot(dbref player, int flag)
{
#ifndef WIN32
  /* Quick and dirty check to make sure the executable is still
     there. Not a security check to speak of, hence the race condition
     implied by using access() doesn't matter. The exec can still fail
     for various reasons, but if it does, it gets logged and you get an
     inadvertent full @shutdown. */
  if (access(saved_argv[0], R_OK | X_OK) < 0) {
    notify_format(player, T("Unable to reboot using executable '%s': %s"),
                  saved_argv[0], strerror(errno));
    return;
  }
#endif

  if (player == NOTHING) {
    flag_broadcast(
      0, 0, T("GAME: Reboot w/o disconnect from game account, please wait."));
    do_rawlog(LT_WIZ, "Reboot w/o disconnect triggered by signal.");
  } else {
    flag_broadcast(0, 0, T("GAME: Reboot w/o disconnect by %s, please wait."),
                   AName(Owner(player), AN_ANNOUNCE, NULL));
    do_rawlog(LT_WIZ, "Reboot w/o disconnect triggered by %s(#%d).",
              Name(player), player);
  }
  if (flag) {
    globals.paranoid_dump = 1;
    globals.paranoid_checkpt = db_top / 5;
    if (globals.paranoid_checkpt < 1)
      globals.paranoid_checkpt = 1;
  }
#ifndef SSL_SLAVE
  close_ssl_connections();
#endif
  if (!fork_and_dump(0)) {
    /* Database save failed. Cancel the reboot */
    flag_broadcast(0, 0, T("GAME: Reboot failed."));
    return;
  }
  sql_shutdown();
  shutdown_queues();
#ifndef PROFILING
#ifndef WIN32
/* Some broken libcs appear to retain the itimer across exec!
 * So we make sure that if we get a SIGPROF in our next incarnation,
 * we ignore it until our proper handler is set up.
 */
#ifdef __CYGWIN__
  ignore_signal(SIGALRM);
#else
  ignore_signal(SIGPROF);
#endif /* __CYGWIN__ */
#endif /* WIN32 */
#endif /* PROFILING */
  dump_reboot_db();
#ifdef INFO_SLAVE
  kill_info_slave();
#endif
  local_shutdown();
  end_all_logs();
#ifndef WIN32
  {
    const char *args[6];
    int n = 0;

    args[n++] = saved_argv[0];
    args[n++] = "--no-session";
    if (pidfile) {
      args[n++] = "--pid-file";
      args[n++] = pidfile;
    }
    args[n++] = confname;
    args[n] = NULL;

    execv(saved_argv[0], (char **) args);
  }
#else
  execl("pennmush.exe", "pennmush.exe", "/run", NULL);
#endif /* WIN32 */
  /* Shouldn't ever get here, but just in case... */
  fprintf(stderr, "Unable to restart game: exec: %s\nAborting.",
          strerror(errno));
  exit(1);
}

/* File modification watching code. Linux-specific for now.
 * Future directions include: kqueue() for BSD, fam for linux, irix, others?
 *
 * The idea to watch help.txt and motd.txt and friends to avoid having
 * to do a manual @readcache. Rather than figuring out which exact
 * file was changed, just re-read them all on modification of
 * any. That will probably change in the future.
 */

extern HASHTAB help_files;

static void reload_files(void) __attribute__((__unused__));

static void
reload_files(void)
{
  do_rawlog(
    LT_TRACE,
    "Reloading help indexes and cached files after detecting a change.");
  fcache_load(NOTHING);
  help_reindex(NOTHING);
}

#ifdef HAVE_INOTIFY
/* Linux 2.6 and greater inotify() file monitoring interface */

intmap *watchtable = NULL;
int watch_fd = -1;

void
WATCH(const char *name)
{
  int wd;

  if (watch_fd < 0)
    return;

  if (*name != NUMBER_TOKEN) {
    if ((wd = inotify_add_watch(watch_fd, name,
                                IN_MODIFY | IN_DELETE_SELF | IN_MOVE_SELF)) < 0)
      do_rawlog(LT_TRACE, "file_watch_init:inotify_add_watch(\"%s\"): %s", name,
                strerror(errno));
    else
      im_insert(watchtable, wd, (void *) name);
  }
}

static void
watch_files_in(void)
{
  int n;
  help_file *h;

  if (!watchtable)
    watchtable = im_new();

  if (watch_fd < 0)
    return;

  do_rawlog(LT_TRACE, "'No such file or directory' errors immediately "
                      "following are probably harmless.");
  for (n = 0; n < 2; n++) {
    WATCH(options.connect_file[n]);
    WATCH(options.motd_file[n]);
    WATCH(options.wizmotd_file[n]);
    WATCH(options.register_file[n]);
    WATCH(options.quit_file[n]);
    WATCH(options.down_file[n]);
    WATCH(options.full_file[n]);
    WATCH(options.guest_file[n]);
  }

  for (h = hash_firstentry(&help_files); h; h = hash_nextentry(&help_files))
    WATCH(h->file);
}

static int
file_watch_init_in(void)
{
  if (watch_fd != -1) {
    close(watch_fd);
    im_destroy(watchtable);
    watchtable = NULL;
  }
#ifdef HAVE_INOTIFY_INIT1
  watch_fd = inotify_init1(IN_NONBLOCK | IN_CLOEXEC);
#else
  if ((watch_fd = inotify_init()) >= 0) {
    int flags;

    make_nonblocking(watch_fd);
    flags = fcntl(watch_fd, F_GETFD);
    if (flags < 0)
      penn_perror("file_watch_init_in: fcntl F_GETFD");
    else {
      flags |= FD_CLOEXEC;
      if (fcntl(watch_fd, F_SETFD, flags) < 0)
        penn_perror("file_watch_init_in: fcntl F_SETFD");
    }
  }
#endif

  if (watch_fd < 0) {
    penn_perror("file_watch_init: inotify_init1");
    return -1;
  }

  if (watch_fd >= maxd)
    maxd = watch_fd + 1;

  watch_files_in();

  return watch_fd;
}

static void
file_watch_event_in(int fd)
{
  uint8_t raw[BUFFER_LEN], *ptr;
  int len, lastwd = -1;

  while ((len = read(fd, raw, sizeof raw)) > 0) {
    ptr = raw;
    while (len > 0) {
      int thislen;
      struct inotify_event *ev = (struct inotify_event *) ptr;
      const char *file = im_find(watchtable, ev->wd);

      thislen = sizeof(struct inotify_event) + ev->len;
      len -= thislen;
      ptr += thislen;

      if (file) {
        if (!(ev->mask & IN_IGNORED)) {
          if (ev->mask & IN_DELETE_SELF) {
            inotify_rm_watch(fd, ev->wd);
            im_delete(watchtable, ev->wd);
          }
          if (lastwd == ev->wd)
            continue;
          if (fcache_read_one(file)) {
            do_rawlog(LT_TRACE, "Updated cached copy of %s.", file);
            WATCH(file);
          } else if (help_reindex_by_name(file)) {
            do_rawlog(LT_TRACE, "Reindexing help file %s.", file);
            WATCH(file);
          } else {
            do_rawlog(LT_ERR, "Got status change for file '%s' but I don't "
                              "know what to do with it! Mask 0x%x",
                      file, ev->mask);
          }
          lastwd = ev->wd;
        }
      }
    }
  }
}
#endif

/** Start monitoring various useful files for changes.
 * \return descriptor of the notification service, or -1 on error
 */
int
file_watch_init(void)
{
#ifdef HAVE_INOTIFY
  return file_watch_init_in();
#else
  return -1;
#endif
}

/** Test for modified files and re-read them if indicated.
 * \param fd the notification monitorh descriptor
 */
void
file_watch_event(int fd __attribute__((__unused__)))
{
#ifdef HAVE_INOTIFY
  file_watch_event_in(fd);
#endif
  return;
}<|MERGE_RESOLUTION|>--- conflicted
+++ resolved
@@ -1168,21 +1168,13 @@
       if (d->input.head) {
         timeout = slice_timeout;
       } else {
-<<<<<<< HEAD
-        fds[fds_used].fd = d->descriptor;
-=======
->>>>>>> 8f6f2c00
         fds[fds_used].events = POLLIN;
       }
       if (d->output.head) {
         fds[fds_used].events |= POLLOUT;
       }
       if (!d->input.head || d->output.head)
-<<<<<<< HEAD
-        fds_used += 1;
-=======
         fds[fds_used++].fd = d->descriptor;
->>>>>>> 8f6f2c00
     }
 
     polltimeout = (timeout.tv_sec * 1000) + (timeout.tv_usec / 1000);
@@ -1215,21 +1207,11 @@
         do_top(options.active_q_chunk);
       }
 
-<<<<<<< HEAD
-      fds_used = 1;
-=======
       fds_used = 0;
->>>>>>> 8f6f2c00
 
 #ifdef INFO_SLAVE
       now = mudtime;
 
-<<<<<<< HEAD
-      if (fds[0].revents & POLLIN)
-        got_new_connection(sock, CS_IP_SOCKET);
-      if (sslsock && fds[fds_used++].revents & POLLIN)
-        got_new_connection(sslsock, CS_OPENSSL_SOCKET);
-=======
       if (ndescriptors < avail_descriptors) {
         if (found > 0 && fds[fds_used++].revents & POLLIN) {
           found -= 1;
@@ -1239,7 +1221,6 @@
           found -= 1;
           got_new_connection(sslsock, CS_OPENSSL_SOCKET);
         }
->>>>>>> 8f6f2c00
 #ifdef LOCAL_SOCKET
         if (found > 0 && localsock >= 0 && fds[fds_used++].revents & POLLIN) {
           found -= 1;
@@ -1259,12 +1240,6 @@
       }
 
 #else /* INFO_SLAVE */
-<<<<<<< HEAD
-      if (fds[0].revents & POLLIN)
-        setup_desc(sock, CS_IP_SOCKET);
-      if (sslsock && fds[fds_used++].revents & POLLIN)
-        setup_desc(sslsock, CS_OPENSSL_SOCKET);
-=======
       if (ndescriptors < avail_descriptors) {
         if (found > 0 && fds[fds_used++].revents & POLLIN) {
           found -= 1;
@@ -1274,7 +1249,6 @@
           found -= 1;
           setup_desc(sslsock, CS_OPENSSL_SOCKET);
         }
->>>>>>> 8f6f2c00
 #ifdef LOCAL_SOCKET
         if (found > 0 && localsock >= 0 && fds[fds_used++].revents & POLLIN) {
           found -= 1;
@@ -1287,14 +1261,9 @@
       if (found > 0 && notify_fd >= 0 && fds[fds_used++].revents & POLLIN) {
         found -= 1;
         file_watch_event(notify_fd);
-<<<<<<< HEAD
-
-      for (d = descriptor_list; d; d = dnext) {
-=======
       }
 
       for (d = descriptor_list; d && found > 0; d = dnext) {
->>>>>>> 8f6f2c00
         unsigned int input_ready, output_ready, errors;
 
         dnext = d->next;
@@ -1302,20 +1271,11 @@
         if (d->descriptor != fds[fds_used].fd)
           continue;
 
-<<<<<<< HEAD
-        if (d->descriptor != fds[fds_used].fd)
-          continue;
-
-        input_ready = fds[fds_used].revents & POLLIN;
-        errors = fds[fds_used].revents & (POLLERR | POLLNVAL);
-        output_ready = fds[fds_used++].revents & POLLOUT;
-=======
         input_ready = fds[fds_used].revents & POLLIN;
         errors = fds[fds_used].revents & (POLLERR | POLLNVAL);
         output_ready = fds[fds_used++].revents & POLLOUT;
         if (input_ready || errors || output_ready)
           found -= 1;
->>>>>>> 8f6f2c00
         if (errors) {
           /* Socket error; kill this connection. */
           shutdownsock(d, "socket error", d->player >= 0 ? d->player : GOD);
