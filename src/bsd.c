--- conflicted
+++ resolved
@@ -566,11 +566,7 @@
             n++;
           }
         } else if (strcmp(argv[n], "--no-pcre-jit") == 0) {
-<<<<<<< HEAD
           re_match_flags = PCRE2_NO_JIT;
-        } else
-=======
-          pcre_study_flags = 0;
         } else if (strcmp(argv[n], "--tests") == 0) {
           enable_tests = 1;
         } else if (strcmp(argv[n], "--only-tests") == 0) {
@@ -578,7 +574,6 @@
           only_test = 1;
           detach_session = 0;
         } else {
->>>>>>> 20794ea5
           fprintf(stderr, "%s: unknown option \"%s\"\n", argv[0], argv[n]);
         }
       } else {
@@ -1607,11 +1602,7 @@
   struct timeval current_time;
 
   while (!shutdown_flag) {
-<<<<<<< HEAD
     /** let's find out how long we should wait */
-=======
-/** let's find out how long we should wait */
->>>>>>> 20794ea5
 #define min_timeout(store, func)                                               \
   timeout_check = func;                                                        \
   if (timeout_check < store)                                                   \
@@ -3324,10 +3315,6 @@
        */
       *p = '\0';
       if (is_first && is_http_request(d->raw_input)) {
-<<<<<<< HEAD
-#ifndef WITHOUT_WEBSOCKETS
-=======
->>>>>>> 20794ea5
         if (options.use_ws && is_websocket(d->raw_input)) {
           /* Continue processing as a WebSockets upgrade request. */
           d->conn_flags |= CONN_WEBSOCKETS_REQUEST;
