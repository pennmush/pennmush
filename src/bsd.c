/**
 * \file bsd.c
 *
 * \brief Network communication through BSD sockets for PennMUSH.
 *
 * While mysocket.c provides low-level functions for working with
 * sockets, bsd.c focuses on player descriptors, a higher-level
 * structure that tracks all information associated with a connection,
 * and through which connection i/o is done.
 *
 *
 */

#include "copyrite.h"

#include <stdio.h>
#include <stdarg.h>
#ifdef HAVE_SYS_TYPES_H
#include <sys/types.h>
#endif
#ifdef WIN32
#include <winsock2.h>
#include <windows.h>
#include <errno.h>
#include <process.h>
#else /* !WIN32 */
#ifdef HAVE_SYS_TIME_H
#include <sys/time.h>
#ifdef TIME_WITH_SYS_TIME
#include <time.h>
#endif
#else
#include <time.h>
#endif /* HAVE_SYS_TIME_H */
#include <sys/ioctl.h>
#include <errno.h>
#ifdef HAVE_SYS_SOCKET_H
#include <sys/socket.h>
#endif
#ifdef HAVE_NETINET_IN_H
#include <netinet/in.h>
#endif
#ifdef HAVE_SYS_STAT_H
#include <sys/stat.h>
#endif
#endif /* !WIN32 */
#include <fcntl.h>
#include <ctype.h>
#include <signal.h>
#include <string.h>
#include <stdlib.h>
#ifdef HAVE_UNISTD_H
#include <unistd.h>
#endif
#ifdef HAVE_SYS_UIO_H
#include <sys/uio.h>
#endif
#include <limits.h>
#include <locale.h>
#ifdef HAVE_LANGINFO_H
#include <langinfo.h>
#endif
#ifdef HAVE_LIBINTL_H
#include <libintl.h>
#endif
#include <setjmp.h>
#ifdef HAVE_SYS_INOTIFY_H
#include <sys/inotify.h>
#endif
#ifdef HAVE_POLL_H
#include <poll.h>
#endif
#include "access.h"
#include "ansi.h"
#include "attrib.h"
#include "chunk.h"
#include "command.h"
#include "conf.h"
#include "dbdefs.h"
#include "dbio.h"
#include "externs.h"
#include "extmail.h"
#include "flags.h"
#include "game.h"
#include "help.h"
#include "htab.h"
#include "intmap.h"
#include "lock.h"
#include "log.h"
#include "match.h"
#include "mushdb.h"
#include "mymalloc.h"
#include "mypcre.h"
#include "mysocket.h"
#include "myssl.h"
#include "notify.h"
#include "parse.h"
#include "pueblo.h"
#include "sig.h"
#include "strtree.h"
#include "strutil.h"
#include "version.h"
#include "charconv.h"

#ifndef WIN32
#include "wait.h"
#ifdef INFO_SLAVE
#include "lookup.h"
#endif
#ifdef SSL_SLAVE
#include "ssl_slave.h"
#endif
#endif /* !WIN32 */

#ifndef WITHOUT_WEBSOCKETS
#include "websock.h"
#endif /* undef WITHOUT_WEBSOCKETS */

#if defined(SSL_SLAVE) && !defined(WIN32)
#define LOCAL_SOCKET 1
#endif

#ifdef HAVE_GETRLIMIT
void init_rlimit(void);
#endif

/* BSD 4.2 and maybe some others need these defined */
#ifndef FD_ZERO
/** An fd_set is 4 bytes */
#define fd_set int
/** Clear an fd_set */
#define FD_ZERO(p) (*p = 0)
/** Set a bit in an fd_set */
#define FD_SET(n, p) (*p |= (1 << (n)))
/** Clear a bit in an fd_set */
#define FD_CLR(n, p) (*p &= ~(1 << (n)))
/** Check a bit in an fd_set */
#define FD_ISSET(n, p) (*p & (1 << (n)))
#endif /* defines for BSD 4.2 */

#ifdef HAVE_GETRUSAGE
void rusage_stats(void);
#endif
int que_next(void); /* from cque.c */

dbref email_register_player(DESC *d, const char *name, const char *email,
                            const char *host,
                            const char *ip); /* from player.c */

int shutdown_flag = 0; /**< Is it time to shut down? */
void chat_player_announce(DESC *desc_player, char *msg, int ungag);
void report_mssp(DESC *d, char *buff, char **bp);

static int login_number = 0;
static int under_limit = 1;

char cf_motd_msg[BUFFER_LEN] = {'\0'};     /**< The message of the day */
char cf_wizmotd_msg[BUFFER_LEN] = {'\0'};  /**< The wizard motd */
char cf_downmotd_msg[BUFFER_LEN] = {'\0'}; /**< The down message */
char cf_fullmotd_msg[BUFFER_LEN] = {'\0'}; /**< The 'mush full' message */
static char poll_msg[DOING_LEN] = {'\0'};  /**< The \@poll/"Doing" message */
char confname[BUFFER_LEN] = {'\0'};        /**< Name of the config file */

char *get_poll(void);
int set_poll(const char *message);

char *etime_fmt(char *, time_t, int);
const char *source_to_s(conn_source source);
bool fcache_read_one(const char *filename);

/** Is this descriptor connected to a telnet-compatible terminal? */
#define TELNET_ABLE(d) ((d)->conn_flags & (CONN_TELNET | CONN_TELNET_QUERY))
/** Is it possible this descriptor may be telnet-compatible? */
#define MAYBE_TELNET_ABLE(d)                                                   \
  ((d)->conn_flags &                                                           \
   (CONN_TELNET | CONN_TELNET_QUERY | CONN_AWAITING_FIRST_DATA))

const char *default_ttype = "unknown";
#define REBOOT_DB_NOVALUE "__NONE__"

/* When the mush gets a new connection, it tries sending a telnet
 * option negotiation code for setting client-side line-editing mode
 * to it. If it gets a reply, a flag in the descriptor struct is
 * turned on indicated telnet-awareness.
 *
 * If the reply indicates that the client supports linemode, further
 * instructions as to what linemode options are to be used is sent.
 * Those options: Client-side line editing, and expanding literal
 * client-side-entered tabs into spaces.
 *
 * Option negotation requests sent by the client are processed,
 * with the only one we confirm rather than refuse outright being
 * suppress-go-ahead, since a number of telnet clients try it.
 *
 * The character 255 is the telnet option escape character, so when it
 * is sent to a telnet-aware client by itself (Since it's also often y-umlaut)
 * it must be doubled to escape it for the client. This is done automatically,
 * and is the original purpose of adding telnet option support.
 */

static void test_telnet(DESC *d);
static void setup_telnet(DESC *d);
bool test_telnet_wrapper(void *data);
bool welcome_user_wrapper(void *data);
static int handle_telnet(DESC *d, char **q, char *qend);
static void set_ttype(DESC *d, char *value);

typedef void (*telnet_handler)(DESC *d, char *cmd, int len);
#define TELNET_HANDLER(x)                                                      \
  void x(DESC *d __attribute__((__unused__)),                                  \
         char *cmd __attribute__((__unused__)),                                \
         int len __attribute__((__unused__)));                                 \
  void x(DESC *d __attribute__((__unused__)),                                  \
         char *cmd __attribute__((__unused__)),                                \
         int len __attribute__((__unused__)))

struct telnet_opt {
  int optcode; /**< Code for this telnet option */
  int offer;   /**< One of DO or WILL, to offer this during initial negotiation,
                  or 0 to not */
  telnet_handler handler; /**< Function to run on DO/WILL for this opt */
  telnet_handler
    sb; /**< Function to run for subnegotiation requests for this opt */
};

/** Array of all possible telnet options */
struct telnet_opt *telnet_options[256];
char *starting_telnet_neg = NULL;
int starting_telnet_neg_len = 0;

char *json_vals[3] = {"false", "true", "null"};
int json_val_lens[3] = {5, 4, 4};

struct gmcp_handler *gmcp_handlers = NULL;
static bool json_map_call(ufun_attrib *ufun, char *rbuff, PE_REGS *pe_regs,
                          NEW_PE_INFO *pe_info, JSON *json, dbref executor,
                          dbref enactor);
/** Iterate through a list of descriptors, and do something with those
 * that are connected.
 */
#define DESC_ITER_CONN(d)                                                      \
  for (d = descriptor_list; (d); d = (d)->next)                                \
    if ((d)->connected)

#define DESC_ITER(d) for (d = descriptor_list; (d); d = (d)->next)

/** Is a descriptor hidden? */
#define Hidden(d) ((d->hide == 1))

static const char create_fail_preexisting[] =
  "There is already a player with that name.";
static const char create_fail_bad[] = "That name is not allowed.";
static const char password_fail[] = "The password is invalid (or missing).";
static const char register_fail[] =
  "Unable to register that player with that email address.";
static const char register_success[] =
  "Registration successful! You will receive your password by email.";
static const char shutdown_message[] = "Going down - Bye";
static const char asterisk_line[] =
  "**********************************************************************";
/** Where we save the descriptor info across reboots. */
#define REBOOTFILE "reboot.db"

static void sockset_wrapper(DESC *d, char *cmd);

extern int notify_type(DESC *d); /* from notify.c */
#if 0
/* For translation */
static void dummy_msgs(void);
static void
dummy_msgs()
{
  char *temp;
  temp = T("There is already a player with that name.");
  temp = T("That name is not allowed.");
  temp = T("The password is invalid (or missing).");
  temp = T("Unable to register that player with that email address.");
  temp = T("Registration successful! You will receive your password by email.");
  temp = T("Going down - Bye");
  temp = T("GAME: SSL connections must be dropped, sorry.");
}

#endif

DESC *descriptor_list = NULL; /**< The linked list of descriptors */
intmap *descs_by_fd = NULL;   /**< Map of ports to DESC* objects */

static int sock;
static int sslsock = 0;
SSL *ssl_master_socket = NULL; /**< Master SSL socket for ssl port */
static const char ssl_shutdown_message[] __attribute__((__unused__)) =
  "GAME: SSL connections must be dropped, sorry.";
#ifdef LOCAL_SOCKET
static int localsock = -1;
#endif
static int ndescriptors = 0;
#ifdef WIN32
static WSADATA wsadata;
#endif
int restarting = 0; /**< Are we restarting the server after a reboot? */
int maxd = 0;

extern const unsigned char *tables;

sig_atomic_t signal_shutdown_flag = 0; /**< Have we caught a shutdown signal? */
sig_atomic_t usr1_triggered = 0;       /**< Have we caught a USR1 signal? */
sig_atomic_t usr2_triggered = 0;       /**< Have we caught a USR2 signal? */
sig_atomic_t hup_triggered = 0;        /**< Have we caught a HUP signal? */

#ifndef BOOLEXP_DEBUGGING
#ifdef WIN32SERVICES
void shutdown_checkpoint(void);
int mainthread(int argc, char **argv);
#else
int main(int argc, char **argv);
#endif
#endif
void set_signals(void);
static struct timeval timeval_sub(struct timeval now, struct timeval then);
#ifdef WIN32
/** Windows doesn't have gettimeofday(), so we implement it here */
#define our_gettimeofday(now) win_gettimeofday((now))
static void win_gettimeofday(struct timeval *now);
#else
/** A wrapper for gettimeofday() in case the system doesn't have it */
#define our_gettimeofday(now) gettimeofday((now), (struct timezone *) NULL)
#endif
static long int msec_diff(struct timeval now, struct timeval then);
static struct timeval msec_add(struct timeval t, int x);
static void update_quotas(struct timeval last, struct timeval current);

int how_many_fds(void);
static void shovechars(Port_t port, Port_t sslport);

#ifndef WIN32
typedef int SOCKET;
#endif

static int test_connection(SOCKET newsock);
static DESC *new_connection(int oldsock, int *result, conn_source source);

static void clearstrings(DESC *d);

/** A block of cached text. */
typedef struct fblock {
  char *buff;  /**< Pointer to the block as a string */
  size_t len;  /**< Length of buff */
  dbref thing; /**< If NOTHING, display buff as raw text. Otherwise, buff is an
                  attrname on thing to eval and display */
} FBLOCK;

/** The complete collection of cached text files. */
struct fcache_entries {
  FBLOCK connect_fcache[2];  /**< connect.txt and connect.html */
  FBLOCK motd_fcache[2];     /**< motd.txt and motd.html */
  FBLOCK wizmotd_fcache[2];  /**< wizmotd.txt and wizmotd.html */
  FBLOCK newuser_fcache[2];  /**< newuser.txt and newuser.html */
  FBLOCK register_fcache[2]; /**< register.txt and register.html */
  FBLOCK quit_fcache[2];     /**< quit.txt and quit.html */
  FBLOCK down_fcache[2];     /**< down.txt and down.html */
  FBLOCK full_fcache[2];     /**< full.txt and full.html */
  FBLOCK guest_fcache[2];    /**< guest.txt and guest.html */
  FBLOCK who_fcache[2];      /**< textfiles to override connect screen WHO */
};

static struct fcache_entries fcache;
static bool fcache_dump(DESC *d, FBLOCK fp[2], const char *prefix, char *arg);
static int fcache_dump_attr(DESC *d, dbref thing, const char *attr, int html,
                            const char *prefix, char *arg);
static int fcache_read(FBLOCK *cp, const char *filename);
static void logout_sock(DESC *d);
static void shutdownsock(DESC *d, const char *reason, dbref executor);
DESC *initializesock(int s, char *addr, char *ip, conn_source source);
int process_output(DESC *d);
/* Notify.c */
void free_text_block(struct text_block *t);
void init_text_queue(struct text_queue *);
void add_to_queue(struct text_queue *q, const char *b, int n);
int queue_write(DESC *d, const char *b, int n);
int queue_eol(DESC *d);
int queue_newwrite(DESC *d, const char *b, int n);
int queue_string(DESC *d, const char *s);
int queue_string_eol(DESC *d, const char *s);
void freeqs(DESC *d);
static void welcome_user(DESC *d, int telnet);
static int count_players(void);
static void dump_info(DESC *call_by);
static void save_command(DESC *d, const char *command);
static int process_input(DESC *d, int output_ready);
static void process_input_helper(DESC *d, char *tbuf1, int got);
static void set_userstring(char **userstring, const char *command);
static void process_commands(void);
enum comm_res {
  CRES_OK = 0,
  CRES_LOGOUT,
  CRES_QUIT,
  CRES_SITELOCK,
  CRES_HTTP,
  CRES_BOOTED
};
static enum comm_res do_command(DESC *d, char *command);
static void parse_puebloclient(DESC *d, char *command);
static int dump_messages(DESC *d, dbref player, int new);
static int check_connect(DESC *d, const char *msg);
static void parse_connect(const char *msg, char *command, char *user,
                          char *pass);
static void close_sockets(void);
dbref find_player_by_desc(int port);
DESC *lookup_desc(dbref executor, const char *name);
void WIN32_CDECL bailout(int sig);
#ifndef WIN32
void signal_shutdown(int sig);
void signal_dump(int sig);
void hup_handler(int);
void usr1_handler(int);
void reaper(int sig);
#endif
#ifndef WIN32
sig_atomic_t dump_error = 0;
WAIT_TYPE dump_status = 0;
#ifdef INFO_SLAVE
sig_atomic_t slave_error = 0;
#endif
#ifdef SSL_SLAVE
sig_atomic_t ssl_slave_error = 0;
extern bool ssl_slave_halted;
#endif
WAIT_TYPE error_code = 0;
#endif
extern pid_t forked_dump_pid; /**< Process id of forking dump process */
static void dump_users(DESC *call_by, char *match);
static char *onfor_time_fmt(time_t at, int len);
static char *idle_time_fmt(time_t last, int len);
static void announce_connect(DESC *d, int isnew, int num);
static void announce_disconnect(DESC *saved, const char *reason, bool reboot,
                                dbref executor);
bool inactivity_check(void);
void load_reboot_db(void);

static bool in_suid_root_mode __attribute__((__unused__)) = 0;
static char *pidfile = NULL;
static char **saved_argv = NULL;

int file_watch_init(void);
void file_watch_event(int);

static char *get_doing(dbref player, dbref caller, dbref enactor,
                       NEW_PE_INFO *pe_info, bool full);

static bool who_check_name(DESC *d, char *name, bool wild);

#ifndef BOOLEXP_DEBUGGING
#ifdef WIN32SERVICES
/* Under WIN32, MUSH is a "service", so we just start a thread here.
 * The real "main" is in win32/services.c
 */
int
mainthread(int argc, char **argv)
#else
/** The main function.
 * \param argc number of arguments.
 * \param argv vector of arguments.
 * \return exit code.
 */
int
main(int argc, char **argv)
#endif /* WIN32SERVICES */
{
  FILE *newerr;
  bool detach_session __attribute__((__unused__)) = 1;

/* disallow running as root on unix.
 * This is done as early as possible, before translation is initialized.
 * Hence, no T()s around messages.
 */
#ifndef WIN32
#ifdef HAVE_GETUID
  if (getuid() == 0) {
    fputs("Please run the server as another user.\n", stderr);
    fputs("PennMUSH will not run as root as a security measure. Exiting.\n",
          stderr);
    return EXIT_FAILURE;
  }
/* Add suid-root checks here. */
#endif
#ifdef HAVE_GETEUID
  if (geteuid() == 0) {
    fprintf(stderr, "The  %s binary is set suid and owned by root.\n", argv[0]);
#ifdef HAVE_SETEUID
    fprintf(stderr, "Changing effective user to %d.\n", (int) getuid());
    if (seteuid(getuid()) < 0) {
      fprintf(stderr, "ERROR: seteuid() failed: %s\n", strerror(errno));
      fputs("PennMUSH will not run as root as a security measure. Exiting.\n",
            stderr);
      return EXIT_FAILURE;
    } else
      in_suid_root_mode = 1;
#endif
  }
#endif /* HAVE_GETEUID */
#endif /* !WIN32 */

#ifdef HAVE_PLEDGE
  if (pledge("stdio rpath wpath cpath inet flock unix dns proc exec id ", NULL)
      < 0) {
    perror("pledge");
  }
#endif

  /* read the configuration file */
  if (argc < 2) {
    fprintf(
      stderr,
      "WARNING: Called without a config file argument. Assuming mush.cnf\n");
    strcpy(confname, "mush.cnf");
  } else {
    int n;
    for (n = 1; n < argc; n++) {
      if (argv[n][0] == '-') {
        if (strcmp(argv[n], "--no-session") == 0)
          detach_session = 0;
        else if (strncmp(argv[n], "--pid-file", 10) == 0) {
          char *eq;
          if ((eq = strchr(argv[n], '=')))
            pidfile = eq + 1;
          else {
            if (n + 1 >= argc) {
              fprintf(stderr, "%s: --pid-file needs a filename.\n", argv[0]);
              return EXIT_FAILURE;
            }
            pidfile = argv[n + 1];
            n++;
          }
        } else if (strcmp(argv[n], "--no-pcre-jit") == 0) {
          pcre_study_flags = 0;
        } else
          fprintf(stderr, "%s: unknown option \"%s\"\n", argv[0], argv[n]);
      } else {
        mush_strncpy(confname, argv[n], BUFFER_LEN);
        break;
      }
    }
  }

#ifdef HAVE_FORK
  /* Fork off and detach from controlling terminal. */
  if (detach_session) {
    pid_t child;

    child = fork();
    if (child < 0) {
      /* Print a warning and continue */
      penn_perror("fork");
    } else if (child > 0) {
      /* Parent process of a successful fork() */
      return EXIT_SUCCESS;
    } else {
      /* Child process */
      if (new_process_session() < 0)
        penn_perror("Couldn't create a new process session");
    }
  }
#endif

#ifdef HAVE_GETPID
  if (pidfile) {
    FILE *f;
    if (!(f = fopen(pidfile, "w"))) {
      fprintf(stderr, "%s: Unable to write to pidfile '%s'\n", argv[0],
              pidfile);
      return EXIT_FAILURE;
    }
    fprintf(f, "%d\n", getpid());
    fclose(f);
  }
#endif

  saved_argv = argv;

#ifdef WIN32
  {
    unsigned short wVersionRequested = MAKEWORD(1, 1);
    int err;

    /* Need to include library: wsock32.lib for Windows Sockets */
    err = WSAStartup(wVersionRequested, &wsadata);
    if (err) {
      printf("Error %i on WSAStartup\n", err);
      exit(1);
    }
  }
#endif /* WIN32 */

#ifdef HAVE_GETRLIMIT
  init_rlimit(); /* unlimit file descriptors */
#endif

  time(&mudtime);

  /* initialize random number generator */
  initialize_rng();

  options.mem_check = 1;

  init_game_config(confname);

  /* If we have setlocale, call it to set locale info
   * from environment variables
   */
  {
    char *loc;
    if ((loc = setlocale(LC_CTYPE, "")) == NULL)
      do_rawlog(LT_ERR, "Failed to set ctype locale from environment.");
    else
      do_rawlog(LT_ERR, "Setting ctype locale to %s", loc);
    if ((loc = setlocale(LC_TIME, "")) == NULL)
      do_rawlog(LT_ERR, "Failed to set time locale from environment.");
    else
      do_rawlog(LT_ERR, "Setting time locale to %s", loc);
#ifdef LC_MESSAGES
    if ((loc = setlocale(LC_MESSAGES, "")) == NULL)
      do_rawlog(LT_ERR, "Failed to set messages locale from environment.");
    else
      do_rawlog(LT_ERR, "Setting messages locale to %s", loc);
#else
    do_rawlog(LT_ERR, "No support for message locale.");
#endif
    if ((loc = setlocale(LC_COLLATE, "")) == NULL)
      do_rawlog(LT_ERR, "Failed to set collate locale from environment.");
    else
      do_rawlog(LT_ERR, "Setting collate locale to %s", loc);
  }
#ifndef DONT_TRANSLATE
#ifdef HAVE_TEXTDOMAIN
  textdomain("pennmush");
#endif
#ifdef HAVE_BINDTEXTDOMAIN
  bindtextdomain("pennmush", "../po");
#endif
#endif

  /* Build the locale-dependant tables used by PCRE */
  tables = pcre_maketables();

  /* save a file descriptor */
  reserve_fd();

  /* decide if we're in @shutdown/reboot */
  restarting = 0;
  newerr = fopen(REBOOTFILE, "r");
  if (newerr) {
    restarting = 1;
    fclose(newerr);
  }
#ifdef LOCAL_SOCKET
  if (!restarting) {
    localsock = make_unix_socket(options.socket_file, SOCK_STREAM);
    if (localsock >= maxd)
      maxd = localsock + 1;
  }
#endif

  if (init_game_dbs() < 0) {
    do_rawlog(LT_ERR, "ERROR: Couldn't load databases! Exiting.");
    exit(2);
  }

  init_game_postdb(confname);

  globals.database_loaded = 1;

  set_signals();

#ifdef INFO_SLAVE
  init_info_slave();
#endif

  descs_by_fd = im_new();

  if (restarting) {
    /* go do it */
    load_reboot_db();
  }

  /* Call Local Startup */
  local_startup();
  /* everything else ok. Restart all objects. */
  do_restart();

  init_sys_events();

  shovechars(TINYPORT, SSLPORT);

/* someone has told us to shut down */
#ifdef WIN32SERVICES
  /* Keep service manager happy */
  shutdown_checkpoint();
#endif

  shutdown_queues();

#ifdef WIN32SERVICES
  /* Keep service manager happy */
  shutdown_checkpoint();
#endif

  close_sockets();
  sql_shutdown();

#ifdef INFO_SLAVE
  kill_info_slave();
#endif

#ifdef SSL_SLAVE
  kill_ssl_slave();
#endif
#ifdef LOCAL_SOCKET
  if (localsock >= 0) {
    closesocket(localsock);
    unlink(options.socket_file);
  }
#endif

#ifdef WIN32SERVICES
  /* Keep service manager happy */
  shutdown_checkpoint();
#endif

  dump_database();

  local_shutdown();

  if (pidfile)
    remove(pidfile);

#ifdef WIN32SERVICES
  /* Keep service manager happy */
  shutdown_checkpoint();
#endif

#ifdef HAVE_GETRUSAGE
  rusage_stats();
#endif /* HAVE_GETRUSAGE */

  do_rawlog(LT_ERR, "MUSH shutdown completed.");

  end_all_logs();

  closesocket(sock);
#ifdef WIN32
#ifdef WIN32SERVICES
  shutdown_checkpoint();
#endif
  WSACleanup(); /* clean up */
#endif
  exit(0);
}
#endif /* BOOLEXP_DEBUGGING */

/** Install our default signal handlers. */
void
set_signals(void)
{

#ifndef WIN32
  /* we don't care about SIGPIPE, we notice it in select() and write() */
  ignore_signal(SIGPIPE);
  install_sig_handler(SIGHUP, hup_handler);
  install_sig_handler(SIGUSR1, usr1_handler);
  install_sig_handler(SIGUSR2, signal_dump);
  install_sig_handler(SIGINT, signal_shutdown);
  install_sig_handler(SIGTERM, bailout);
  install_sig_handler(SIGCHLD, reaper);
  sigrecv_setup();
#else
/* Win32 stuff:
 *   No support for SIGUSR2 or SIGINT.
 *   SIGTERM is never generated on NT-based Windows (according to MSDN)
 *   MSVC++ will let you get away with installing a handler anyway,
 *   but VS.NET will not. So if it's MSVC++, we give it a try.
 */
#if _MSC_VER < 1200
  install_sig_handler(SIGTERM, bailout);
#endif
#endif
}

#ifdef WIN32
/** Get the time using Windows function call.
 * Looks weird, but it works. :-P
 * \param now address to store timeval data.
 */
static void
win_gettimeofday(struct timeval *now)
{

  FILETIME win_time;

  GetSystemTimeAsFileTime(&win_time);
  /* dwLow is in 100-s nanoseconds, not microseconds */
  now->tv_usec = win_time.dwLowDateTime % 10000000 / 10;

  /* dwLow contains at most 429 least significant seconds, since 32 bits maxint
   * is 4294967294 */
  win_time.dwLowDateTime /= 10000000;

  /* Make room for the seconds of dwLow in dwHigh */
  /* 32 bits of 1 = 4294967295. 4294967295 / 429 = 10011578 */
  win_time.dwHighDateTime %= 10011578;
  win_time.dwHighDateTime *= 429;

  /* And add them */
  now->tv_sec = win_time.dwHighDateTime + win_time.dwLowDateTime;
}

#endif

/** Return the difference between two timeval structs as a timeval struct.
 * \param now pointer to the timeval to subtract from.
 * \param then pointer to the timeval to subtract.
 * \return pointer to a statically allocated timeval of the difference.
 */
static struct timeval
timeval_sub(struct timeval now, struct timeval then)
{
  struct timeval mytime = now;
  mytime.tv_sec -= then.tv_sec;
  mytime.tv_usec -= then.tv_usec;
  if (mytime.tv_usec < 0) {
    mytime.tv_usec += 1000000;
    mytime.tv_sec--;
  }
  return mytime;
}

/** Return the difference between two timeval structs in milliseconds.
 * \param now pointer to the timeval to subtract from.
 * \param then pointer to the timeval to subtract.
 * \return milliseconds of difference between them.
 */
static long int
msec_diff(struct timeval now, struct timeval then)
{
  long int secs = now.tv_sec - then.tv_sec;
  if (secs == 0)
    return (now.tv_usec - then.tv_usec) / 1000;
  else if (secs == 1)
    return (now.tv_usec + (1000000 - then.tv_usec)) / 100;
  else if (secs > 1)
    return (secs * 1000) + ((now.tv_usec + (1000000 - then.tv_usec)) / 1000);
  else
    return 0;
}

/** Add a given number of milliseconds to a timeval.
 * \param t pointer to a timeval struct.
 * \param x number of milliseconds to add to t.
 * \return address of static timeval struct representing the sum.
 */
static struct timeval
msec_add(struct timeval t, int x)
{
  struct timeval mytime = t;
  mytime.tv_sec += x / 1000;
  mytime.tv_usec += (x % 1000) * 1000;
  if (mytime.tv_usec >= 1000000) {
    mytime.tv_sec += mytime.tv_usec / 1000000;
    mytime.tv_usec = mytime.tv_usec % 1000000;
  }
  return mytime;
}

/** Update each descriptor's allowed rate of issuing commands.
 * Players are rate-limited; they may only perform up to a certain
 * number of commands per time slice. This function is run periodically
 * to refresh each descriptor's available command quota based on how
 * many slices have passed since it was last updated.
 * \param last pointer to timeval struct of last time quota was updated.
 * \param current pointer to timeval struct of current time.
 */
static void
update_quotas(struct timeval last, struct timeval current)
{
  int nslices;
  DESC *d;
  nslices = (int) msec_diff(current, last) / COMMAND_TIME_MSEC;

  if (nslices > 0) {
    for (d = descriptor_list; d; d = d->next) {
      d->quota += COMMANDS_PER_TIME * nslices;
      if (d->quota > COMMAND_BURST_SIZE)
        d->quota = COMMAND_BURST_SIZE;
    }
  }
}

extern slab *text_block_slab;

/* Is source one an IP connection? */
static inline bool
is_remote_source(conn_source source)
{
  return source == CS_IP_SOCKET || source == CS_OPENSSL_SOCKET;
}

static inline bool
is_remote_desc(DESC *d)
{
  if (!d)
    return 0;
  return is_remote_source(d->source);
}

/** Is a descriptor using SSL? */
static inline bool
is_ssl_desc(DESC *d)
{
  if (!d)
    return 0;
  return d->source == CS_OPENSSL_SOCKET || d->source == CS_LOCAL_SSL_SOCKET;
}

static void
setup_desc(int sockfd, conn_source source)
{
  DESC *newd;
  int result;

  if (!(newd = new_connection(sockfd, &result, source))) {
    if (test_connection(result) < 0)
      return;
  } else {
    ndescriptors++;
    if (newd->descriptor >= maxd)
      maxd = newd->descriptor + 1;
  }
}

#ifdef INFO_SLAVE

static void
got_new_connection(int sockfd, conn_source source)
{
  union sockaddr_u addr;
  socklen_t addr_len;
  int newsock;

  if (!info_slave_halted) {
    addr_len = sizeof(addr);
    newsock = accept(sockfd, (struct sockaddr *) &addr, &addr_len);
    if (newsock < 0) {
      if (test_connection(newsock) < 0)
        return;
    }
    ndescriptors++;
    query_info_slave(newsock);
    if (newsock >= maxd)
      maxd = newsock + 1;
  } else
    setup_desc(sockfd, source);
}

#endif

#if defined(INFO_SLAVE) || defined(SSL_SLAVE)
static char *
exit_report(const char *prog, pid_t pid, WAIT_TYPE code)
{
  static char buffer[BUFFER_LEN], *bp;
  bp = buffer;
  safe_format(buffer, &bp, "%s (PID %d) exited ", prog, pid);
  if (WIFEXITED(code))
    safe_format(buffer, &bp, "with code %d.", WEXITSTATUS(code));
  else if (WIFSIGNALED(code))
    safe_format(buffer, &bp, "with signal %d.", WTERMSIG(code));
  else
    safe_str("in an unknown fashion.", buffer, &bp);
  *bp = '\0';
  return buffer;
}
#endif

static void
shovechars(Port_t port, Port_t sslport)
{
/* this is the main game loop */
#ifdef INFO_SLAVE
  time_t now;
#endif
  struct timeval next_slice, last_slice, current_time;
  struct timeval timeout, slice_timeout;
  int found;
  int queue_timeout, sq_timeout;
  DESC *d, *dnext, *dprev;
  int avail_descriptors;
  int notify_fd = -1;
#ifdef WIN32
  WSAPOLLFD *fds = NULL;
  ULONG fd_size = 0, fds_used = 0;
#else
  struct pollfd *fds = NULL;
  nfds_t fd_size = 0, fds_used = 0;
#endif
  int polltimeout;

  if (!restarting) {

    sock = make_socket(port, SOCK_STREAM, NULL, NULL, MUSH_IP_ADDR);
    if (sock >= maxd)
      maxd = sock + 1;

    if (sslport) {
#ifdef SSL_SLAVE
      if (make_ssl_slave() < 0)
        do_rawlog(LT_ERR, "Unable to start ssl_slave");
#else
      sslsock = make_socket(sslport, SOCK_STREAM, NULL, NULL, SSL_IP_ADDR);
      ssl_master_socket = ssl_setup_socket(sslsock);
      if (sslsock >= maxd)
        maxd = sslsock + 1;
#endif
    }
  }

  avail_descriptors = how_many_fds() - 5;
#ifdef INFO_SLAVE
  avail_descriptors -= 2; /* reserve some more for setting up the slave */
#endif

  /* done. print message to the log */
  do_rawlog(LT_ERR, "%d file descriptors available.", avail_descriptors);
  do_rawlog(LT_ERR, "RESTART FINISHED.");

  notify_fd = file_watch_init();

  our_gettimeofday(&current_time);
  last_slice = current_time;

  while (shutdown_flag == 0) {
    our_gettimeofday(&current_time);

    update_quotas(last_slice, current_time);
    last_slice = current_time;

    process_commands();

/* Check signal handler flags */

#ifndef WIN32

    if (dump_error) {
      if (WIFSIGNALED(dump_status)) {
        do_rawlog(LT_ERR, "ERROR! forking dump exited with signal %d",
                  WTERMSIG(dump_status));
        queue_event(SYSEVENT, "DUMP`ERROR", "%s,%d,SIGNAL %d",
                    T("GAME: ERROR! Forking database save failed!"), 1,
                    dump_status);
        flag_broadcast("ROYALTY WIZARD", 0,
                       T("GAME: ERROR! Forking database save failed!"));
      } else if (WIFEXITED(dump_status)) {
        if (WEXITSTATUS(dump_status) == 0) {
          time(&globals.last_dump_time);
          queue_event(SYSEVENT, "DUMP`COMPLETE", "%s,%d", DUMP_NOFORK_COMPLETE,
                      1);
          if (DUMP_NOFORK_COMPLETE && *DUMP_NOFORK_COMPLETE)
            flag_broadcast(0, 0, "%s", DUMP_NOFORK_COMPLETE);
        } else {
          do_rawlog(LT_ERR, "ERROR! forking dump exited with exit code %d",
                    WEXITSTATUS(dump_status));
          queue_event(SYSEVENT, "DUMP`ERROR", "%s,%d,EXIT %d",
                      T("GAME: ERROR! Forking database save failed!"), 1,
                      dump_status);
          flag_broadcast("ROYALTY WIZARD", 0,
                         T("GAME: ERROR! Forking database save failed!"));
        }
      }
      dump_error = 0;
      dump_status = 0;
    }
#ifdef INFO_SLAVE
    if (slave_error) {
      do_rawlog(LT_ERR, "%s",
                exit_report("info_slave", slave_error, error_code));
      slave_error = error_code = 0;
    }
#endif /* INFO_SLAVE */
#ifdef SSL_SLAVE
    if (ssl_slave_error) {
      do_rawlog(LT_ERR, "%s",
                exit_report("ssl_slave", ssl_slave_error, error_code));
      ssl_slave_error = error_code = 0;
      if (!ssl_slave_halted)
        make_ssl_slave();
    }
#endif /* SSL_SLAVE */
#endif /* !WIN32 */

    if (signal_shutdown_flag) {
      flag_broadcast(0, 0, T("GAME: Shutdown by external signal"));
      do_rawlog(LT_ERR, "SHUTDOWN by external signal");
      shutdown_flag = 1;
    }

    if (hup_triggered) {
      do_rawlog(LT_ERR, "SIGHUP received: reloading .txt and .cnf files");
      config_file_startup(NULL, 0);
      config_file_startup(NULL, 1);
      file_watch_init();
      fcache_load(NOTHING);
      help_reindex(NOTHING);
      read_access_file();
      reopen_logs();
      hup_triggered = 0;
    }

    if (usr1_triggered) {
      if (!queue_event(SYSEVENT, "SIGNAL`USR1", "%s", "")) {
        do_rawlog(LT_ERR, "SIGUSR1 received. Rebooting.");
        do_reboot(
          NOTHING,
          0); /* We don't return from this except in case of a failed db save */
      }
    }

    if (usr2_triggered) {
      if (!queue_event(SYSEVENT, "SIGNAL`USR2", "%s", "")) {
        globals.paranoid_dump = 0;
        do_rawlog(LT_CHECK, "DUMP by external signal");
        fork_and_dump(1);
      }
      usr2_triggered = 0;
    }

    if (shutdown_flag)
      break;

    /* run pending events */
    sq_run_all();

    /* any queued commands or events waiting? */
    queue_timeout = que_next();
    sq_timeout = sq_secs_till_next();
    if (sq_timeout < queue_timeout)
      queue_timeout = sq_timeout;
    if (queue_timeout < 0)
      queue_timeout = 0;

    next_slice = msec_add(last_slice, COMMAND_TIME_MSEC);
    slice_timeout = timeval_sub(next_slice, current_time);
    /* Make sure slice_timeout cannot have a negative time. Better
       safe than sorry. */
    if (slice_timeout.tv_sec < 0)
      slice_timeout.tv_sec = 0;
    if (slice_timeout.tv_usec < 0)
      slice_timeout.tv_usec = 0;

    timeout = (struct timeval){.tv_sec = queue_timeout, .tv_usec = 0};

    if (((int) fd_size) < ((int) im_count(descs_by_fd) + 6)) {
      fd_size = im_count(descs_by_fd) + 16;
      fds = mush_realloc(fds, sizeof *fds * fd_size, "pollfds");
    }
    fds_used = 0;

    if (ndescriptors < avail_descriptors) {
      fds[fds_used].fd = sock;
      fds[fds_used++].events = POLLIN;

      if (sslsock) {
        fds[fds_used].fd = sslsock;
        fds[fds_used++].events = POLLIN;
      }
#ifdef LOCAL_SOCKET
      if (localsock >= 0) {
        fds[fds_used].fd = localsock;
        fds[fds_used++].events = POLLIN;
      }
#endif
    }
#ifdef INFO_SLAVE
    if (info_slave_state == INFO_SLAVE_PENDING) {
      fds[fds_used].fd = info_slave;
      fds[fds_used++].events = POLLIN;
    }
#endif
    if (notify_fd >= 0) {
      fds[fds_used].fd = notify_fd;
      fds[fds_used++].events = POLLIN;
    }
#ifndef WIN32
    if (sigrecv_fd >= 0) {
      fds[fds_used].fd = sigrecv_fd;
      fds[fds_used++].events = POLLIN;
    }
#endif

    for (dprev = NULL, d = descriptor_list; d; dprev = d, d = d->next) {

    recheck_d:
      if (d->conn_flags & CONN_SOCKET_ERROR) {
        shutdownsock(d, "socket error", GOD);
        d = dprev;
        if (d) {
          continue;
        } else {
          d = descriptor_list;
          goto recheck_d;
        }
      }
      fds[fds_used].events = 0;
      if (d
            ->input.head) { /* Don't get more input while this desc has a
                               command ready to eval. */
        timeout = slice_timeout;
      } else {
        fds[fds_used].events = POLLIN;
      }
      if (d->output.head) {
        fds[fds_used].events |= POLLOUT;
      }
      if (!d->input.head || d->output.head)
        fds[fds_used++].fd = d->descriptor;
    }

    polltimeout = (timeout.tv_sec * 1000) + (timeout.tv_usec / 1000);
#ifdef WIN32
    found = WSAPoll(fds, fds_used, polltimeout);
#else
    found = poll(fds, fds_used, polltimeout);
#endif
    if (found < 0) {
#ifdef WIN32
      if (found == SOCKET_ERROR && WSAGetLastError() != WSAEINTR)
#else
      if (errno != EINTR)
#endif
      {
        penn_perror("poll");
        return;
      }
#ifdef INFO_SLAVE
      if (info_slave_state == INFO_SLAVE_PENDING)
        update_pending_info_slaves();
#endif
    } else {
      /* if !found then time for robot commands */

      if (!found) {
        do_top(options.queue_chunk);
        continue;
      } else {
        do_top(options.active_q_chunk);
      }

      fds_used = 0;

#ifdef INFO_SLAVE
      now = mudtime;

      if (ndescriptors < avail_descriptors) {
        if (found > 0 && fds[fds_used++].revents & POLLIN) {
          found -= 1;
          got_new_connection(sock, CS_IP_SOCKET);
        }
        if (found > 0 && sslsock && fds[fds_used++].revents & POLLIN) {
          found -= 1;
          got_new_connection(sslsock, CS_OPENSSL_SOCKET);
        }
#ifdef LOCAL_SOCKET
        if (found > 0 && localsock >= 0 && fds[fds_used++].revents & POLLIN) {
          found -= 1;
          setup_desc(localsock, CS_LOCAL_SOCKET);
        }
#endif /* LOCAL_SOCKET */
      }

      if (found > 0 && info_slave_state == INFO_SLAVE_PENDING &&
          fds[fds_used++].revents & POLLIN) {
        found -= 1;
        reap_info_slave();
      } else if (info_slave_state == INFO_SLAVE_PENDING &&
                 now > info_queue_time + 30) {
        /* rerun any pending queries that got lost */
        update_pending_info_slaves();
      }

#else /* INFO_SLAVE */
      if (ndescriptors < avail_descriptors) {
        if (found > 0 && fds[fds_used++].revents & POLLIN) {
          found -= 1;
          setup_desc(sock, CS_IP_SOCKET);
        }
        if (found > 0 && sslsock && fds[fds_used++].revents & POLLIN) {
          found -= 1;
          setup_desc(sslsock, CS_OPENSSL_SOCKET);
        }
#ifdef LOCAL_SOCKET
        if (found > 0 && localsock >= 0 && fds[fds_used++].revents & POLLIN) {
          found -= 1;
          setup_desc(localsock, CS_LOCAL_SOCKET);
        }
#endif /* LOCAL_SOCKET */
      }
#endif /* INFO_SLAVE */

      if (found > 0 && notify_fd >= 0 && fds[fds_used++].revents & POLLIN) {
        found -= 1;
        file_watch_event(notify_fd);
      }

#ifndef WIN32
      if (found > 0 && sigrecv_fd >= 0 && fds[fds_used++].revents & POLLIN) {
        found -= 1;
        sigrecv_ack();
      }
#endif

      for (d = descriptor_list; d && found > 0; d = dnext) {
        unsigned int input_ready, output_ready, errors;

        dnext = d->next;

        if ((SOCKET) d->descriptor != fds[fds_used].fd)
          continue;

        input_ready = fds[fds_used].revents & POLLIN;
        errors = fds[fds_used].revents & (POLLERR | POLLNVAL);
        output_ready = fds[fds_used++].revents & POLLOUT;
        if (input_ready || errors || output_ready)
          found -= 1;
        if (errors) {
          /* Socket error; kill this connection. */
          shutdownsock(d, "socket error", d->player >= 0 ? d->player : GOD);
        } else {
          if (input_ready) {
            if (!process_input(d, output_ready)) {
              shutdownsock(d, "disconnect", d->player);
              continue;
            }
          }
          if (output_ready) {
            if (!process_output(d)) {
              shutdownsock(d, "disconnect", d->player);
            }
          }
        }
      }
    }
  }
  if (fds)
    mush_free(fds, "pollfds");
}

static int
test_connection(SOCKET newsock)
{
#ifdef WIN32
  if (newsock == INVALID_SOCKET && WSAGetLastError() != WSAEINTR)
#else
  if (errno && errno != EINTR)
#endif
  {
    penn_perror("test_connection");
    return -1;
  }
  return newsock;
}

const char *
source_to_s(conn_source source)
{
  switch (source) {
  case CS_IP_SOCKET:
    return "normal port";
  case CS_OPENSSL_SOCKET:
    return "OpenSSL port";
  case CS_LOCAL_SSL_SOCKET:
    return "OpenSSL proxy";
  case CS_LOCAL_SOCKET:
    return "unix port";
  case CS_UNKNOWN:
    return "unknown source";
  }
  return "(error)";
}

static DESC *
new_connection(int oldsock, int *result, conn_source source)
{
  int newsock;
  union sockaddr_u addr;
  struct hostname_info *hi = NULL;
  socklen_t addr_len;
  char ipbuf[BUFFER_LEN];
  char hostbuf[BUFFER_LEN];
  char *bp;

  *result = 0;
  addr_len = MAXSOCKADDR;
  newsock = accept(oldsock, (struct sockaddr *) (addr.data), &addr_len);
  if (newsock < 0) {
    *result = newsock;
    return 0;
  }
  if (is_remote_source(source)) {
    bp = ipbuf;
    hi = ip_convert(&addr.addr, addr_len);
    safe_str(hi ? hi->hostname : "", ipbuf, &bp);
    *bp = '\0';
    bp = hostbuf;
    hi = hostname_convert(&addr.addr, addr_len);
    safe_str(hi ? hi->hostname : "", hostbuf, &bp);
    *bp = '\0';
  } else { /* source == CS_LOCAL_SOCKET */
    int len;
    char *split;
    int remote_pid = -1;
    int remote_uid = -1;
    bool good_to_read = 1;

/* As soon as the SSL slave opens a new connection to the mush, it
   writes a string of the format 'IP^HOSTNAME\r\n'. This will thus
   not block unless somebody's being naughty. People obviously can
   be. So we'll wait a short time for readable data, and use a
   non-blocking socket read anyways. If the client doesn't send
   the hostname string fast enough, oh well.
 */

#ifdef HAVE_POLL
    {
      struct pollfd pfd;
      pfd.fd = newsock;
      pfd.events = POLLIN;
      pfd.revents = 0;
      poll(&pfd, 1, 100);
      if (pfd.revents & POLLIN)
        good_to_read = 1;
      else
        good_to_read = 0;
    }
#endif

    if (good_to_read)
      len =
        recv_with_creds(newsock, ipbuf, sizeof ipbuf, &remote_pid, &remote_uid);
    else {
      len = -1;
      errno = EWOULDBLOCK;
    }

    if (len < 5) {
      if (len < 0 && is_blocking_err(errno)) {
        strcpy(hostbuf, "(Unknown)");
        strcpy(ipbuf, "(Unknown)");
      } else {
        /* Yup, somebody's being naughty. Be mean right back. */
        closesocket(newsock);
        return 0;
      }
    } else {
      ipbuf[len] = '\0';
      split = strchr(ipbuf, '^');
      if (split) {
        *split++ = '\0';
        strcpy(hostbuf, split);
        split = strchr(hostbuf, '\r');
        if (split)
          *split = '\0';
      } else {
        /* Again, shouldn't happen! */
        strcpy(ipbuf, "(Unknown)");
        strcpy(hostbuf, "(Unknown)");
      }
    }

/* Use credential passing to tell if a local socket connection was
   made by ssl_slave or something else (Like a web-based client's
   server side). At the moment, this is only implemented on linux
   and OS X. For other OSes, all local connections look like SSL
   ones since that's the usual case. */
#ifdef SSL_SLAVE
    if (remote_pid >= 0) {
      if (remote_pid == ssl_slave_pid) {
        source = CS_LOCAL_SSL_SOCKET;
      } else {
        do_rawlog(LT_CONN,
                  "[%d] Connection on local socket from pid %d run as uid %d.",
                  newsock, remote_pid, remote_uid);
      }
    } else if (remote_uid >= 0) {
      /* A system like OS X that doesn't pass the remote pid as a
         credential but does pass UID? If the remote and local UIDs
         are the same, assume it's from the slave. */
      if (remote_uid == (int) getuid()) {
        source = CS_LOCAL_SSL_SOCKET;
      } else {
        do_rawlog(LT_CONN,
                  "[%d] Connection on local socket from process run as uid %d.",
                  newsock, remote_uid);
      }
    } else {
      /* Default, for OSes without implemented credential
         passing. Just assume it's a connection from ssl_slave. */
      source = CS_LOCAL_SSL_SOCKET;
    }
#else
    source = CS_LOCAL_SSL_SOCKET;
#endif
  }

  if (Forbidden_Site(ipbuf) || Forbidden_Site(hostbuf)) {
    if (!Deny_Silent_Site(ipbuf, AMBIGUOUS) ||
        !Deny_Silent_Site(hostbuf, AMBIGUOUS)) {
      do_rawlog(LT_CONN, "[%d/%s/%s] Refused connection (Remote port %s)",
                newsock, hostbuf, ipbuf, hi ? hi->port : "(unknown)");
    }
    if (is_remote_source(source))
      shutdown(newsock, 2);
    closesocket(newsock);
#ifndef WIN32
    errno = 0;
#endif
    return 0;
  }
  do_rawlog(LT_CONN, "[%d/%s/%s] Connection opened from %s.", newsock, hostbuf,
            ipbuf, source_to_s(source));
  if (is_remote_source(source))
    set_keepalive(newsock, options.keepalive_timeout);
  return initializesock(newsock, hostbuf, ipbuf, source);
}

/** Free the OUTPUTPREFIX and OUTPUTSUFFIX for a descriptor. */
static void
clearstrings(DESC *d)
{
  if (d->output_prefix) {
    mush_free(d->output_prefix, "userstring");
    d->output_prefix = 0;
  }
  if (d->output_suffix) {
    mush_free(d->output_suffix, "userstring");
    d->output_suffix = 0;
  }
}

/** Evaluate an attribute which is used in place of a cached text file,
 * and dump it to a descriptor.
 * \param d descriptor to show text to
 * \param thing object to get attr from
 * \param attr attribute to show
 * \param html Is it an HTML fcache?
 * \param prefix text to print before attr contents, or NULL
 * \return 1 if something was written, 0 if not
 */
static int
fcache_dump_attr(DESC *d, dbref thing, const char *attrib, int html,
                 const char *prefix, char *arg)
{
  char descarg[SBUF_LEN], dbrefarg[SBUF_LEN], buff[BUFFER_LEN], *bp;
  PE_REGS *pe_regs;
  ufun_attrib ufun;

  if (!GoodObject(thing) || IsGarbage(thing))
    return 0;

  if (!fetch_ufun_attrib(attrib, thing, &ufun,
                         UFUN_LOCALIZE | UFUN_IGNORE_PERMS | UFUN_REQUIRE_ATTR))
    return -1;

  bp = descarg;
  safe_integer_sbuf(d->descriptor, descarg, &bp);
  *bp = '\0';

  bp = dbrefarg;
  safe_dbref(d->player, dbrefarg, &bp);
  *bp = '\0';

  pe_regs = pe_regs_create(PE_REGS_ARG, "fcache_dump_attr");
  pe_regs_setenv_nocopy(pe_regs, 0, descarg);
  pe_regs_setenv_nocopy(pe_regs, 1, dbrefarg);
  if (arg && *arg)
    pe_regs_setenv_nocopy(pe_regs, 2, arg);
  call_ufun(&ufun, buff, d->player, d->player, NULL, pe_regs);
  bp = strchr(buff, '\0');
  safe_chr('\n', buff, &bp);
  *bp = '\0';
  pe_regs_free(pe_regs);
  if (prefix) {
    queue_newwrite(d, prefix, strlen(prefix));
    queue_eol(d);
  }
  if (html)
    queue_newwrite(d, buff, strlen(buff));
  else
    queue_write(d, buff, strlen(buff));

  return 1;
}

/** Display a cached text file. If a prefix line was given,
 * display that line before the text file, but only if we've
 * got a text file to display
 * \return 1 if something was written, 0 if not
 */
static bool
fcache_dump(DESC *d, FBLOCK fb[2], const char *prefix, char *arg)
{
  int i;

  /* If we've got nothing nice to say, don't say anything */
  if (!fb[0].buff && !((d->conn_flags & CONN_HTML) && fb[1].buff))
    return 0;

  for (i = ((d->conn_flags & CONN_HTML) && fb[1].buff); i >= 0; i--) {
    if (fb[i].thing != NOTHING) {
      if (fcache_dump_attr(d, fb[i].thing, (char *) fb[i].buff, i, prefix,
                           arg) == 1) {
        /* Attr successfully evaluated and displayed */
        return 1;
      }
    } else {
      /* Output static text from the cached file */
      if (prefix) {
        queue_newwrite(d, prefix, strlen(prefix));
        queue_eol(d);
      }
      if (i)
        queue_newwrite(d, fb[1].buff, fb[1].len);
      else
        queue_write(d, fb[0].buff, fb[0].len);
      return 1;
    }
  }

  return 0;
}

/** Read in a single cached text file
 * \param fb block to store text in
 * \param filename file to read
 */
static int
fcache_read(FBLOCK *fb, const char *filename)
{
  char objname[BUFFER_LEN];
  char *attrib;
  dbref thing;
  size_t len;

  if (!fb || !filename)
    return -1;

  /* Free prior cache */
  if (fb->buff) {
    mush_free(fb->buff, "fcache_data");
  }

  fb->buff = NULL;
  fb->len = 0;
  fb->thing = NOTHING;
  /* Check for #dbref/attr */
  if (*filename == NUMBER_TOKEN) {
    strcpy(objname, filename);
    if ((attrib = strchr(objname, '/')) != NULL) {
      *attrib++ = '\0';
      if ((thing = qparse_dbref(objname)) != NOTHING) {
        /* we have #dbref/attr */
        if (!(fb->buff = mush_malloc(BUFFER_LEN, "fcache_data"))) {
          return -1;
        }
        len = strlen(attrib);
        fb->thing = thing;
        fb->len = len;
        memcpy(fb->buff, upcasestr(attrib), len);
        *((char *) fb->buff + len) = '\0';
        return fb->len;
      }
    }
  }
#ifdef WIN32
  /* Win32 read code here */
  {
    HANDLE fh;
    BY_HANDLE_FILE_INFORMATION sb;
    DWORD r = 0;

    if ((fh = CreateFile(filename, GENERIC_READ, 0, NULL, OPEN_EXISTING, 0,
                         NULL)) == INVALID_HANDLE_VALUE)
      return -1;

    if (!GetFileInformationByHandle(fh, &sb)) {
      CloseHandle(fh);
      return -1;
    }

    fb->len = sb.nFileSizeLow;

    if (!(fb->buff = mush_malloc(sb.nFileSizeLow, "fcache_data"))) {
      CloseHandle(fh);
      return -1;
    }

    if (!ReadFile(fh, fb->buff, sb.nFileSizeLow, &r, NULL) || fb->len != r) {
      CloseHandle(fh);
      mush_free(fb->buff, "fcache_data");
      fb->buff = NULL;
      return -1;
    }

    CloseHandle(fh);

    fb->len = sb.nFileSizeLow;
    return (int) fb->len;
  }
#else
  /* Posix read code here */
  {
    int fd;
    struct stat sb;

    release_fd();
    if ((fd = open(filename, O_RDONLY, 0)) < 0) {
      do_rawlog(LT_ERR, "Couldn't open cached text file '%s'", filename);
      reserve_fd();
      return -1;
    }

    if (fstat(fd, &sb) < 0) {
      do_rawlog(LT_ERR, "Couldn't get the size of text file '%s'", filename);
      close(fd);
      reserve_fd();
      return -1;
    }

    if (!(fb->buff = mush_malloc(sb.st_size, "fcache_data"))) {
      do_rawlog(LT_ERR, "Couldn't allocate %d bytes of memory for '%s'!",
                (int) sb.st_size, filename);
      close(fd);
      reserve_fd();
      return -1;
    }

    if (read(fd, fb->buff, sb.st_size) != sb.st_size) {
      do_rawlog(LT_ERR, "Couldn't read all of '%s'", filename);
      close(fd);
      mush_free(fb->buff, "fcache_data");
      fb->buff = NULL;
      reserve_fd();
      return -1;
    }

    close(fd);
    reserve_fd();
    fb->len = sb.st_size;
  }
#endif /* Posix read code */

  return fb->len;
}

/** Reload a single cached text file.
 * \param filename the name of the file to reload.
 * \return true if the filename was a cached text file, false if not
 */
bool
fcache_read_one(const char *filename)
{
  FBLOCK *fb;
  static HASHTAB lookup;
  static bool lookup_init = 0;

  if (!lookup_init) {
    int i;

    lookup_init = 1;
    hashinit(&lookup, 20);

    for (i = 0; i < (SUPPORT_PUEBLO ? 2 : 1); i += 1) {
      hash_add(&lookup, options.connect_file[i], &fcache.connect_fcache[i]);
      hash_add(&lookup, options.motd_file[i], &fcache.motd_fcache[i]);
      hash_add(&lookup, options.wizmotd_file[i], &fcache.wizmotd_fcache[i]);
      hash_add(&lookup, options.newuser_file[i], &fcache.newuser_fcache[i]);
      hash_add(&lookup, options.register_file[i], &fcache.register_fcache[i]);
      hash_add(&lookup, options.quit_file[i], &fcache.quit_fcache[i]);
      hash_add(&lookup, options.down_file[i], &fcache.down_fcache[i]);
      hash_add(&lookup, options.full_file[i], &fcache.full_fcache[i]);
      hash_add(&lookup, options.guest_file[i], &fcache.guest_fcache[i]);
      hash_add(&lookup, options.who_file[i], &fcache.who_fcache[i]);
    }
  }

  fb = hashfind(filename, &lookup);
  if (!fb)
    return 0;

  fcache_read(fb, filename);
  return 1;
}

/** Load all of the cached text files.
 * \param player the enactor, if done via \@readcache, or NOTHING.
 */
void
fcache_load(dbref player)
{
  int conn, motd, wiz, new, reg, quit, down, full;
  int guest, who;
  int i;

  for (i = 0; i < (SUPPORT_PUEBLO ? 2 : 1); i++) {
    conn = fcache_read(&fcache.connect_fcache[i], options.connect_file[i]);
    motd = fcache_read(&fcache.motd_fcache[i], options.motd_file[i]);
    wiz = fcache_read(&fcache.wizmotd_fcache[i], options.wizmotd_file[i]);
    new = fcache_read(&fcache.newuser_fcache[i], options.newuser_file[i]);
    reg = fcache_read(&fcache.register_fcache[i], options.register_file[i]);
    quit = fcache_read(&fcache.quit_fcache[i], options.quit_file[i]);
    down = fcache_read(&fcache.down_fcache[i], options.down_file[i]);
    full = fcache_read(&fcache.full_fcache[i], options.full_file[i]);
    guest = fcache_read(&fcache.guest_fcache[i], options.guest_file[i]);
    who = fcache_read(&fcache.who_fcache[i], options.who_file[i]);

    if (player != NOTHING) {
      notify_format(player, T("%s sizes:  NewUser...%d  Connect...%d  "
                              "Guest...%d  Motd...%d  Wizmotd...%d  Quit...%d  "
                              "Register...%d  Down...%d  Full...%d  Who...%d"),
                    i ? "HTMLFile" : "File", new, conn, guest, motd, wiz, quit,
                    reg, down, full, who);
    }
  }
}

/** Initialize all of the cached text files (at startup).
 */
void
fcache_init(void)
{
  fcache_load(NOTHING);
}

/** Logout a descriptor from the player it's connected to,
 * without dropping the connection. Run when a player uses LOGOUT
 * \param d descriptor
 */
static void
logout_sock(DESC *d)
{
  if (d->connected) {
    fcache_dump(d, fcache.quit_fcache, NULL, NULL);
    do_rawlog(LT_CONN, "[%d/%s/%s] Logout by %s(#%d) <Connection not dropped>",
              d->descriptor, d->addr, d->ip, Name(d->player), d->player);
    announce_disconnect(d, "logout", 0, d->player);
    if (can_mail(d->player)) {
      do_mail_purge(d->player);
    }
    login_number--;
    if (MAX_LOGINS) {
      if (!under_limit && (login_number < MAX_LOGINS)) {
        under_limit = 1;
        do_rawlog(LT_CONN, "Below maximum player limit of %d. Logins enabled.",
                  MAX_LOGINS);
      }
    }
  } else {
    do_rawlog(LT_CONN,
              "[%d/%s/%s] Logout, never connected. <Connection not dropped>",
              d->descriptor, d->addr, d->ip);
  }
  process_output(d); /* flush our old output */
  /* pretend we have a new connection */
  d->connected = CONN_SCREEN;
  d->output_prefix = 0;
  d->output_suffix = 0;
  d->output_size = 0;
  d->player = NOTHING;
  init_text_queue(&d->input);
  init_text_queue(&d->output);
  d->raw_input = 0;
  d->raw_input_at = 0;
  d->quota = COMMAND_BURST_SIZE;
  d->last_time = mudtime;
  d->cmds = 0;
  d->hide = 0;
  welcome_user(d, 0);
}

/* Has to be file scope because of interactions with @boot */
static DESC *pc_dnext = NULL;

/** Disconnect a descriptor.
 * This sends appropriate disconnection text, flushes output, and
 * then closes the associated socket.
 * \param d pointer to descriptor to disconnect.
 * \param reason reason for the descriptor being disconnected, used for events
 * \param executor dbref of the object which caused the disconnect
 */
static void
shutdownsock(DESC *d, const char *reason, dbref executor)
{
  if (d->connected) {
    do_rawlog(LT_CONN, "[%d/%s/%s] Logout by %s(#%d) (%s)", d->descriptor,
              d->addr, d->ip, Name(d->player), d->player, reason);
    if (d->connected != CONN_DENIED) {
      fcache_dump(d, fcache.quit_fcache, NULL, NULL);
      /* Player was not allowed to log in from the connect screen */
      announce_disconnect(d, reason, 0, executor);
      if (can_mail(d->player)) {
        do_mail_purge(d->player);
      }
    }
    login_number--;
    if (MAX_LOGINS) {
      if (!under_limit && (login_number < MAX_LOGINS)) {
        under_limit = 1;
        do_rawlog(LT_CONN, "Below maximum player limit of %d. Logins enabled.",
                  MAX_LOGINS);
      }
    }
  } else {
    do_rawlog(LT_CONN, "[%d/%s/%s] Connection closed, never connected (%s).",
              d->descriptor, d->addr, d->ip, reason);
  }
  /* (descriptor, ip, cause, recv/sent/cmds) */
  queue_event(SYSEVENT, "SOCKET`DISCONNECT", "%d,%s,%s,%lu/%lu/%d",
              d->descriptor, d->ip, reason, d->input_chars, d->output_chars,
              d->cmds);
  if (d->conn_flags & CONN_GMCP) {
    send_oob(d, "Core.Goodbye", NULL);
  }
  process_output(d);
  clearstrings(d);
  if (d->conn_timer) {
    sq_cancel(d->conn_timer);
    d->conn_timer = NULL;
  }
  shutdown(d->descriptor, 2);
  closesocket(d->descriptor);
  if (pc_dnext == d)
    pc_dnext = d->next;
  if (d->prev)
    d->prev->next = d->next;
  else /* d was the first one! */
    descriptor_list = d->next;
  if (d->next)
    d->next->prev = d->prev;

  im_delete(descs_by_fd, d->descriptor);

  if (sslsock && d->ssl) {
    ssl_close_connection(d->ssl);
    d->ssl = NULL;
  }

  {
    freeqs(d);
    if (d->ttype && d->ttype != default_ttype)
      mush_free(d->ttype, "terminal description");
    memset(d, 0xFF, sizeof *d);
    mush_free(d, "descriptor");
  }

  ndescriptors--;
}

/* ARGSUSED */
DESC *
initializesock(int s, char *addr, char *ip, conn_source source)
{
  DESC *d;
  d = (DESC *) mush_malloc(sizeof(DESC), "descriptor");
  if (!d)
    mush_panic("Out of memory.");
  d->descriptor = s;
  d->connected = CONN_SCREEN;
  d->conn_timer = NULL;
  d->connected_at = mudtime;
  make_nonblocking(s);
  d->output_prefix = 0;
  d->output_suffix = 0;
  d->output_size = 0;
  init_text_queue(&d->input);
  init_text_queue(&d->output);
  d->player = NOTHING;
  d->raw_input = 0;
  d->raw_input_at = 0;
  d->quota = COMMAND_BURST_SIZE;
  d->last_time = mudtime;
  d->cmds = 0;
  d->hide = 0;
  mush_strncpy(d->addr, addr, 100);
  d->addr[99] = '\0';
  mush_strncpy(d->ip, ip, 100);
  d->ip[99] = '\0';
  d->conn_flags = CONN_DEFAULT;
  d->input_chars = 0;
  d->output_chars = 0;
  d->width = 78;
  d->height = 24;
  d->ttype = NULL;
  d->checksum[0] = '\0';
  d->ssl = NULL;
  d->ssl_state = 0;
  d->source = source;
  if (descriptor_list)
    descriptor_list->prev = d;
  d->next = descriptor_list;
  d->prev = NULL;
  descriptor_list = d;
  if (source == CS_OPENSSL_SOCKET) {
    d->ssl = ssl_listen(d->descriptor, &d->ssl_state);
    if (d->ssl_state < 0) {
      /* Error we can't handle */
      ssl_close_connection(d->ssl);
      d->ssl = NULL;
      d->ssl_state = 0;
    }
  }
  im_insert(descs_by_fd, d->descriptor, d);
  d->conn_timer = sq_register_in(1, test_telnet_wrapper, (void *) d, NULL);
  queue_event(SYSEVENT, "SOCKET`CONNECT", "%d,%s", d->descriptor, d->ip);
  return d;
}

static int
network_send_ssl(DESC *d)
{
  int input_ready, written = 0;
  bool need_write = 0;
  struct text_block *cur;

  if (!d->ssl)
    return 0;

  /* Ensure that we're not in a state where we need an SSL_handshake() */
  if (ssl_need_handshake(d->ssl_state)) {
    d->ssl_state = ssl_handshake(d->ssl);
    if (d->ssl_state < 0) {
      /* Fatal error */
      ssl_close_connection(d->ssl);
      d->ssl = NULL;
      d->ssl_state = 0;
      return 0;
    } else if (ssl_need_handshake(d->ssl_state)) {
      /* We're still not ready to send to this connection. Alas. */
      return 1;
    }
  }
  /* Ensure that we're not in a state where we need an SSL_accept() */
  if (ssl_need_accept(d->ssl_state)) {
    d->ssl_state = ssl_accept(d->ssl);
    if (d->ssl_state < 0) {
      /* Fatal error */
      ssl_close_connection(d->ssl);
      d->ssl = NULL;
      d->ssl_state = 0;
      return 0;
    } else if (ssl_need_accept(d->ssl_state)) {
      /* We're still not ready to send to this connection. Alas. */
      return 1;
    }
  }

  /* process_output, alas, gets called from all kinds of places.
   * We need to know if the descriptor is waiting on input, though.
   * So let's find out
   */
  {
#ifdef WIN32
    WSAPOLLFD p;
#else
    struct pollfd p;
#endif

    p.fd = d->descriptor;
    p.events = POLLIN;
    p.revents = 0;
#ifdef WIN32
    input_ready = WSAPoll(&p, 1, 0);
#else
    input_ready = poll(&p, 1, 0);
#endif
  }

  if (input_ready < 0) {
    /* Well, shoot, we have no idea. Guess and proceed. */
    penn_perror("select in process_output");
    input_ready = 0;
  }

  while ((cur = d->output.head) != NULL) {
    int cnt = 0;
    need_write = 0;
    d->ssl_state = ssl_write(d->ssl, d->ssl_state, input_ready, 1, cur->start,
                             cur->nchars, &cnt);
    if (ssl_want_write(d->ssl_state)) {
      need_write = 1;
      break; /* Need to retry */
    }
    written += cnt;
    if (cnt == cur->nchars) {
      /* Wrote a complete block */
      d->output.head = cur->nxt;
      free_text_block(cur);
    } else {
      cur->start += cnt;
      cur->nchars -= cnt;
      break;
    }
  }

  if (!d->output.head)
    d->output.tail = NULL;
  d->output_size -= written;
  d->output_chars += written;

  return written + need_write;
}

#ifdef HAVE_WRITEV
static int
network_send_writev(DESC *d)
{
  int written = 0;

  while (d->output.head) {
    int cnt, n;
    struct iovec lines[10];
    struct text_block *cur = d->output.head;

    for (n = 0; cur && n < 10; cur = cur->nxt) {
      lines[n].iov_base = cur->start;
      lines[n].iov_len = cur->nchars;
      n += 1;
    }

    cnt = writev(d->descriptor, lines, n);
    if (cnt < 0) {
      if (is_blocking_err(errno))
        return 1;
      else {
        d->conn_flags |= CONN_SOCKET_ERROR;
        return 0;
      }
    }
    written += cnt;
    while (cnt > 0) {
      cur = d->output.head;
      if (cur->nchars <= cnt) {
        /* Wrote a full block */
        cnt -= cur->nchars;
        d->output.head = cur->nxt;
        free_text_block(cur);
      } else {
        /* Wrote a partial block */
        cur->start += cnt;
        cur->nchars -= cnt;
        goto output_done;
      }
    }
  }

output_done:
  if (!d->output.head)
    d->output.tail = NULL;
  d->output_size -= written;
  d->output_chars += written;

  return written;
}
#endif

static int
network_send(DESC *d)
{
  int written = 0;
  struct text_block *cur;

  if (!d || !d->output.head)
    return 1;

#ifdef HAVE_WRITEV
  /* If there's multiple pending blocks of text to send, use writev() if
     possible. */
  if (d->output.head->nxt)
    return network_send_writev(d);
#endif

  while ((cur = d->output.head) != NULL) {
    int cnt = send(d->descriptor, cur->start, cur->nchars, 0);

    if (cnt < 0) {
      if (is_blocking_err(errno))
        return 1;
      else {
        d->conn_flags |= CONN_SOCKET_ERROR;
        return 0;
      }
    }
    written += cnt;

    if (cnt == cur->nchars) {
      /* Wrote a complete block */
      d->output.head = cur->nxt;
      free_text_block(cur);
    } else {
      /* Partial */
      cur->nchars -= cnt;
      cur->start += cnt;
      break;
    }
  }

  if (!d->output.head)
    d->output.tail = NULL;
  d->output_size -= written;
  d->output_chars += written;
  return written;
}

/** Flush pending output for a descriptor.
 * This function actually sends the queued output over the descriptor's
 * socket.
 * \param d pointer to descriptor to send output to.
 * \retval 1 successfully flushed at least some output.
 * \retval 0 something failed, and the descriptor should probably be closed.
 */
int
process_output(DESC *d)
{
  if (d->ssl)
    return network_send_ssl(d);
  else
    return network_send(d);
}

/** A wrapper around test_telnet(), which is called via the
 * squeue system in timers.c
 * \param data a descriptor, cast as a void pointer
 * \return false
 */
bool
test_telnet_wrapper(void *data)
{
  DESC *d = (DESC *) data;

  test_telnet(d);
  d->conn_timer = sq_register_in(1, welcome_user_wrapper, (void *) d, NULL);
  return false;
}

/** A wrapper around welcome_user(), which is called via the
 * squeue system in timers.c
 * \param data a descriptor, cast as a void pointer
 * \return false
 */
bool
welcome_user_wrapper(void *data)
{
  DESC *d = (DESC *) data;

  welcome_user(d, -1);
  d->conn_timer = NULL;
  return false;
}

/** Show the login screen for a descriptor.
 * \param d descriptor
 * \param telnet should we test for telnet support?
 */
static void
welcome_user(DESC *d, int telnet)
{
  if (telnet == 1)
    test_telnet(d);
  else if (telnet == 0 && SUPPORT_PUEBLO && !(d->conn_flags & CONN_HTML))
    queue_newwrite(d, PUEBLO_HELLO, strlen(PUEBLO_HELLO));
  fcache_dump(d, fcache.connect_fcache, NULL, NULL);
}

static void
save_command(DESC *d, const char *command)
{
  if (d->conn_flags & CONN_UTF8) {
    const char *latin1;
    int len;

    if (!valid_utf8(command)) {
      const char errmsg[] = "ERROR: Invalid UTF-8 sequence.\r\n";
      // Expecting UTF-8, got something else!
      queue_newwrite(d, errmsg, sizeof(errmsg) - 1);
      do_rawlog(LT_CONN, "Invalid utf-8 sequence '%s'", command);
      return;
    }
    latin1 = utf8_to_latin1(command, &len);
    if (latin1) {
      add_to_queue(&d->input, latin1, len);
      mush_free(latin1, "string");
    }
  } else {
    add_to_queue(&d->input, command, strlen(command) + 1);
  }
}

/** Send a telnet command to a descriptor to test for telnet support.
 * Also sends the Pueblo test string.
 */
static void
test_telnet(DESC *d)
{
  /* Use rfc 1184 to test telnet support, as it tries to set linemode
     with client-side editing. Good for Broken Telnet Programs. */
  if (!TELNET_ABLE(d)) {
<<<<<<< HEAD
    static const char query[3] = {IAC, DO, TN_LINEMODE};
=======
#ifndef WITHOUT_WEBSOCKETS
    if ((d->conn_flags & (CONN_WEBSOCKETS_REQUEST | CONN_WEBSOCKETS))) {
      /* Don't bother testing for TELNET support. */
      return;
    }
#endif /* undef WITHOUT_WEBSOCKETS */
    static const char query[3] = { IAC, DO, TN_LINEMODE };
>>>>>>> fca675d2
    queue_newwrite(d, query, 3);
    d->conn_flags |= CONN_TELNET_QUERY;
    if (SUPPORT_PUEBLO && !(d->conn_flags & CONN_HTML))
      queue_newwrite(d, PUEBLO_HELLO, strlen(PUEBLO_HELLO));
    process_output(d);
  }
}

/** Turn on telnet support when a connection has shown it has support
 */
static void
setup_telnet(DESC *d)
{
  /* Win2k telnet doesn't do local echo by default,
     apparently. Unfortunately, there doesn't seem to be a telnet
     option for local echo, just remote echo. */
  d->conn_flags |= CONN_TELNET;
  if ((d->conn_flags & (CONN_TELNET_QUERY | CONN_AWAITING_FIRST_DATA)) &&
      starting_telnet_neg) {
    d->conn_flags &= ~CONN_TELNET_QUERY;
    do_rawlog(LT_CONN, "[%d/%s/%s] Switching to Telnet mode.", d->descriptor,
              d->addr, d->ip);
    queue_newwrite(d, starting_telnet_neg, starting_telnet_neg_len);
    process_output(d);
  }
}

/* A standard response */
TELNET_HANDLER(telnet_will)
{
  char response[3] = {IAC, WILL, 0};
  response[2] = *(cmd + 1);
  queue_newwrite(d, response, 3);
  process_output(d);
}

/* A standard response */
TELNET_HANDLER(telnet_willdo)
{
  char response[6] = {IAC, WILL, 0, IAC, DO, 0};
  response[2] = response[5] = *(cmd + 1);
  queue_newwrite(d, response, 6);
  process_output(d);
}

/* Handle DO SUPPRESS-GOAHEAD */
TELNET_HANDLER(telnet_sga)
{
  if (*cmd == DO) {
    char response[6] = {IAC, WILL, TN_SGA, IAC, DO, TN_SGA};
    queue_newwrite(d, response, 6);
    process_output(d);
    /* Yeah, we still will send GA, which they should treat as a NOP,
     * but we'd better send newlines, too.
     */
    d->conn_flags |= CONN_PROMPT_NEWLINES;
  }
}

/* NAWS subnegotiation */
TELNET_HANDLER(telnet_naws_sb)
{
  union {
    short s;
    char bytes[2];
  } raw;

  if (len != 4)
    return; /* Invalid */
  raw.bytes[0] = *(cmd++);
  raw.bytes[1] = *(cmd++);
  d->width = ntohs(raw.s);

  raw.bytes[0] = *(cmd++);
  raw.bytes[1] = *cmd;
  d->height = ntohs(raw.s);
}

/** Set the TTYP (terminal type / client name) for a descriptor.
 * \param d descriptor to set ttyp for
 * \param value ttyp to set, or NULL/default_ttype for default */
static void
set_ttype(DESC *d, char *value)
{
  if (!d)
    return;

  if (d->ttype && d->ttype != default_ttype)
    mush_free(d->ttype, "terminal description");
  if (value && *value && value != default_ttype && strcmp(value, default_ttype))
    d->ttype = mush_strdup(value, "terminal description");
  else
    d->ttype = (char *) default_ttype;
}

/* Send TTYP subnegotiation request */
TELNET_HANDLER(telnet_ttype)
{
  char reply[6] = {IAC, SB, TN_TTYPE, 1, IAC, SE};
  queue_newwrite(d, reply, 6);
  process_output(d);
}

/** Handle TTYP */
TELNET_HANDLER(telnet_ttype_sb)
{
  /* cmd should begin with IS, which is 0 */
  if (!len || *cmd != 0)
    return;
  cmd++;

  set_ttype(d, cmd);
}

/* Handle DO CHARSET, send list of known charsets */
TELNET_HANDLER(telnet_charset)
{
  /* Send a list of supported charsets for the client to pick.
   * Currently, we only offer the single charset the MUSH is
   * currently running in (if known, and not "C"),
   * and UTF-8, and plain ol' ascii. */
  /* IAC SB CHARSET REQUEST ";" <charset-list> IAC SE */
  static const char reply_prefix[4] = {IAC, SB, TN_CHARSET,
                                       TN_SB_CHARSET_REQUEST};
  static const char reply_suffix[2] = {IAC, SE};
#ifndef _MSC_VER
/* Offer a selection of possible delimiters, to avoid it appearing
 * in a charset name */
#ifdef HAVE_NL_LANGINFO
  static const char *delim_list = "; +=/!", *delim_curr;
#endif /* HAVE_NL_LANGINFO */
  char delim[2] = {';', '\0'};
  char *curr_locale = NULL;

  if (*cmd != DO)
    return;

  queue_newwrite(d, reply_prefix, 4);
#ifdef HAVE_NL_LANGINFO
  curr_locale = nl_langinfo(CODESET);
  if (curr_locale && *curr_locale && strcmp(curr_locale, "C") &&
      strncasecmp(curr_locale, "UTF-", 4)) {
    for (delim_curr = delim_list; *delim_curr; delim_curr++) {
      if (strchr(curr_locale, *delim_curr) == NULL)
        break;
    }
    if (*delim_curr) {
      delim[0] = *delim_curr;
    } else {
      delim[0] = ';'; /* fall back on ; */
    }
  }
#endif /* HAVE_NL_LANGINFO */
  queue_newwrite(d, delim, 1);
  queue_newwrite(d, "UTF-8", 5);
  queue_newwrite(d, delim, 1);
  if (curr_locale && strlen(curr_locale)) {
    queue_newwrite(d, curr_locale, strlen(curr_locale));
    queue_newwrite(d, delim, 1);
  }
  queue_newwrite(d, "US-ASCII", 8);
  queue_newwrite(d, delim, 1);
  queue_newwrite(d, "ASCII", 5);
  queue_newwrite(d, delim, 1);
  queue_newwrite(d, "x-penn-def", 10);

  queue_newwrite(d, reply_suffix, 2);
#else  /* _MSC_VER */
  /* MSVC doesn't have langinfo.h, and doesn't support nl_langinfo().
   * As a temporary work-around, offer ISO-8859-1 as a hardcoded option
   * in this case. (We could use setlocale(LC_ALL, NULL) as a replacement
   * but it's unlikely to contain a valid charset name, so probably
   * wouldn't help anyway.) */

  if (*cmd != DO)
    return;

  queue_newwrite(d, reply_prefix, 4);
  queue_newwrite(d, ";UTF-8", 6);
  queue_newwrite(d, ";ISO-8859-1", 11);
  queue_newwrite(d, ";US-ASCII;ASCII;x-win-def", 25);
  queue_newwrite(d, reply_suffix, 2);
#endif /* _MSC_VER */
}

/* Handle CHARSET subnegotiation */
TELNET_HANDLER(telnet_charset_sb)
{
  /* Possible subnegotiations are
   * CHARSET ACCEPTED <charset> IAC SE
   * CHARSET REJECTED IAC SE
   */
  char type;

  type = *(cmd++);
  if (type != TN_SB_CHARSET_ACCEPTED) {
    /* This is the only thing we support */
    return;
  }
  if (!strcasecmp(cmd, "US-ASCII") || !strcasecmp(cmd, "ASCII")) {
    /* ascii requested; strip accents for the connection */
    do_rawlog(LT_CONN, "Descriptor %d using charset ASCII.", d->descriptor);
    d->conn_flags |= CONN_STRIPACCENTS;
  }
  if (strcasecmp(cmd, "UTF-8") == 0) {
    /* Send and receive UTF-8, translate to latin-1 */
    do_rawlog(LT_CONN, "Descriptor %d using charset UTF-8.", d->descriptor);
    d->conn_flags |= CONN_UTF8;
  }
}

/* Set our preferred line mods */
TELNET_HANDLER(telnet_linemode)
{
  /* Set up our preferred linemode options. */
  /* IAC SB LINEMODE MODE (EDIT|SOFT_TAB) IAC SE */
  static const char reply[7] = {IAC, SB, TN_LINEMODE, '\x01', '\x09', IAC, SE};
  queue_newwrite(d, reply, 7);
}

/* Send MSSP data */
TELNET_HANDLER(telnet_mssp)
{
  /* IAC SB MSSP MSSP_VAR "variable" MSSP_VAL "value" ... IAC SE */
  char reply[BUFFER_LEN];
  char *bp;
  bp = reply;

  safe_chr((char) IAC, reply, &bp);
  safe_chr((char) SB, reply, &bp);
  safe_chr((char) TN_MSSP, reply, &bp);
  report_mssp((DESC *) NULL, reply, &bp);
  safe_chr((char) IAC, reply, &bp);
  safe_chr((char) SE, reply, &bp);
  *bp = '\0';
  queue_newwrite(d, reply, strlen(reply));
  process_output(d);
}

TELNET_HANDLER(telnet_gmcp) { d->conn_flags |= CONN_GMCP; }

TELNET_HANDLER(telnet_gmcp_sb)
{
  struct gmcp_handler *g;
  char fullpackage[BUFFER_LEN], package[BUFFER_LEN], fullmsg[BUFFER_LEN];
  char *p, *msg;
  JSON *json = NULL;
  int match = 0, i = 50;

  if (!gmcp_handlers)
    return; /* Nothing to do */

  mush_strncpy(fullpackage, cmd, BUFFER_LEN);
  msg = strchr(fullpackage, ' ');
  if (msg) {
    *msg++ = '\0';
  }
  mush_strncpy(package, fullpackage, BUFFER_LEN);

  p = package;
  if (!*p)
    return; /* We should always get a package name */

  if (msg && *msg) {
    /* string_to_json destructively modifies msg, so make a copy */
    mush_strncpy(fullmsg, msg, BUFFER_LEN);
    json = string_to_json(msg);
    if (!json)
      return; /* Invalid json */
  } else
    fullmsg[0] = '\0';

  while (i > 0) {
    i--;
    g = gmcp_handlers;
    while (g && !match) {
      if (!strcasecmp(g->package, p)) {
        match = g->func(fullpackage, json, fullmsg, d);
      }
      g = g->next;
    }
    if (match || !*p) {
      break; /* Either we got a match, or failed all possible matches */
    } else {
      if ((p = strrchr(p, '.'))) {
        /* Trim off a subpackage and try again for a less specific match */
        *p = '\0';
        p = package;
      } else {
        /* Final check for 'last resort' handlers */
        p = package;
        *p = '\0';
      }
    }
  }
  json_free(json);
}

/** Escape a string so it can be sent as a telnet SB (IAC -> IAC IAC). Returns
 * a STATIC buffer. */
char *
telnet_escape(char *str)
{
  static char buff[BUFFER_LEN];
  char *bp = buff;
  char *p, *save;

  *bp = '\0';
  if (!str || !*str)
    return buff;

  for (p = str; *p; p++) {
    if (*p == IAC) {
      save = bp;
      if (safe_chr(IAC, buff, &bp) || safe_chr(IAC, buff, &bp)) {
        *save = '\0';
        return buff;
      }
    } else if (safe_chr(*p, buff, &bp)) {
      *bp = '\0';
      return buff;
    }
  }
  *bp = '\0';
  return buff;
}

/** Free all memory used by a JSON struct */
void
json_free(JSON *json)
{
  if (!json)
    return;

  if (json->next) {
    json_free(json->next);
    json->next = NULL;
  }

  if (json->data) {
    switch (json->type) {
    case JSON_NONE:
      break; /* Included for completeness; never has data */
    case JSON_NULL:
    case JSON_BOOL:
      break; /* pointers to static args */
    case JSON_OBJECT:
    case JSON_ARRAY:
      json_free(json->data); /* Nested JSON structs */
      break;
    case JSON_STR:
    case JSON_NUMBER:
      mush_free(json->data, "json.data"); /* Plain, malloc'd value */
      break;
    }
    json->data = NULL;
  }

  mush_free(json, "json");
}

/** Escape a string for use as a JSON string. Returns a STATIC buffer. */
char *
json_escape_string(char *input)
{
  static char buff[BUFFER_LEN];
  char *bp = buff;
  char *p;

  for (p = input; *p; p++) {
    if (*p == '\n') {
      safe_str("\\n", buff, &bp);
    } else if (*p == '\r') {
      // Nothing
    } else if (*p == '\t') {
      safe_str("\\t", buff, &bp);
    } else {
      if (*p == '"' || *p == '\\')
        safe_chr('\\', buff, &bp);
      safe_chr(*p, buff, &bp);
    }
  }

  *bp = '\0';

  return buff;
}

/** Unescape a JSON string. Returns a STATIC buffer. */
char *
json_unescape_string(char *input)
{
  static char buff[BUFFER_LEN];
  char *bp = buff;
  char *p;
  int escape = 0;

  for (p = input; *p; p++) {
    if (escape) {
      switch (*p) {
      case 'n':
        safe_chr('\n', buff, &bp);
        break;
      case 'r':
        /* Nothing */
        break;
      case 't':
        safe_chr('\t', buff, &bp);
        break;
      case '"':
      case '\\':
        safe_chr(*p, buff, &bp);
        break;
      }
      escape = 0;
    } else if (*p == '\\') {
      escape = 1;
    } else {
      safe_chr(*p, buff, &bp);
    }
  }

  *bp = '\0';

  return buff;
}

/** Convert a JSON struct into a string representation of the JSON
 * \param json The JSON struct to convert
 * \param verbose Add spaces, carriage returns, etc, to make the JSON
 * human-readable?
 * \param recurse Number of recursions; always call with this set to 0
 * \retval NULL error occurred
 * \retval result string representation of the JSON struct, malloc'd as
 * "json_str"
 */
char *
json_to_string_real(JSON *json, int verbose, int recurse)
{
  char buff[BUFFER_LEN];
  char *bp = buff;
  JSON *next;
  int i = 0;
  char *sub;
  int error = 0;
  double *np;

  if (!json)
    return NULL;

  switch (json->type) {
  case JSON_NONE:
    break;
  case JSON_NUMBER:
    np = (NVAL *) json->data;
    error = safe_number(*np, buff, &bp);
    break;
  case JSON_STR:
    error =
      safe_format(buff, &bp, "\"%s\"", json_escape_string((char *) json->data));
    break;
  case JSON_BOOL:
    error = safe_str((char *) json->data, buff, &bp);
    break;
  case JSON_NULL:
    error = safe_str((char *) json->data, buff, &bp);
    break;
  case JSON_ARRAY:
    error = safe_chr('[', buff, &bp);
    next = (JSON *) json->data;
    i = 0;
    for (next = (JSON *) json->data, i = 0; next; next = next->next, i++) {
      sub = json_to_string_real(next, verbose, recurse + 1);
      if (i)
        error = safe_chr(',', buff, &bp);
      if (sub != NULL) {
        if (verbose) {
          error = safe_chr('\n', buff, &bp);
          error = safe_fill(' ', (recurse + 1) * 4, buff, &bp);
        }
        error = safe_str(sub, buff, &bp);
        mush_free(sub, "json_str");
      }
    }
    if (verbose) {
      error = safe_chr('\n', buff, &bp);
      error = safe_fill(' ', recurse * 4, buff, &bp);
    }
    error = safe_chr(']', buff, &bp);
    break;
  case JSON_OBJECT:
    error = safe_chr('{', buff, &bp);
    next = (JSON *) json->data;
    i = 0;
    while (next && !error) {
      if (!(i % 2) && next->type != JSON_STR) {
        error = 1;
        break;
      }
      if (i > 0) {
        error = safe_chr((i % 2) ? ':' : ',', buff, &bp);
        if (verbose)
          error = safe_chr(' ', buff, &bp);
      }
      if (verbose && !(i % 2)) {
        error = safe_chr('\n', buff, &bp);
        error = safe_fill(' ', (recurse + 1) * 4, buff, &bp);
      }
      sub = json_to_string_real(next, verbose, recurse + 1);
      if (sub != NULL) {
        error = safe_str(sub, buff, &bp);
        mush_free(sub, "json_str");
      } else {
        error = 1;
        break;
      }
      next = next->next;
      i++;
    }
    if (verbose) {
      error = safe_chr('\n', buff, &bp);
      error = safe_fill(' ', recurse * 4, buff, &bp);
    }
    error = safe_chr('}', buff, &bp);
    break;
  }

  if (error) {
    return NULL;
  } else {
    *bp = '\0';
    return mush_strdup(buff, "json_str");
  }
}

/** Register a handler for GMCP data.
 * \param package the package name (Core.Hello, Foo.Bar.Baz). Use an empty
 *        string as a default handler for all unhandled messages
 * \param func function to run when matching messages are received
 */
void
register_gmcp_handler(char *package, gmcp_handler_func func)
{
  char *p;
  struct gmcp_handler *g;

  if (!func)
    return;

  if (!package)
    p = "";
  else
    p = package;

  g = mush_malloc(sizeof(struct gmcp_handler), "gmcp");
  g->package = mush_strdup(p, "gmcp.package");
  g->func = func;
  g->next = gmcp_handlers;

  gmcp_handlers = g;
}

/* Handler for Core.Hello messages */
GMCP_HANDLER(gmcp_core_hello)
{
  JSON *j;

  if (strcasecmp(package, "Core.Hello")) {
    return 0; /* Package was Core.Hello.something, and we don't handle that */
  }

  if (json->type != JSON_OBJECT) {
    return 0; /* We're expecting an object */
  }

  j = (JSON *) json->data;
  while (j) {
    if (j->type == JSON_STR && j->data && !strcmp((char *) j->data, "client")) {
      if ((j = j->next) && j->type == JSON_STR && j->data &&
          *((char *) j->data)) {
        /* We have the client name. */
        set_ttype(d, (char *) j->data);
      }
      break; /* This is all we care about */
    } else {
      j = j->next; /* Move to value */
      if (j)
        j = j->next; /* Move to next label */
    }
  }

  return 1;
}

/* Handler for Core.Ping and Core.KeepAlive messages */
GMCP_HANDLER(gmcp_core_ping)
{

  if (!strcasecmp(package, "Core.KeepAlive"))
    return 1;
  else if (!strcasecmp(package, "Core.Ping")) {
    send_oob(d, "Core.Ping", NULL);
    return 1;
  }
  return 0;
}

#ifdef GMCP_EXAMPLE
/* An example softcode handler for GMCP data - in this case, triggering the
 * attr #0/GMCP whenever otherwise-unhandled data is received, with
 * %0 = port/descriptor number, %1 = package name, %2 = json message */
GMCP_HANDLER(gmcp_softcode_example)
{
  dbref obj = 0;
  char *attrname = "GMCP";
  ATTR *a;
  PE_REGS *pe_regs;

  a = atr_get_noparent(obj, attrname);
  if (!a)
    return 0; /* No such attr; gmcp message unhandled */

  pe_regs = pe_regs_create(PE_REGS_ARG, "gmcp_softcode");
  pe_regs_set_int(pe_regs, PE_REGS_ARG, "0", d->descriptor);
  pe_regs_setenv(pe_regs, 1, package);
  pe_regs_setenv(pe_regs, 2, msg);
  queue_attribute_base_priv(obj, attrname, d->player, 1, pe_regs, QUEUE_DEFAULT,
                            NOTHING);
  return 1;
}

/* You'll also need to do:
 *   register_gmcp_handler("", gmcp_softcode_example);
 * somewhere like local_startup() to initialize the handler */
#endif

/** Convert a string representation to a JSON struct.
 *  Destructively modifies input.
 * \param input The string to parse
 * \param ip A pointer to the position we're at in "input", for recursive calls.
 *           Set to NULL for initial call.
 * \param recurse Recursion level. Set to 0 for initial call.
 * \retval NULL string did not contain valid JSON
 * \retval json a JSON struct representing the json from input
 */
JSON *
string_to_json_real(char *input, char **ip, int recurse)
{
  JSON *result = NULL, *last = NULL, *next = NULL;
  char *p;
  double d;

  if (ip == NULL) {
    ip = &input;
  }

  result = mush_malloc(sizeof(JSON), "json");
  result->type = JSON_NONE;
  result->data = NULL;
  result->next = NULL;

  if (!input || !*input) {
    return result;
  }

  /* Skip over leading spaces */
  while (**ip && isspace(**ip))
    (*ip)++;

  if (!**ip) {
    return result;
  }

  if (!strncmp(*ip, json_vals[0], json_val_lens[0])) {
    result->type = JSON_BOOL;
    result->data = json_vals[0];
    *ip += json_val_lens[0];
  } else if (!strncmp(*ip, json_vals[1], json_val_lens[1])) {
    result->type = JSON_BOOL;
    result->data = json_vals[1];
    *ip += json_val_lens[1];
  } else if (!strncmp(*ip, json_vals[2], json_val_lens[2])) {
    result->type = JSON_NULL;
    result->data = json_vals[2];
    *ip += json_val_lens[2];
  } else if (**ip == '"') {
    /* Validate string */
    for (p = ++(*ip); **ip; (*ip)++) {
      if (**ip == '\\') {
        (*ip)++;
      } else if (**ip == '"') {
        break;
      }
    }
    if (**ip == '"') {
      result->type = JSON_STR;
      *(*ip)++ = '\0';
      result->data = mush_strdup(json_unescape_string(p), "json.data");
    }
  } else if (**ip == '[') {
    int i = 0;
    (*ip)++; /* Skip over the opening [ */
    while (**ip) {
      while (**ip && isspace(**ip))
        (*ip)++; /* Skip over leading spaces */
      if (**ip == ']')
        break;
      next = string_to_json_real(input, ip, recurse + 1);
      if (next == NULL)
        break; /* Error in the array contents */
      if (i == 0) {
        result->data = next;
      } else {
        last->next = next;
      }
      last = next;
      while (**ip && isspace(**ip))
        (*ip)++;
      if (**ip == ',') {
        (*ip)++;
      } else {
        break;
      }
      i++;
    }
    if (**ip == ']') {
      (*ip)++;
      result->type = JSON_ARRAY;
    }
  } else if (**ip == '{') {
    int i = 0;
    (*ip)++;
    while (**ip) {
      while (**ip && isspace(**ip))
        (*ip)++;
      if (**ip == '}')
        break;
      next = string_to_json_real(input, ip, recurse + 1);
      if (next == NULL)
        break; /* Error */
      if (i == 0)
        result->data = next;
      else
        last->next = next;
      last = next;
      if (!(i % 2) && next->type != JSON_STR) {
        /* It should have been a label, but it's not */
        break;
      }
      while (**ip && isspace(**ip))
        (*ip)++;
      if (**ip == ',' && (i % 2))
        (*ip)++;
      else if (**ip == ':' && !(i % 2))
        (*ip)++;
      else {
        break; /* error */
      }
      i++;
    }
    if ((i == 0 || (i % 2)) && **ip == '}') {
      (*ip)++;
      result->type = JSON_OBJECT;
    }
  } else {
    d = strtod(*ip, &p);
    if (p != *ip) {
      /* We have a number */
      NVAL *data = mush_malloc(sizeof(NVAL), "json.data");
      result->type = JSON_NUMBER;
      *data = d;
      result->data = data;
      *ip = p;
    } else {
      result->type = JSON_NONE;
    }
  }

  if (result->type == JSON_NONE) {
    /* If it's set to JSON_NONE at this point, we had an error */
    json_free(result);
    return NULL;
  }
  while (**ip && isspace(**ip))
    (*ip)++;
  if (!recurse && **ip != '\0') {
    /* Text left after we finished parsing; invalid JSON */
    json_free(result);
    return NULL;
  } else {
    return result;
  }
}

/** Send an out-of-band message to a descriptor using the GMCP telnet
 * subnegotiation
 * \param d descriptor to send to
 * \param package The name of the package[.subpackage(s)] the message belongs to
 * \param data a JSON object, or NULL for no message
 */
void
send_oob(DESC *d, char *package, JSON *data)
{
  char buff[BUFFER_LEN];
  char *bp = buff;
  char *escmsg = NULL;
  int error;

  if (!d || !(d->conn_flags & CONN_GMCP) || !package || !*package)
    return;

  if (data && data->type != JSON_NONE) {
    char *str = json_to_string(data, 0);
    safe_str(str, buff, &bp);
    *bp = '\0';
    if (str)
      mush_free(str, "json_str");
    escmsg = telnet_escape(buff);
    bp = buff;
  }

  if (escmsg && *escmsg)
    error = safe_format(buff, &bp, "%c%c%c%s %s%c%c", IAC, SB, TN_GMCP, package,
                        escmsg, IAC, SE);
  else
    error = safe_format(buff, &bp, "%c%c%c%s%c%c", IAC, SB, TN_GMCP, package,
                        IAC, SE);

  *bp = '\0';

  if (!error) {
    queue_newwrite(d, buff, strlen(buff));
    process_output(d);
  }
}

FUNCTION(fun_oob)
{
  dbref who;
  DESC *d;
  JSON *json;
  int i = 0;

  who = lookup_player(args[0]);
  if (who == NOTHING) {
    safe_str(e_match, buff, bp);
    return;
  }

  if (Owner(who) != Owner(executor) && !Can_Send_OOB(executor)) {
    safe_str("#-1", buff, bp);
    return;
  }

  json = string_to_json(args[2]);
  if (!json) {
    safe_str(T("#-1 INVALID JSON"), buff, bp);
    return;
  }

  DESC_ITER_CONN (d) {
    if (d->player != who || !(d->conn_flags & CONN_GMCP))
      continue;
    send_oob(d, args[1], json);
    i++;
  }
  safe_integer(i, buff, bp);
  json_free(json);
}

enum json_query {
  JSON_QUERY_TYPE,
  JSON_QUERY_SIZE,
  JSON_QUERY_EXISTS,
  JSON_QUERY_GET,
  JSON_QUERY_UNESCAPE
};

FUNCTION(fun_json_query)
{
  JSON *json, *next;
  enum json_query query_type = JSON_QUERY_TYPE;
  int i;

  if (nargs > 1 && args[1] && *args[1]) {
    if (string_prefix("size", args[1])) {
      query_type = JSON_QUERY_SIZE;
    } else if (string_prefix("exists", args[1])) {
      query_type = JSON_QUERY_EXISTS;
    } else if (string_prefix("get", args[1])) {
      query_type = JSON_QUERY_GET;
    } else if (string_prefix("unescape", args[1])) {
      query_type = JSON_QUERY_UNESCAPE;
    } else {
      safe_str(T("#-1 INVALID OPERATION"), buff, bp);
      return;
    }
  }

  if ((query_type == JSON_QUERY_GET || query_type == JSON_QUERY_EXISTS) &&
      (nargs < 3 || !args[2] || !*args[2])) {
    safe_str(T("#-1 MISSING VALUE"), buff, bp);
    return;
  }

  json = string_to_json(args[0]);
  if (!json) {
    safe_str(T("#-1 INVALID JSON"), buff, bp);
    return;
  }

  switch (query_type) {
  case JSON_QUERY_TYPE:
    switch (json->type) {
    case JSON_NONE:
      break; /* Should never happen */
    case JSON_STR:
      safe_str("string", buff, bp);
      break;
    case JSON_BOOL:
      safe_str("boolean", buff, bp);
      break;
    case JSON_NULL:
      safe_str("null", buff, bp);
      break;
    case JSON_NUMBER:
      safe_str("number", buff, bp);
      break;
    case JSON_ARRAY:
      safe_str("array", buff, bp);
      break;
    case JSON_OBJECT:
      safe_str("object", buff, bp);
      break;
    }
    break;
  case JSON_QUERY_SIZE:
    switch (json->type) {
    case JSON_NONE:
      break;
    case JSON_STR:
    case JSON_BOOL:
    case JSON_NUMBER:
      safe_chr('1', buff, bp);
      break;
    case JSON_NULL:
      safe_chr('0', buff, bp);
      break;
    case JSON_ARRAY:
    case JSON_OBJECT:
      next = (JSON *) json->data;
      if (!next) {
        safe_chr('0', buff, bp);
        break;
      }
      for (i = 1; next->next; i++, next = next->next)
        ;
      if (json->type == JSON_OBJECT) {
        i = i / 2; /* Key/value pairs, so we have half as many */
      }
      safe_integer(i, buff, bp);
      break;
    }
    break;
  case JSON_QUERY_UNESCAPE:
    if (json->type != JSON_STR) {
      safe_str("#-1", buff, bp);
      break;
    }
    safe_str(json_unescape_string((char *) json->data), buff, bp);
    break;
  case JSON_QUERY_EXISTS:
  case JSON_QUERY_GET:
    switch (json->type) {
    case JSON_NONE:
      break;
    case JSON_STR:
    case JSON_BOOL:
    case JSON_NUMBER:
    case JSON_NULL:
      safe_str("#-1", buff, bp);
      break;
    case JSON_ARRAY:
      if (!is_strict_integer(args[2])) {
        safe_str(T(e_int), buff, bp);
        break;
      }
      i = parse_integer(args[2]);
      for (next = json->data; i > 0 && next; next = next->next, i--)
        ;

      if (query_type == JSON_QUERY_EXISTS) {
        safe_chr((next) ? '1' : '0', buff, bp);
      } else if (next) {
        char *s = json_to_string(next, 0);
        if (s) {
          safe_str(s, buff, bp);
          mush_free(s, "json_str");
        }
      }
      break;
    case JSON_OBJECT:
      next = (JSON *) json->data;
      while (next) {
        if (next->type != JSON_STR) {
          /* We should have a string label */
          next = NULL;
          break;
        }
        if (!strcasecmp((char *) next->data, args[2])) {
          /* Success! */
          next = next->next;
          break;
        } else {
          /* Skip */
          next = next->next; /* Move to this entry's value */
          if (next) {
            next = next->next; /* Move to next entry's name */
          }
        }
      }
      if (query_type == JSON_QUERY_EXISTS) {
        safe_chr((next) ? '1' : '0', buff, bp);
      } else if (next) {
        char *s = json_to_string(next, 0);
        if (s) {
          safe_str(s, buff, bp);
          mush_free(s, "json_str");
        }
      }
      break;
    }
    break;
  }
  json_free(json);
}

FUNCTION(fun_json_map)
{
  ufun_attrib ufun;
  PE_REGS *pe_regs;
  int funccount;
  char *osep, osepd[2] = {' ', '\0'};
  JSON *json, *next;
  int i;
  char rbuff[BUFFER_LEN];

  osep = (nargs >= 3) ? args[2] : osepd;

  if (!fetch_ufun_attrib(args[0], executor, &ufun, UFUN_DEFAULT))
    return;

  json = string_to_json(args[1]);
  if (!json) {
    safe_str(T("#-1 INVALID JSON"), buff, bp);
    return;
  }

  pe_regs = pe_regs_create(PE_REGS_ARG, "fun_json_map");
  for (i = 3; i <= nargs; i++) {
    pe_regs_setenv_nocopy(pe_regs, i, args[i]);
  }

  switch (json->type) {
  case JSON_NONE:
    break;
  case JSON_STR:
  case JSON_BOOL:
  case JSON_NULL:
  case JSON_NUMBER:
    /* Basic data types */
    json_map_call(&ufun, rbuff, pe_regs, pe_info, json, executor, enactor);
    safe_str(rbuff, buff, bp);
    break;
  case JSON_ARRAY:
  case JSON_OBJECT:
    /* Complex types */
    for (next = json->data, i = 0; next; next = next->next, i++) {
      funccount = pe_info->fun_invocations;
      if (json->type == JSON_ARRAY) {
        pe_regs_setenv(pe_regs, 2, pe_regs_intname(i));
      } else {
        pe_regs_setenv_nocopy(pe_regs, 2, (char *) next->data);
        next = next->next;
        if (!next)
          break;
      }
      if (json_map_call(&ufun, rbuff, pe_regs, pe_info, next, executor,
                        enactor))
        break;
      if (i > 0)
        safe_str(osep, buff, bp);
      safe_str(rbuff, buff, bp);
      if (*bp >= (buff + BUFFER_LEN - 1) &&
          pe_info->fun_invocations == funccount)
        break;
    }
    break;
  }

  json_free(json);
  pe_regs_free(pe_regs);
}

/** Used by fun_json_map to call the attr for each JSON element. %2-%9 may
 * already be set in the pe_regs
 * \param ufun the ufun to call
 * \param rbuff buffer to store results of ufun call in
 * \param pe_regs the pe_regs holding info for the ufun call
 * \param pe_info the pe_info to eval the attr with
 * \param json the JSON element to pass to the ufun
 * \param executor
 * \param enactor
 * \retval 0 success
 * \retval 1 function invocation limit exceeded
 */
static bool
json_map_call(ufun_attrib *ufun, char *rbuff, PE_REGS *pe_regs,
              NEW_PE_INFO *pe_info, JSON *json, dbref executor, dbref enactor)
{
  char *jstr = NULL;

  switch (json->type) {
  case JSON_NONE:
    return 0;
  case JSON_STR:
    pe_regs_setenv_nocopy(pe_regs, 0, "string");
    pe_regs_setenv_nocopy(pe_regs, 1, (char *) json->data);
    break;
  case JSON_BOOL:
    pe_regs_setenv_nocopy(pe_regs, 0, "boolean");
    pe_regs_setenv_nocopy(pe_regs, 1, (char *) json->data);
    break;
  case JSON_NULL:
    pe_regs_setenv_nocopy(pe_regs, 0, "null");
    pe_regs_setenv_nocopy(pe_regs, 1, (char *) json->data);
    break;
  case JSON_NUMBER:
    pe_regs_setenv_nocopy(pe_regs, 0, "number");
    {
      char buff[BUFFER_LEN];
      char *bp = buff;
      safe_number(*(NVAL *) json->data, buff, &bp);
      *bp = '\0';
      pe_regs_setenv(pe_regs, 1, buff);
    }
    break;
  case JSON_ARRAY:
    pe_regs_setenv_nocopy(pe_regs, 0, "array");
    jstr = json_to_string(json, 0);
    pe_regs_setenv(pe_regs, 1, jstr);
    if (jstr)
      mush_free(jstr, "json_str");
    break;
  case JSON_OBJECT:
    pe_regs_setenv_nocopy(pe_regs, 0, "object");
    jstr = json_to_string(json, 0);
    pe_regs_setenv(pe_regs, 1, jstr);
    if (jstr)
      mush_free(jstr, "json_str");
    break;
  }

  return call_ufun(ufun, rbuff, executor, enactor, pe_info, pe_regs);
}

FUNCTION(fun_json)
{
  enum json_type type;
  int i;

  if (!*args[0])
    type = JSON_STR;
  else if (string_prefix("string", args[0]))
    type = JSON_STR;
  else if (string_prefix("boolean", args[0]))
    type = JSON_BOOL;
  else if (string_prefix("array", args[0]))
    type = JSON_ARRAY;
  else if (string_prefix("object", args[0]))
    type = JSON_OBJECT;
  else if (string_prefix("null", args[0]) && arglens[0] > 2)
    type = JSON_NULL;
  else if (string_prefix("number", args[0]) && arglens[0] > 2)
    type = JSON_NUMBER;
  else {
    safe_str(T("#-1 INVALID TYPE"), buff, bp);
    return;
  }

  if ((type == JSON_NULL && nargs > 2) ||
      ((type == JSON_STR || type == JSON_NUMBER || type == JSON_BOOL) &&
       nargs != 2) ||
      (type == JSON_OBJECT && (nargs % 2) != 1)) {
    safe_str(T("#-1 WRONG NUMBER OF ARGUMENTS"), buff, bp);
    return;
  }

  switch (type) {
  case JSON_NULL:
    if (nargs == 2 && strcmp(args[1], json_vals[2]))
      safe_str("#-1", buff, bp);
    else
      safe_str(json_vals[2], buff, bp);
    return;
  case JSON_BOOL:
    if (string_prefix(json_vals[0], args[1]) || !strcasecmp(args[1], "0"))
      safe_str(json_vals[0], buff, bp);
    else if (string_prefix(json_vals[1], args[1]) || !strcasecmp(args[1], "1"))
      safe_str(json_vals[1], buff, bp);
    else
      safe_str("#-1 INVALID VALUE", buff, bp);
    return;
  case JSON_NUMBER:
    if (!is_number(args[1])) {
      safe_str(e_num, buff, bp);
      return;
    }
    safe_str(args[1], buff, bp);
    return;
  case JSON_STR:
    safe_format(buff, bp, "\"%s\"", json_escape_string(args[1]));
    return;
  case JSON_ARRAY:
    safe_chr('[', buff, bp);
    for (i = 1; i < nargs; i++) {
      if (i > 1) {
        safe_strl(", ", 2, buff, bp);
      }
      safe_str(args[i], buff, bp);
    }
    safe_chr(']', buff, bp);
    return;
  case JSON_OBJECT:
    safe_chr('{', buff, bp);
    for (i = 1; i < nargs; i += 2) {
      if (i > 1)
        safe_strl(", ", 2, buff, bp);
      safe_format(buff, bp, "\"%s\": %s", json_escape_string(args[i]),
                  args[i + 1]);
    }
    safe_chr('}', buff, bp);
    return;
  case JSON_NONE:
    break;
  }
}

void
init_telnet_opts(void)
{
  int i, len;
  struct telnet_opt *telopt;
  for (i = 0; i < 256; i++) {
    telnet_options[i] = NULL;
  }
  telopt = mush_malloc(sizeof(struct telnet_opt), "telopt");
  telopt->optcode = i = TN_SGA;
  telopt->offer = 0;
  telopt->handler = telnet_sga;
  telopt->sb = NULL;
  telnet_options[i] = telopt;

  telopt = mush_malloc(sizeof(struct telnet_opt), "telopt");
  telopt->optcode = i = TN_TTYPE;
  telopt->offer = DO;
  telopt->handler = telnet_ttype;
  telopt->sb = telnet_ttype_sb;
  telnet_options[i] = telopt;

  telopt = mush_malloc(sizeof(struct telnet_opt), "telopt");
  telopt->optcode = i = TN_NAWS;
  telopt->offer = DO;
  telopt->handler = NULL;
  telopt->sb = telnet_naws_sb;
  telnet_options[i] = telopt;

  telopt = mush_malloc(sizeof(struct telnet_opt), "telopt");
  telopt->optcode = i = TN_LINEMODE;
  telopt->offer = 0;
  telopt->handler = telnet_linemode;
  telopt->sb = NULL;
  telnet_options[i] = telopt;

  telopt = mush_malloc(sizeof(struct telnet_opt), "telopt");
  telopt->optcode = i = TN_CHARSET;
  telopt->offer = WILL;
  telopt->handler = telnet_charset;
  telopt->sb = telnet_charset_sb;
  telnet_options[i] = telopt;

  telopt = mush_malloc(sizeof(struct telnet_opt), "telopt");
  telopt->optcode = i = TN_MSSP;
  telopt->offer = WILL;
  telopt->handler = telnet_mssp;
  telopt->sb = NULL;
  telnet_options[i] = telopt;

  telopt = mush_malloc(sizeof(struct telnet_opt), "telopt");
  telopt->optcode = i = TN_GMCP;
  telopt->offer = WILL;
  telopt->handler = telnet_gmcp;
  telopt->sb = telnet_gmcp_sb;
  telnet_options[i] = telopt;

  /* Store the telnet options we negotiate for new connections,
   * to avoid looking them up every time someone connects */
  len = 0;

  for (i = 0; i < 256; i++) {
    if (telnet_options[i] && telnet_options[i]->offer)
      len += 3;
  }
  if (len) {
    char *p = starting_telnet_neg = malloc(len);
    for (i = 0; i < 256; i++) {
      if (telnet_options[i] && telnet_options[i]->offer) {
        *p++ = IAC;
        *p++ = telnet_options[i]->offer;
        *p++ = telnet_options[i]->optcode;
      }
    }
    starting_telnet_neg_len = len;
  }

  register_gmcp_handler("Core.Hello", gmcp_core_hello);
  register_gmcp_handler("Core.Ping", gmcp_core_ping);
  register_gmcp_handler("Core.KeepAlive", gmcp_core_ping);
}

/** Parse a telnet code received from a connection.
 * \param d descriptor
 * \param q first char after the IAC
 * \param qend end of the string
 * \retval -1 Incomplete telnet code received
 * \retval 0 Invalid telnet code (or IAC IAC) received
 * \retval 1 Telnet code successfully handled
 */
static int
handle_telnet(DESC *d, char **q, char *qend)
{
  char *p;
  unsigned char opt = '\0';
  bool got_iac = 0;
  static char telnet_buff[BUFFER_LEN];
  char *tbp = telnet_buff;
  static const char ayt_reply[] = "\r\n*** AYT received, I'm here ***\r\n";

  /* *(*q - q) == IAC at this point. */
  switch (**q) {
  case IAC:
    setup_telnet(d);
    /* We don't skip over the IAC, we leave it to be written out in
     * process_input_helper */
    return 0;
  case NOP:
    setup_telnet(d);
    return 1;
  case AYT:
    setup_telnet(d);
    queue_newwrite(d, ayt_reply, strlen(ayt_reply));
    process_output(d);
    return 1;
  case DONT:
  case WONT:
    setup_telnet(d);
    (*q)++; /* Skip DONT/WONT */
    return 1;
  case DO:
  case WILL:
    setup_telnet(d);
    p = *q;
    (*q)++;
    opt = **q;
    if (*q > qend)
      return -1;
    if (!telnet_options[opt]) {
      telnet_buff[0] = IAC;
      telnet_buff[1] = (*p == DO) ? WONT : DONT;
      telnet_buff[2] = opt;
      queue_newwrite(d, telnet_buff, 3);
      process_output(d);
    } else if (telnet_options[opt]->handler) {
      telnet_options[opt]->handler(d, p, 2);
    }
    return 1;
  case SB:
    /* Make sure we have a complete subcommand.  */
    /* IAC SB <opt> ... IAC SE */
    (*q)++; /* Skip over SB */
    opt = **q;
    (*q)++;
    if (*q >= qend) {
      return -1;
    }
    for (; *q < qend; (*q)++) {
      if (got_iac) {
        got_iac = 0;
        if (**q == IAC) {
          safe_chr(IAC, telnet_buff, &tbp);
        } else if (**q == SE) {
          /* A complete command */
          *tbp = '\0';
          if (telnet_options[opt] && telnet_options[opt]->sb) {
            telnet_options[opt]->sb(d, telnet_buff, (tbp - telnet_buff));
          }
          return 1;
        } else {
          /* We shouldn't get anything else here after an IAC! */
          /* If we return 0 here, we're probably leaving gibberish
           * in the buffer. However, since we know the telnet code
           * isn't valid, we can't safely discard anything, either.
           * Oh well.
           */
          return 0;
        }
      } else if (**q == IAC) {
        got_iac = 1;
      } else {
        safe_chr(**q, telnet_buff, &tbp);
      }
    }
    return -1; /* If we get here, we never found the closing IAC SE */
  default:
    return 0;
  }
}

static void
process_input_helper(DESC *d, char *tbuf1, int got)
{
  char *p, *pend, *q, *qend;

#ifndef WITHOUT_WEBSOCKETS
  if ((d->conn_flags & CONN_WEBSOCKETS)) {
    /* Process using WebSockets framing. */
    got = process_websocket_frame(d, tbuf1, got);
  }
#endif /* undef WITHOUT_WEBSOCKETS */
  if (!d->raw_input) {
    d->raw_input = mush_malloc(MAX_COMMAND_LEN, "descriptor_raw_input");
    if (!d->raw_input)
      mush_panic("Out of memory");
    d->raw_input_at = d->raw_input;
  }
  p = d->raw_input_at;
  d->input_chars += got;
  pend = d->raw_input + MAX_COMMAND_LEN - 1;
  for (q = tbuf1, qend = tbuf1 + got; q < qend; q++) {
    if (*q == '\r') {
      /* A broken client (read: WinXP telnet) might send only CR, and not CRLF
       * so it's nice of us to try to handle this.
       */
      *p = '\0';
#ifdef WITHOUT_WEBSOCKETS
      /* WebSockets processing is interested in empty lines. */
      if (p > d->raw_input)
#endif /* WITHOUT_WEBSOCKETS */
        save_command(d, d->raw_input);
      p = d->raw_input;
      if (((q + 1) < qend) && (*(q + 1) == '\n'))
        q++; /* For clients that work */
    } else if (*q == '\n') {
      *p = '\0';
#ifdef WITHOUT_WEBSOCKETS
      /* WebSockets processing is interested in empty lines. */
      if (p > d->raw_input)
#endif /* WITHOUT_WEBSOCKETS */
        save_command(d, d->raw_input);
      p = d->raw_input;
    } else if (*q == '\b') {
      if (p > d->raw_input)
        p--;
    } else if (*q == IAC) { /* Telnet option foo */
      if (q >= qend)
        break;
      q++; /* Skip over IAC */

      if (!MAYBE_TELNET_ABLE(d) || handle_telnet(d, &q, qend) == 0) {
        if (p < pend && isprint(*q))
          *p++ = *q;
      }
    } else if (p < pend && isprint(*q)) {
      *p++ = *q;
    }
  }
  if (p > d->raw_input) {
    d->raw_input_at = p;
  } else {
    mush_free(d->raw_input, "descriptor_raw_input");
    d->raw_input = 0;
    d->raw_input_at = 0;
  }

  d->conn_flags &= ~CONN_AWAITING_FIRST_DATA;
}

/* ARGSUSED */
static int
process_input(DESC *d, int output_ready __attribute__((__unused__)))
{
  int got = 0;
  char tbuf1[BUFFER_LEN];

  errno = 0;

  if (d->ssl) {
    /* Ensure that we're not in a state where we need an SSL_handshake() */
    if (ssl_need_handshake(d->ssl_state)) {
      d->ssl_state = ssl_handshake(d->ssl);
      if (d->ssl_state < 0) {
        /* Fatal error */
        ssl_close_connection(d->ssl);
        d->ssl = NULL;
        d->ssl_state = 0;
        return 0;
      } else if (ssl_need_handshake(d->ssl_state)) {
        /* We're still not ready to send to this connection. Alas. */
        return 1;
      }
    }
    /* Ensure that we're not in a state where we need an SSL_accept() */
    if (ssl_need_accept(d->ssl_state)) {
      d->ssl_state = ssl_accept(d->ssl);
      if (d->ssl_state < 0) {
        /* Fatal error */
        ssl_close_connection(d->ssl);
        d->ssl = NULL;
        d->ssl_state = 0;
        return 0;
      } else if (ssl_need_accept(d->ssl_state)) {
        /* We're still not ready to send to this connection. Alas. */
        return 1;
      }
    }
    /* It's an SSL connection, proceed accordingly */
    d->ssl_state = ssl_read(d->ssl, d->ssl_state, 1, output_ready, tbuf1,
                            sizeof tbuf1, &got);
    if (d->ssl_state < 0) {
      /* Fatal error */
      ssl_close_connection(d->ssl);
      d->ssl = NULL;
      d->ssl_state = 0;
      return 0;
    }
  } else {
    got = recv(d->descriptor, tbuf1, sizeof tbuf1, 0);
    if (got <= 0) {
      /* At this point, select() says there's data waiting to be read from
       * the socket, but we shouldn't assume that read() will actually get it
       * and blindly act like a got of -1 is a disconnect-worthy error.
       */
      if (is_blocking_err(errno))
        return 1;
      else {
        d->conn_flags |= CONN_SOCKET_ERROR;
        return 0;
      }
    }
  }

  process_input_helper(d, tbuf1, got);

  return 1;
}

static void
set_userstring(char **userstring, const char *command)
{
  if (*userstring) {
    mush_free(*userstring, "userstring");
    *userstring = NULL;
  }
  /* command may be NULL */
  if (command && command[0]) {
    while (*command && isspace(*command))
      command++;
    if (*command)
      *userstring = mush_strdup(command, "userstring");
  }
}

static void
process_commands(void)
{
  int nprocessed;

  pc_dnext = NULL;

  do {
    DESC *cdesc;

    nprocessed = 0;
    for (cdesc = descriptor_list; cdesc; cdesc = pc_dnext) {
      struct text_block *t;

      pc_dnext = cdesc->next;

      if (cdesc->quota > 0 && (t = cdesc->input.head) != NULL) {
        enum comm_res retval;

        cdesc->quota -= 1;
        nprocessed += 1;
        start_cpu_timer();
        retval = do_command(cdesc, (char *) t->start);
        reset_cpu_timer();

        switch (retval) {
        case CRES_QUIT:
          shutdownsock(cdesc, "quit", cdesc->player);
          break;
        case CRES_HTTP:
          shutdownsock(cdesc, "http disconnect", NOTHING);
          break;
        case CRES_SITELOCK:
          shutdownsock(cdesc, "sitelocked", NOTHING);
          break;
        case CRES_LOGOUT:
          logout_sock(cdesc);
        /* Falls through - to free input buffer */
        case CRES_OK:
          cdesc->input.head = t->nxt;
          if (!cdesc->input.head)
            cdesc->input.tail = NULL;
#ifdef DEBUG
          do_rawlog(LT_TRACE, "free_text_block(%p) at 5.", (void *) t);
#endif /* DEBUG */
          free_text_block(t);
          break;
        case CRES_BOOTED:
          break;
        }
      }
    }
    pc_dnext = NULL;
  } while (nprocessed > 0);
}

/** Send a descriptor's output prefix */
#define send_prefix(d)                                                         \
  if (d->output_prefix) {                                                      \
    queue_newwrite(d, d->output_prefix, strlen(d->output_prefix));             \
    queue_eol(d);                                                              \
  }

/** Send a descriptor's output suffix */
#define send_suffix(d)                                                         \
  if (d->output_suffix) {                                                      \
    queue_newwrite(d, d->output_suffix, strlen(d->output_suffix));             \
    queue_eol(d);                                                              \
  }

/** Parse a command entered at the socket.
 * \param d descriptor
 * \param command command to parse
 * \return CRES_* enum
 */
static enum comm_res
do_command(DESC *d, char *command)
{
  int j;

#ifndef WITHOUT_WEBSOCKETS
  if ((d->conn_flags & CONN_WEBSOCKETS_REQUEST)) {
    /* Parse WebSockets upgrade request. */
    if (!process_websocket_request(d, command)) {
      return CRES_HTTP;
    }

    return CRES_OK;
  }
#endif /* undef WITHOUT_WEBSOCKETS */

  if (!strncmp(command, IDLE_COMMAND, strlen(IDLE_COMMAND))) {
    j = strlen(IDLE_COMMAND);
    if ((int) strlen(command) > j) {
      if (*(command + j) == ' ')
        j++;
      queue_write(d, command + j, strlen(command) - j);
      queue_eol(d);
    }
    return CRES_OK;
  }
  d->last_time = mudtime;
  (d->cmds)++;
<<<<<<< HEAD
  if (!d->connected &&
      (!strncmp(command, GET_COMMAND, strlen(GET_COMMAND)) ||
       !strncmp(command, POST_COMMAND, strlen(POST_COMMAND)))) {
=======
  if (!d->connected && (!strncmp(command, GET_COMMAND, strlen(GET_COMMAND)) ||
                        !strncmp(command, POST_COMMAND,
                                 strlen(POST_COMMAND)))) {
#ifndef WITHOUT_WEBSOCKETS
    if (is_websocket(command)) {
      /* Continue processing as a WebSockets upgrade request. */
      d->conn_flags |= CONN_WEBSOCKETS_REQUEST;
      return CRES_OK;
    }
#endif /* undef WITHOUT_WEBSOCKETS */

>>>>>>> fca675d2
    char buf[BUFFER_LEN];
    snprintf(buf, BUFFER_LEN,
             "HTTP/1.1 200 OK\r\n"
             "Content-Type: text/html; charset:iso-8859-1\r\n"
             "Pragma: no-cache\r\n"
             "\r\n"
             "<!DOCTYPE HTML PUBLIC \"-//W3C//DTD HTML 4.01 Transitional//EN\""
             " \"http://www.w3.org/TR/html4/loose.dtd\">"
             "<HTML><HEAD>"
             "<TITLE>Welcome to %s!</TITLE>"
             "<meta http-equiv=\"Content-Type\" content=\"text/html; "
             "charset=iso-8859-1\">"
             "</HEAD><BODY>"
             "<meta http-equiv=\"refresh\" content=\"0;%s\">"
             "Please click <a href=\"%s\">%s</a> to go to the website for %s."
             "</BODY></HEAD></HTML>",
             MUDNAME, MUDURL, MUDURL, MUDURL, MUDNAME);
    queue_write(d, buf, strlen(buf));
    queue_eol(d);
    return CRES_HTTP;
  } else if (SUPPORT_PUEBLO &&
             !strncmp(command, PUEBLO_COMMAND, strlen(PUEBLO_COMMAND))) {
    parse_puebloclient(d, command);
    if (!(d->conn_flags & CONN_HTML)) {
      queue_newwrite(d, PUEBLO_SEND, strlen(PUEBLO_SEND));
      process_output(d);
      do_rawlog(LT_CONN, "[%d/%s/%s] Switching to Pueblo mode.", d->descriptor,
                d->addr, d->ip);
      d->conn_flags |= CONN_HTML;
      if (!d->connected && !d->conn_timer)
        welcome_user(d, 1);
    } else {
      /* Resend the Pueblo start string, but not the 'clear screen'
       * part. Only useful for someone whose client hasn't noticed
       * they're in Pueblo mode and is showing raw HTML */
      queue_newwrite(d, PUEBLO_SEND_SHORT, strlen(PUEBLO_SEND_SHORT));
    }
    return CRES_OK;
  }
  if (d->conn_timer) {
    sq_cancel(d->conn_timer);
    d->conn_timer = NULL;
    welcome_user(d, 1);
  }
  if (!strcmp(command, QUIT_COMMAND)) {
    return CRES_QUIT;
  } else if (!strcmp(command, LOGOUT_COMMAND)) {
    return CRES_LOGOUT;
  } else if (!strcmp(command, INFO_COMMAND)) {
    send_prefix(d);
    dump_info(d);
    send_suffix(d);
  } else if (!strcmp(command, MSSPREQUEST_COMMAND)) {
    send_prefix(d);
    report_mssp(d, NULL, NULL);
    send_suffix(d);
  } else if (!strncmp(command, PREFIX_COMMAND, strlen(PREFIX_COMMAND))) {
    set_userstring(&d->output_prefix, command + strlen(PREFIX_COMMAND));
  } else if (!strncmp(command, SUFFIX_COMMAND, strlen(SUFFIX_COMMAND))) {
    set_userstring(&d->output_suffix, command + strlen(SUFFIX_COMMAND));
  } else if (!strncmp(command, "SCREENWIDTH", 11)) {
    d->width = parse_integer(command + 11);
  } else if (!strncmp(command, "SCREENHEIGHT", 12)) {
    d->height = parse_integer(command + 12);
  } else if (!strncmp(command, "PROMPT_NEWLINES", 15)) {
    if (parse_integer(command + 15))
      d->conn_flags |= CONN_PROMPT_NEWLINES;
    else
      d->conn_flags &= ~CONN_PROMPT_NEWLINES;
  } else if (!strncmp(command, "SOCKSET", 7)) {
    sockset_wrapper(d, command + 7);
  } else {
    if (d->connected) {
      int fd = d->descriptor;
      DESC *tmp;
      send_prefix(d);
      run_user_input(d->player, d->descriptor, command);
      /* Check to make sure the descriptor hasn't been closed while
       * running the command, via @force/inline someobj=@boot %# */
      tmp = im_find(descs_by_fd, fd);
      if (tmp) {
        send_suffix(d);
      } else {
        return CRES_BOOTED;
      }
    } else {
      j = 0;
      if (!strncmp(command, WHO_COMMAND, strlen(WHO_COMMAND))) {
        j = strlen(WHO_COMMAND);
      } else if (!strncmp(command, DOING_COMMAND, strlen(DOING_COMMAND))) {
        j = strlen(DOING_COMMAND);
      } else if (!strncmp(command, SESSION_COMMAND, strlen(SESSION_COMMAND))) {
        j = strlen(SESSION_COMMAND);
      }
      if (j) {
        send_prefix(d);
        if (!fcache_dump(d, fcache.who_fcache, NULL, command + j))
          dump_users(d, command + j);
        send_suffix(d);
      } else if (!check_connect(d, command)) {
        return CRES_SITELOCK;
      }
    }
  }
  return CRES_OK;
}

/** Parse a PUEBLOCLIENT [md5="checksum"] string
 * \param d descriptor
 * \param command string to parse
 */
static void
parse_puebloclient(DESC *d, char *command)
{
  const char *p, *end;
  if ((p = string_match(command, "md5="))) {
    /* Skip md5=" */
    p += 5;
    if ((end = strchr(p, '"'))) {
      if ((end > p) && ((end - p) <= PUEBLO_CHECKSUM_LEN)) {
        /* Got it! */
        mush_strncpy(d->checksum, p, end - p);
      }
    }
  }
}

/** Show all the appropriate messages when a player attempts to log in.
 * \param d descriptor
 * \param player dbref of player
 * \param isnew has the player just been created?
 * \retval 0 player failed to log in
 * \retval 1 player logged in successfully
 */
static int
dump_messages(DESC *d, dbref player, int isnew)
{
  int num = 0;
  DESC *tmpd;

  d->connected = CONN_PLAYER;
  d->connected_at = mudtime;
  d->player = player;

  login_number++;
  if (MAX_LOGINS) {
    /* check for exceeding max player limit */
    if (under_limit && (login_number > MAX_LOGINS)) {
      under_limit = 0;
      do_rawlog(LT_CONN, "Limit of %d players reached. Logins disabled.\n",
                MAX_LOGINS);
    }
  }
  /* give players a message on connection */
  if (!options.login_allow || !under_limit ||
      (Guest(player) && !options.guest_allow)) {
    if (!options.login_allow) {
      fcache_dump(d, fcache.down_fcache, NULL, NULL);
      if (*cf_downmotd_msg) {
        queue_write(d, cf_downmotd_msg, strlen(cf_downmotd_msg));
        queue_eol(d);
      }
    } else if (MAX_LOGINS && !under_limit) {
      fcache_dump(d, fcache.full_fcache, NULL, NULL);
      if (*cf_fullmotd_msg) {
        queue_write(d, cf_fullmotd_msg, strlen(cf_fullmotd_msg));
        queue_eol(d);
      }
    }
    if (!Can_Login(player)) {
      /* when the connection has been refused, we want to update the
       * LASTFAILED info on the player
       */
      check_lastfailed(player, d->addr);
      return 0;
    }
  }

  /* check to see if this is a reconnect */
  DESC_ITER_CONN (tmpd) {
    if (tmpd->player == player) {
      num++;
    }
  }
  /* give permanent text messages */
  if (isnew)
    fcache_dump(d, fcache.newuser_fcache, NULL, NULL);
  if (num == 1) {
    fcache_dump(d, fcache.motd_fcache, NULL, NULL);
    if (Hasprivs(player))
      fcache_dump(d, fcache.wizmotd_fcache, NULL, NULL);
  }
  if (Guest(player))
    fcache_dump(d, fcache.guest_fcache, NULL, NULL);

  if (ModTime(player))
    notify_format(player, T("%ld failed connections since last login."),
                  (long) ModTime(player));
  ModTime(player) = (time_t) 0;
  announce_connect(d, isnew, num);    /* broadcast connect message */
  check_last(player, d->addr, d->ip); /* set Last, Lastsite, give paycheck */
  /* Check all mail folders. If empty, report lack of mail. */
  queue_eol(d);
  if (can_mail(player)) {
    check_all_mail(player);
  }
  set_player_folder(player, 0);
  do_look_around(player);
  if (Haven(player))
    notify(player, T("Your HAVEN flag is set. You cannot receive pages."));
  if (Vacation(player)) {
    notify(player, T("Welcome back from vacation! Don't forget to unset your "
                     "ON-VACATION flag"));
  }
  local_connect(player, isnew, num);
  return 1;
}

/** Check if a string entered at the login screen is an attempt
 * to connect to or create/register a player.
 * \param d descriptor
 * \param msg string to parse
 * \retval 1 Connection successful, or failed due to too many incorrect pws
 * \retval 0 Connection failed (sitelock, max connections reached, etc)
 */
static int
check_connect(DESC *d, const char *msg)
{
  char command[MAX_COMMAND_LEN];
  char user[MAX_COMMAND_LEN];
  char password[MAX_COMMAND_LEN];
  char errbuf[BUFFER_LEN];
  dbref player;

  parse_connect(msg, command, user, password);

  if (!check_fails(d->ip)) {
    queue_string_eol(d, T(connect_fail_limit_exceeded));
    return 1;
  }
  if (string_prefix("connect", command)) {
    if ((player = connect_player(d, user, password, d->addr, d->ip, errbuf)) ==
        NOTHING) {
      queue_string_eol(d, errbuf);
      do_rawlog(LT_CONN, "[%d/%s/%s] Failed connect to '%s'.", d->descriptor,
                d->addr, d->ip, user);
    } else {
      do_rawlog(LT_CONN, "[%d/%s/%s] Connected to %s(#%d) in %s(#%d)",
                d->descriptor, d->addr, d->ip, Name(player), player,
                Name(Location(player)), Location(player));
      if ((dump_messages(d, player, 0)) == 0) {
        d->connected = CONN_DENIED;
        return 0;
      }
    }

  } else if (!strcasecmp(command, "cd")) {
    if ((player = connect_player(d, user, password, d->addr, d->ip, errbuf)) ==
        NOTHING) {
      queue_string_eol(d, errbuf);
      do_rawlog(LT_CONN, "[%d/%s/%s] Failed connect to '%s'.", d->descriptor,
                d->addr, d->ip, user);
    } else {
      do_rawlog(LT_CONN, "[%d/%s/%s] Connected dark to %s(#%d) in %s(#%d)",
                d->descriptor, d->addr, d->ip, Name(player), player,
                Name(Location(player)), Location(player));
      /* Set player dark */
      d->connected = CONN_PLAYER;
      if (Can_Hide(player))
        d->hide = 1;
      d->player = player;
      set_flag(player, player, "DARK", 0, 0, 0);
      if ((dump_messages(d, player, 0)) == 0) {
        d->connected = CONN_DENIED;
        d->hide = 0;
        return 0;
      }
    }

  } else if (!strcasecmp(command, "cv")) {
    if ((player = connect_player(d, user, password, d->addr, d->ip, errbuf)) ==
        NOTHING) {
      queue_string_eol(d, errbuf);
      do_rawlog(LT_CONN, "[%d/%s/%s] Failed connect to '%s'.", d->descriptor,
                d->addr, d->ip, user);
    } else {
      do_rawlog(LT_CONN, "[%d/%s/%s] Connected to %s(#%d) in %s(#%d)",
                d->descriptor, d->addr, d->ip, Name(player), player,
                Name(Location(player)), Location(player));
      /* Set player !dark */
      d->connected = CONN_PLAYER;
      d->player = player;
      set_flag(player, player, "DARK", 1, 0, 0);
      if ((dump_messages(d, player, 0)) == 0) {
        d->connected = CONN_DENIED;
        return 0;
      }
    }

  } else if (!strcasecmp(command, "ch")) {
    if ((player = connect_player(d, user, password, d->addr, d->ip, errbuf)) ==
        NOTHING) {
      queue_string_eol(d, errbuf);
      do_rawlog(LT_CONN, "[%d/%s/%s] Failed connect to '%s'.", d->descriptor,
                d->addr, d->ip, user);
    } else {
      do_rawlog(LT_CONN, "[%d/%s/%s] Connected hidden to %s(#%d) in %s(#%d)",
                d->descriptor, d->addr, d->ip, Name(player), player,
                Name(Location(player)), Location(player));
      /* Set player hidden */
      d->connected = CONN_PLAYER;
      d->player = player;
      if (Can_Hide(player))
        d->hide = 1;
      if ((dump_messages(d, player, 0)) == 0) {
        d->connected = CONN_DENIED;
        d->hide = 0;
        return 0;
      }
    }

  } else if (string_prefix("create", command)) {
    if (!Site_Can_Create(d->addr) || !Site_Can_Create(d->ip)) {
      fcache_dump(d, fcache.register_fcache, NULL, NULL);
      if (!Deny_Silent_Site(d->addr, AMBIGUOUS) &&
          !Deny_Silent_Site(d->ip, AMBIGUOUS)) {
        do_rawlog(LT_CONN, "[%d/%s/%s] Refused create for '%s'.", d->descriptor,
                  d->addr, d->ip, user);
        queue_event(SYSEVENT, "SOCKET`CREATEFAIL", "%d,%s,%d,%s,%s",
                    d->descriptor, d->ip, count_failed(d->ip),
                    "create: sitelocked !create", user);
      }
      return 0;
    }
    if (!options.login_allow || !options.create_allow) {
      if (!options.login_allow) {
        fcache_dump(d, fcache.down_fcache, NULL, NULL);
        if (*cf_downmotd_msg) {
          queue_write(d, cf_downmotd_msg, strlen(cf_downmotd_msg));
          queue_eol(d);
        }
      } else
        fcache_dump(d, fcache.register_fcache, NULL, NULL);
      do_rawlog(LT_CONN, "REFUSED CREATION for %s from %s on descriptor %d.\n",
                user, d->addr, d->descriptor);
      queue_event(SYSEVENT, "SOCKET`CREATEFAIL", "%d,%s,%d,%s,%s",
                  d->descriptor, d->ip, count_failed(d->ip),
                  "create: creation not allowed", user);
      return 0;
    } else if (MAX_LOGINS && !under_limit) {
      fcache_dump(d, fcache.full_fcache, NULL, NULL);
      if (*cf_fullmotd_msg) {
        queue_write(d, cf_fullmotd_msg, strlen(cf_fullmotd_msg));
        queue_eol(d);
      }
      do_rawlog(LT_CONN, "REFUSED CREATION for %s from %s on descriptor %d.\n",
                user, d->addr, d->descriptor);
      queue_event(SYSEVENT, "SOCKET`CREATEFAIL", "%d,%s,%d,%s,%s",
                  d->descriptor, d->ip, count_failed(d->ip),
                  "create: max login count reached", user);
      return 0;
    }
    player = create_player(d, NOTHING, user, password, d->addr, d->ip);
    switch (player) {
    case NOTHING:
    case AMBIGUOUS:
      queue_string_eol(
        d, T((player == NOTHING ? create_fail_bad : create_fail_preexisting)));
      do_rawlog(LT_CONN, "[%d/%s/%s] Failed create for '%s' (bad name).",
                d->descriptor, d->addr, d->ip, user);
      break;
    case HOME:
      queue_string_eol(d, T(password_fail));
      do_rawlog(LT_CONN, "[%d/%s/%s] Failed create for '%s' (bad password).",
                d->descriptor, d->addr, d->ip, user);
      break;
    default:
      queue_event(SYSEVENT, "PLAYER`CREATE", "%s,%s,%s,%d",
                  unparse_objid(player), Name(player), "create", d->descriptor);
      do_rawlog(LT_CONN, "[%d/%s/%s] Created %s(#%d)", d->descriptor, d->addr,
                d->ip, Name(player), player);
      if ((dump_messages(d, player, 1)) == 0) {
        d->connected = CONN_DENIED;
        return 0;
      }
      break;
    } /* successful player creation */

  } else if (string_prefix("register", command)) {
    if (!Site_Can_Register(d->addr) || !Site_Can_Register(d->ip)) {
      fcache_dump(d, fcache.register_fcache, NULL, NULL);
      if (!Deny_Silent_Site(d->addr, AMBIGUOUS) &&
          !Deny_Silent_Site(d->ip, AMBIGUOUS)) {
        do_rawlog(LT_CONN,
                  "[%d/%s/%s] Refused registration (bad site) for '%s'.",
                  d->descriptor, d->addr, d->ip, user);
        queue_event(SYSEVENT, "SOCKET`CREATEFAIL", "%d,%s,%d,%s,%s",
                    d->descriptor, d->ip, mark_failed(d->ip),
                    "register: sitelocked host or ip", user);
      }
      return 0;
    }
    if (!options.create_allow) {
      fcache_dump(d, fcache.register_fcache, NULL, NULL);
      do_rawlog(LT_CONN, "Refused registration (creation disabled) for %s from "
                         "%s on descriptor %d.\n",
                user, d->addr, d->descriptor);
      queue_event(SYSEVENT, "SOCKET`CREATEFAIL", "%d,%s,%d,%s,%s",
                  d->descriptor, d->ip, mark_failed(d->ip),
                  "register: registration disabled", user);
      return 0;
    }
    if ((player = email_register_player(d, user, password, d->addr, d->ip)) ==
        NOTHING) {
      queue_string_eol(d, T(register_fail));
      do_rawlog(LT_CONN, "[%d/%s/%s] Failed registration for '%s'.",
                d->descriptor, d->addr, d->ip, user);
    } else {
      queue_string_eol(d, T(register_success));
      do_rawlog(LT_CONN, "[%d/%s/%s] Registered %s(#%d) to %s", d->descriptor,
                d->addr, d->ip, Name(player), player, password);
    }
    /* Whether it succeeds or fails, leave them connected */

  } else {
    /* invalid command, just repeat login screen */
    welcome_user(d, 0);
  }
  return 1;
}

/** Attempt to parse a string entered at the connect screen
 * as 'connect name password'.
 * \param msg1 string to parse
 * \param command pointer to store the first word in
 * \param user pointer to store the username - possibly given in quotes - in
 * \param pass pointer to store the password in
 */
static void
parse_connect(const char *msg1, char *command, char *user, char *pass)
{
  char *p;
  const char *msg = msg1;

  while (*msg && isspace(*msg))
    msg++;
  p = command;
  while (*msg && isprint(*msg) && !isspace(*msg))
    *p++ = *msg++;
  *p = '\0';
  while (*msg && isspace(*msg))
    msg++;
  p = user;

  if (*msg == '\"') {
    for (; *msg && ((*msg == '\"') || isspace(*msg)); msg++)
      ;
    while (*msg && (*msg != '\"')) {
      while (*msg && !isspace(*msg) && (*msg != '\"'))
        *p++ = *msg++;
      if (*msg == '\"') {
        msg++;
        while (*msg && isspace(*msg))
          msg++;
        break;
      }
      while (*msg && isspace(*msg))
        msg++;
      if (*msg && (*msg != '\"'))
        *p++ = ' ';
    }
  } else
    while (*msg && isprint(*msg) && !isspace(*msg))
      *p++ = *msg++;

  *p = '\0';
  while (*msg && isspace(*msg))
    msg++;
  p = pass;
  while (*msg && isprint(*msg) && !isspace(*msg))
    *p++ = *msg++;
  *p = '\0';
}

/** Close all connections to the MUSH */
static void
close_sockets(void)
{
  DESC *d, *dnext;
  const char *shutmsg;
  int shutlen;
  int ignoreme __attribute__((__unused__));

  shutmsg = T(shutdown_message);
  shutlen = strlen(shutmsg);

  for (d = descriptor_list; d; d = dnext) {
    dnext = d->next;
    if (!d->ssl) {
#ifdef HAVE_WRITEV
      struct iovec byebye[2];
      byebye[0].iov_base = (char *) shutmsg;
      byebye[0].iov_len = shutlen;
      byebye[1].iov_base = (char *) "\r\n";
      byebye[1].iov_len = 2;
      ignoreme = writev(d->descriptor, byebye, 2);
#else
      send(d->descriptor, shutmsg, shutlen, 0);
      send(d->descriptor, (char *) "\r\n", 2, 0);
#endif
    } else {
      int offset;
      offset = 0;
      ssl_write(d->ssl, d->ssl_state, 0, 1, shutmsg, shutlen, &offset);
      offset = 0;
      ssl_write(d->ssl, d->ssl_state, 0, 1, "\r\n", 2, &offset);
      ssl_close_connection(d->ssl);
      d->ssl = NULL;
      d->ssl_state = 0;
    }
    if (is_remote_desc(d)) {
      if (shutdown(d->descriptor, 2) < 0)
        penn_perror("shutdown");
    }
    closesocket(d->descriptor);
  }
}

/** Give everyone the boot.
 */
void
emergency_shutdown(void)
{
  close_sockets();
#ifdef INFO_SLAVE
  kill_info_slave();
#endif
}

/** Boot a player.
 * Boot all connections associated with victim, or all idle connections if
 * idleonly is true
 * \param player the player being booted
 * \param idleonly only boot idle connections?
 * \param silent suppress notice to player that he's being booted?
 * \param booter the dbref of the player doing the booting
 * \return number of descriptors booted
 */
int
boot_player(dbref player, int idleonly, int silent, dbref booter)
{
  DESC *d, *ignore = NULL, *boot = NULL;
  int count = 0;
  time_t now = mudtime;

  if (idleonly)
    ignore = least_idle_desc(player, 1);

  DESC_ITER_CONN (d) {
    if (boot) {
      boot_desc(boot, "boot", booter);
      boot = NULL;
    }
    if (d->player == player &&
        (!ignore || (d != ignore && difftime(now, d->last_time) > 60.0))) {
      if (!idleonly && !silent && !count)
        notify(player, T("You are politely shown to the door."));
      count++;
      boot = d;
    }
  }

  if (boot)
    boot_desc(boot, "boot", booter);

  if (count && idleonly) {
    if (count == 1)
      notify(player, T("You boot an idle self."));
    else
      notify_format(player, T("You boot %d idle selves."), count);
  }

  return count;
}

/** Disconnect a descriptor.
 * \param d pointer to descriptor to disconnect.
 * \param cause the reason for the descriptor being disconnected, used for
 * events
 * \param executor object causing the boot
 */
void
boot_desc(DESC *d, const char *cause, dbref executor)
{
  shutdownsock(d, cause, executor);
}

/** For sockset: Parse an english bool ('yes', 'no', etc). Assume no,
 *  whitelist yes.
 * \param str The string to check
 * \retval 1 yes
 * \retval 0 no
 */
static int
isyes(char *str)
{
  if (!str)
    return 0;
  if (!strcasecmp(str, "yes"))
    return 1;
  if (!strcasecmp(str, "y"))
    return 1;
  if (!strcasecmp(str, "true"))
    return 1;
  if (!strcasecmp(str, "1"))
    return 1;
  if (!strcasecmp(str, "on"))
    return 1;
  return 0;
}

static void
sockset_wrapper(DESC *d, char *cmd)
{
  const char *res;
  char *p;

  while (cmd && *cmd && isspace(*cmd))
    cmd++;

  if (!*cmd) {
    /* query all */
    res = sockset_show(d, ((d->conn_flags & CONN_HTML) ? "<br>\n" : "\r\n"));
    queue_newwrite(d, res, strlen(res));
    queue_eol(d);
    return;
  }

  if ((p = strchr(cmd, '='))) {
    /* set an option */
    *(p++) = '\0';
    res = sockset(d, cmd, p);
    queue_newwrite(d, res, strlen(res));
    queue_eol(d);
    return;
  } else {
    res = T("You must give an option and a value.");
    queue_newwrite(d, res, strlen(res));
    queue_eol(d);
  }
}

const char *
sockset_show(DESC *d, char *nl)
{
  static char buff[BUFFER_LEN];
  char *bp = buff;
  char colorstyle[SBUF_LEN];
  int ntype;
  int nllen = strlen(nl);

  safe_strl(nl, nllen, buff, &bp);

  if (d->output_prefix && *(d->output_prefix)) {
    safe_format(buff, &bp, "%-15s:  %s", PREFIX_COMMAND, d->output_prefix);
    safe_strl(nl, nllen, buff, &bp);
  }

  if (d->output_suffix && *(d->output_suffix)) {
    safe_format(buff, &bp, "%-15s:  %s", SUFFIX_COMMAND, d->output_suffix);
    safe_strl(nl, nllen, buff, &bp);
  }

  safe_format(buff, &bp, "%-15s:  %s", "Pueblo",
              (d->conn_flags & CONN_HTML ? "Yes" : "No"));
  safe_strl(nl, nllen, buff, &bp);
  safe_format(buff, &bp, "%-15s:  %s", "Telnet",
              (TELNET_ABLE(d) ? "Yes" : "No"));
  safe_strl(nl, nllen, buff, &bp);
  safe_format(buff, &bp, "%-15s:  %d", "Width", d->width);
  safe_strl(nl, nllen, buff, &bp);
  safe_format(buff, &bp, "%-15s:  %d", "Height", d->height);
  safe_strl(nl, nllen, buff, &bp);
  safe_format(buff, &bp, "%-15s:  %s", "Terminal Type",
              (d->ttype ? d->ttype : default_ttype));
  safe_strl(nl, nllen, buff, &bp);

  ntype = notify_type(d);

  safe_format(buff, &bp, "%-15s:  %s", "Stripaccents",
              (ntype & MSG_STRIPACCENTS ? "Yes" : "No"));
  safe_strl(nl, nllen, buff, &bp);

  if (ntype & MSG_XTERM256)
    strcpy(colorstyle, "xterm256");
  else if (ntype & MSG_ANSI16)
    strcpy(colorstyle, "16color");
  else if (ntype & MSG_ANSI2)
    strcpy(colorstyle, "hilite");
  else
    strcpy(colorstyle, "plain");

  if (d->conn_flags & CONN_COLORSTYLE)
    safe_format(buff, &bp, "%-15s:  %s", "Color Style", colorstyle);
  else
    safe_format(buff, &bp, "%-15s:  auto (%s)", "Color Style", colorstyle);
  safe_strl(nl, nllen, buff, &bp);
  safe_format(buff, &bp, "%-15s:  %s", "Prompt Newlines",
              (d->conn_flags & CONN_PROMPT_NEWLINES ? "Yes" : "No"));

  *bp = '\0';
  return buff;
}

/** Set a sock option.
 * \param d the descriptor to set the option on
 * \param name the option name
 * \param val the option value
 * \return string Set message (error or success)
 */
const char *
sockset(DESC *d, char *name, char *val)
{
  static char retval[BUFFER_LEN];
  int ival;

  if (!name || !name[0]) {
    return T("Set what option?");
  }

  if (!strcasecmp(name, PREFIX_COMMAND)) {
    set_userstring(&d->output_prefix, val);
    if (val && *val) {
      return T("OUTPUTPREFIX set.");
    } else {
      return T("OUTPUTPREFIX cleared.");
    }
    return retval;
  }

  if (!strcasecmp(name, SUFFIX_COMMAND)) {
    set_userstring(&d->output_suffix, val);
    if (val && *val) {
      return T("OUTPUTSUFFIX set.");
    } else {
      return T("OUTPUTSUFFIX cleared.");
    }
    return retval;
  }

  if (!strcasecmp(name, "PUEBLO")) {
    if (val && *val) {
      parse_puebloclient(d, val);
      if (!(d->conn_flags & CONN_HTML)) {
        queue_newwrite(d, PUEBLO_SEND, strlen(PUEBLO_SEND));
        process_output(d);
        do_rawlog(LT_CONN,
                  "[%d/%s/%s] Switching to Pueblo mode (via @sockset).",
                  d->descriptor, d->addr, d->ip);
        d->conn_flags |= CONN_HTML;
      }
      return T("Pueblo flag set.");
    } else {
      d->conn_flags &= ~CONN_HTML;
      return T("Pueblo flag cleared.");
    }
  }

  if (!strcasecmp(name, "TELNET")) {
    ival = isyes(val);
    if (ival) {
      d->conn_flags |= CONN_TELNET;
      return T("Telnet flag set.");
    } else {
      d->conn_flags &= ~CONN_TELNET;
      return T("Telnet flag cleared.");
    }
  }

  if (!strcasecmp(name, "WIDTH")) {
    if (!is_strict_integer(val)) {
      return T("Width expects a positive integer.");
    }
    ival = parse_integer(val);
    if (ival < 1) {
      return T("Width expects a positive integer.");
    }
    d->width = ival;
    return T("Width set.");
  }

  if (!strcasecmp(name, "HEIGHT")) {
    if (!is_strict_integer(val)) {
      return T("Height expects a positive integer.");
    }
    ival = parse_integer(val);
    if (ival < 1) {
      return T("Height expects a positive integer.");
    }
    d->height = ival;
    return T("Height set.");
  }

  if (!strcasecmp(name, "TERMINALTYPE")) {
    set_ttype(d, val);
    return T("Terminal Type set.");
  }

  if (!strcasecmp(name, "COLORSTYLE") || !strcasecmp(name, "COLOURSTYLE")) {
    if (!strcasecmp(val, "auto")) {
      d->conn_flags &= ~CONN_COLORSTYLE;
      return tprintf(T("Colorstyle set to '%s'"), "auto");
    } else if (string_prefix("plain", val) || string_prefix("none", val)) {
      d->conn_flags &= ~CONN_COLORSTYLE;
      d->conn_flags |= CONN_PLAIN;
      return tprintf(T("Colorstyle set to '%s'"), "plain");
    } else if (string_prefix("hilite", val) ||
               string_prefix("highlight", val)) {
      d->conn_flags &= ~CONN_COLORSTYLE;
      d->conn_flags |= CONN_ANSI;
      return tprintf(T("Colorstyle set to '%s'"), "hilite");
    } else if (string_prefix("16color", val)) {
      d->conn_flags &= ~CONN_COLORSTYLE;
      d->conn_flags |= CONN_ANSICOLOR;
      return tprintf(T("Colorstyle set to '%s'"), "16color");
    } else if (string_prefix("xterm256", val) || !strcmp(val, "256")) {
      d->conn_flags &= ~CONN_COLORSTYLE;
      d->conn_flags |= CONN_XTERM256;
      return tprintf(T("Colorstyle set to '%s'"), "xterm256");
    }
    return tprintf(T("Unknown color style. Valid color styles: %s"),
                   "'auto', 'plain', 'hilite', '16color', 'xterm256'.");
  }

  if (!strcasecmp(name, "PROMPT_NEWLINES")) {
    ival = isyes(val);
    if (ival) {
      d->conn_flags |= CONN_PROMPT_NEWLINES;
      return T("A newline will be sent after a prompt.");
    } else {
      d->conn_flags &= ~CONN_PROMPT_NEWLINES;
      return T("No newline will be sent after a prompt.");
    }
  }

  if (!strcasecmp(name, "STRIPACCENTS") || !strcasecmp(name, "NOACCENTS")) {
    ival = isyes(val);
    if (ival) {
      d->conn_flags |= CONN_STRIPACCENTS;
      return T("Accents will be stripped.");
    } else {
      d->conn_flags &= ~CONN_STRIPACCENTS;
      return T("Accents will not be stripped.");
    }
  }

  snprintf(retval, BUFFER_LEN, T("@sockset option '%s' is not a valid option."),
           name);
  return retval;
}

/** Given a player dbref, return the player's first connected descriptor.
 * \param player dbref of player.
 * \return pointer to player's first connected descriptor, or NULL.
 */
DESC *
player_desc(dbref player)
{
  DESC *d;

  for (d = descriptor_list; d; d = d->next) {
    if (d->connected && (d->player == player)) {
      return d;
    }
  }
  return (DESC *) NULL;
}

/** Pemit to a specified socket.
 * \param player the enactor.
 * \param pc string containing port number to send message to.
 * \param message message to send.
 * \param flags PEMIT_* flags
 */
void
do_pemit_port(dbref player, const char *pc, const char *message, int flags)
{
  DESC *d = NULL, *last = NULL;
  int port;
  int total = 0;
  char *next;

  if (!Hasprivs(player)) {
    notify(player, T("Permission denied."));
    return;
  }

  if (!message || !*message || !pc || !*pc)
    return;

  next = (char *) pc;
  do {
    if (flags & PEMIT_LIST)
      next = next_in_list(&pc);
    port = atoi(next);

    if (port <= 0) {
      notify_format(player, T("'%s' is not a port number."), next);
    } else {
      d = port_desc(port);
      if (!d) {
        notify(player, T("That port is not active."));
      } else {
        queue_string_eol(d, message);
        total++;
        last = d;
      }
    }

  } while ((flags & PEMIT_LIST) && pc && *pc);

  if (!total)
    return;

  if (!(flags & PEMIT_SILENT)) {
    if (total == 1) {
      notify_format(player, T("You pemit \"%s\" to %s."), message,
                    (last && last->connected ? AName(last->player, AN_SYS, NULL)
                                             : T("a connecting player")));
    } else {
      notify_format(player, T("You pemit \"%s\" to %d connections."), message,
                    total);
    }
  }
}

/** Page a specified socket.
 * \param executor the executor.
 * \param pc string containing port number to send message to.
 * \param message message to send.
 */
void
do_page_port(dbref executor, const char *pc, const char *message)
{
  int p, key;
  DESC *d;
  const char *gap;
  char tbuf[BUFFER_LEN], *tbp = tbuf;
  dbref target = NOTHING;

  if (!Hasprivs(executor)) {
    notify(executor, T("Permission denied."));
    return;
  }

  p = atoi(pc);

  if (p <= 0) {
    notify(executor, T("That's not a port number."));
    return;
  }

  if (!message || !*message) {
    notify(executor, T("What do you want to page with?"));
    return;
  }

  gap = " ";
  switch (*message) {
  case SEMI_POSE_TOKEN:
    gap = "";
  /* Fall through */
  case POSE_TOKEN:
    key = 1;
    break;
  default:
    key = 3;
    break;
  }

  d = port_desc(p);
  if (!d) {
    notify(executor, T("That port's not active."));
    return;
  }
  if (d->connected)
    target = d->player;
  switch (key) {
  case 1:
    safe_format(tbuf, &tbp, T("From afar, %s%s%s"), Name(executor), gap,
                message + 1);
    notify_format(executor, T("Long distance to %s: %s%s%s"),
                  target != NOTHING ? AName(target, AN_SAY, NULL)
                                    : T("a connecting player"),
                  AName(executor, AN_SAY, NULL), gap, message + 1);
    break;
  case 3:
    safe_format(tbuf, &tbp, T("%s pages: %s"), Name(executor), message);
    notify_format(executor, T("You paged %s with '%s'"),
                  target != NOTHING ? AName(target, AN_SAY, NULL)
                                    : T("a connecting player"),
                  message);
    break;
  }
  *tbp = '\0';
  if (target != NOTHING)
    page_return(executor, target, "Idle", "IDLE", NULL);
  if (Typeof(executor) != TYPE_PLAYER && Nospoof(target))
    queue_string_eol(d, tprintf("[#%d] %s", executor, tbuf));
  else
    queue_string_eol(d, tbuf);
}

/** Return an inactive descriptor, as long as there's more than
 * one descriptor connected. Used for boot/me.
 * \param player player to find an inactive descriptor for.
 * \return pointer to player's inactive descriptor, or NULL.
 */
DESC *
inactive_desc(dbref player)
{
  DESC *d, *in = NULL;
  time_t now;
  int numd = 0;
  now = mudtime;
  DESC_ITER_CONN (d) {
    if (d->player == player) {
      numd++;
      if (difftime(now, d->last_time) > 60.0)
        in = d;
    }
  }
  if (numd > 1)
    return in;
  else
    return (DESC *) NULL;
}

/** Given a port (a socket number), return the descriptor.
 * \param port port (socket file descriptor number).
 * \return pointer to descriptor associated with the port.
 */
DESC *
port_desc(int port)
{
  DESC *d;
  for (d = descriptor_list; (d); d = d->next) {
    if (d->descriptor == port) {
      return d;
    }
  }
  return (DESC *) NULL;
}

/** Given a port, find the matching player dbref.
 * \param port (socket file descriptor number).
 * \return dbref of connected player using that port, or NOTHING.
 */
dbref
find_player_by_desc(int port)
{
  DESC *d;
  for (d = descriptor_list; (d); d = d->next) {
    if (d->connected && (d->descriptor == port)) {
      return d->player;
    }
  }

  /* didn't find anything */
  return NOTHING;
}

#ifndef WIN32
/** Handler for SIGINT. Note that we've received it, and reinstall.
 * \param sig signal caught.
 */
void
signal_shutdown(int sig __attribute__((__unused__)))
{
  signal_shutdown_flag = 1;
  sigrecv_notify();
  reload_sig_handler(SIGINT, signal_shutdown);
}

/** Handler for HUP signal.
 * Do the minimal work here - set a global variable and reload the handler.
 * \param x unused.
 */
void
hup_handler(int x __attribute__((__unused__)))
{
  hup_triggered = 1;
  sigrecv_notify();
  reload_sig_handler(SIGHUP, hup_handler);
}

/** Handler for USR1 signal.
 * Do the minimal work here - set a global variable and reload the handler.
 * \param x unused.
 */
void
usr1_handler(int x __attribute__((__unused__)))
{
  usr1_triggered = 1;
  sigrecv_notify();
  reload_sig_handler(SIGUSR1, usr1_handler);
}

/** Handler for SIGUSR2. Note that we've received it, and reinstall
 * \param sig signal caught.
 */
void
signal_dump(int sig __attribute__((__unused__)))
{
  usr2_triggered = 1;
  sigrecv_notify();
  reload_sig_handler(SIGUSR2, signal_dump);
}
#endif

/** A general handler to puke and die.
 * \param sig signal caught.
 */
void
bailout(int sig)
{
  mush_panicf("BAILOUT: caught signal %d", sig);
}

#ifndef WIN32
/** Reap child processes, notably info_slaves and forking dumps,
 * when we receive a SIGCHLD signal. Don't fear this function. :)
 * \param sig signal caught.
 */
void
reaper(int sig __attribute__((__unused__)))
{
  pid_t pid;

  while ((pid = mush_wait(-1, &error_code, WNOHANG)) > 0) {
#ifdef INFO_SLAVE
    if (info_slave_pid > -1 && pid == info_slave_pid) {
      slave_error = info_slave_pid;
      info_slave_state = INFO_SLAVE_DOWN;
      info_slave_pid = -1;
      sigrecv_notify();
    } else
#endif
#ifdef SSL_SLAVE
      if (ssl_slave_pid > -1 && pid == ssl_slave_pid) {
      ssl_slave_error = ssl_slave_pid;
      ssl_slave_state = SSL_SLAVE_DOWN;
      ssl_slave_pid = -1;
      sigrecv_notify();
    } else
#endif
      if (forked_dump_pid > -1 && pid == forked_dump_pid) {
      dump_error = forked_dump_pid;
      dump_status = error_code;
      forked_dump_pid = -1;
      sigrecv_notify();
    }
  }
  reload_sig_handler(SIGCHLD, reaper);
}
#endif /* !(Mac or WIN32) */

/** Return the number of connected players,
 * possibly including Hidden connections */
static int
count_players(void)
{
  int count = 0;
  DESC *d;

  /* Count connected players */
  for (d = descriptor_list; d; d = d->next) {
    if (d->connected) {
      if (!GoodObject(d->player))
        continue;
      if (COUNT_ALL || !Hidden(d))
        count++;
    }
  }

  return count;
}

/** The INFO socket command */
static void
dump_info(DESC *call_by)
{

  queue_string_eol(call_by, tprintf("### Begin INFO %s", INFO_VERSION));

  queue_string_eol(call_by, tprintf("Name: %s", options.mud_name));
  queue_string_eol(call_by, tprintf("Address: %s", options.mud_url));
  queue_string_eol(
    call_by, tprintf("Uptime: %s", show_time(globals.first_start_time, 0)));
  queue_string_eol(call_by, tprintf("Connected: %d", count_players()));
  queue_string_eol(call_by, tprintf("Size: %d", db_top));
  queue_string_eol(call_by,
                   tprintf("Version: PennMUSH %sp%s", VERSION, PATCHLEVEL));
  queue_string_eol(call_by, "### End INFO");
}

/** The MSSP socket command / telnet option */
void
report_mssp(DESC *d, char *buff, char **bp)
{
  MSSP *opt;

  if (d) {
    queue_string_eol(d, "\r\nMSSP-REPLY-START");
    /* Required by current spec, as of 2010-08-15 */
    queue_string_eol(d, tprintf("%s\t%s", "NAME", options.mud_name));
    queue_string_eol(d, tprintf("%s\t%d", "PLAYERS", count_players()));
    queue_string_eol(
      d, tprintf("%s\t%ld", "UPTIME", (long) globals.first_start_time));
    /* Not required, but we know anyway */
    queue_string_eol(d, tprintf("%s\t%d", "PORT", options.port));
    if (options.ssl_port)
      queue_string_eol(d, tprintf("%s\t%d", "SSL", options.ssl_port));
    queue_string_eol(d, tprintf("%s\t%d", "PUEBLO", options.support_pueblo));
    queue_string_eol(
      d, tprintf("%s\t%s %sp%s", "CODEBASE", "PennMUSH", VERSION, PATCHLEVEL));
    queue_string_eol(d, tprintf("%s\t%s", "FAMILY", "TinyMUD"));
    if (strlen(options.mud_url))
      queue_string_eol(d, tprintf("%s\t%s", "WEBSITE", options.mud_url));
  } else {
    safe_format(buff, bp, "%c%s%c%s", MSSP_VAR, "NAME", MSSP_VAL,
                options.mud_name);
    safe_format(buff, bp, "%c%s%c%d", MSSP_VAR, "PLAYERS", MSSP_VAL,
                count_players());
    safe_format(buff, bp, "%c%s%c%ld", MSSP_VAR, "UPTIME", MSSP_VAL,
                (long) globals.first_start_time);

    safe_format(buff, bp, "%c%s%c%d", MSSP_VAR, "PORT", MSSP_VAL, options.port);
    if (options.ssl_port)
      safe_format(buff, bp, "%c%s%c%d", MSSP_VAR, "SSL", MSSP_VAL,
                  options.ssl_port);
    safe_format(buff, bp, "%c%s%c%d", MSSP_VAR, "PUEBLO", MSSP_VAL,
                options.support_pueblo);
    safe_format(buff, bp, "%c%s%cPennMUSH %sp%s", MSSP_VAR, "CODEBASE",
                MSSP_VAL, VERSION, PATCHLEVEL);
    safe_format(buff, bp, "%c%s%c%s", MSSP_VAR, "FAMILY", MSSP_VAL, "TinyMUD");
    if (strlen(options.mud_url))
      safe_format(buff, bp, "%c%s%c%s", MSSP_VAR, "WEBSITE", MSSP_VAL,
                  options.mud_url);
  }

  if (mssp) {
    opt = mssp;
    if (d) {
      while (opt) {
        queue_string_eol(d, tprintf("%s\t%s", opt->name, opt->value));
        opt = opt->next;
      }
      queue_string_eol(d, "MSSP-REPLY-END");
    } else {
      while (opt) {
        safe_format(buff, bp, "%c%s%c%s", MSSP_VAR, opt->name, MSSP_VAL,
                    opt->value);
        opt = opt->next;
      }
    }
  }
}

/** Determine if a new guest can connect at this point. If so, return
 * the dbref of the player they should connect to.
 * The algorithm looks like this:
 * \verbatim
 * 1. Count connected guests. If we have a fixed maximum number and we've
 *    reached it already, fail now.
 * 2. Otherwise, we either have no limit or we're limited to available
 *    unconnected guest players. So if the requested player isn't
 *    connected, succeed now.
 * 3. Search the db for unconnected guest players. If we find any,
 *    succeed immediately.
 * 4. If none were found, succeed only if we have no limit.
 * \endverbatim
 * \param player dbref of guest that connection was attempted to.
 */
dbref
guest_to_connect(dbref player)
{
  DESC *d;
  int desc_count = 0;
  dbref i;

  DESC_ITER_CONN (d) {
    if (!GoodObject(d->player))
      continue;
    if (Guest(d->player))
      desc_count++;
  }
  if ((MAX_GUESTS > 0) && (desc_count >= MAX_GUESTS))
    return NOTHING; /* Limit already reached */

  if (!Connected(player))
    return player; /* Connecting to a free guest */

  /* The requested guest isn't free. Find an available guest in the db */
  for (i = 0; i < db_top; i++) {
    if (IsPlayer(i) && !Hasprivs(i) && Guest(i) && !Connected(i))
      return i;
  }

  /* Oops, all guests are in use. Either fail now or succeed now with
   * a log message
   */
  if (MAX_GUESTS < 0)
    return NOTHING;

  do_rawlog(LT_CONN, "Multiple connection to Guest #%d", player);
  return player;
}

/** The connect-screen WHO command */
static void
dump_users(DESC *call_by, char *match)
{
  DESC *d;
  int count = 0;
  char tbuf[BUFFER_LEN];
  char nbuff[BUFFER_LEN];
  char *np;
  int nlen;

  while (*match && *match == ' ')
    match++;

  if (SUPPORT_PUEBLO && (call_by->conn_flags & CONN_HTML)) {
    queue_newwrite(call_by, "<PRE>", 5);
  }

  snprintf(tbuf, BUFFER_LEN, "%-16s %10s %6s  %s", T("Player Name"),
           T("On For"), T("Idle"), get_poll());
  queue_string_eol(call_by, tbuf);

  for (d = descriptor_list; d; d = d->next) {
    if (!d->connected || !GoodObject(d->player))
      continue;
    if (COUNT_ALL || !Hidden(d))
      count++;
    if (Hidden(d) || (match && !(string_prefix(Name(d->player), match))))
      continue;

    np = nbuff;
    safe_str(AName(d->player, AN_WHO, NULL), nbuff, &np);
    nlen = strlen(Name(d->player));
    if (nlen < 16)
      safe_fill(' ', 16 - nlen, nbuff, &np);
    *np = '\0';
    sprintf(tbuf, "%s %10s   %4s%c %s", nbuff,
            onfor_time_fmt(d->connected_at, 10), idle_time_fmt(d->last_time, 4),
            (Dark(d->player) ? 'D' : ' '),
            get_doing(d->player, NOTHING, NOTHING, NULL, 0));
    queue_string_eol(call_by, tbuf);
  }
  switch (count) {
  case 0:
    mush_strncpy(tbuf, T("There are no players connected."), BUFFER_LEN);
    break;
  case 1:
    mush_strncpy(tbuf, T("There is 1 player connected."), BUFFER_LEN);
    break;
  default:
    snprintf(tbuf, BUFFER_LEN, T("There are %d players connected."), count);
    break;
  }
  queue_string_eol(call_by, tbuf);
  if (SUPPORT_PUEBLO && (call_by->conn_flags & CONN_HTML))
    queue_newwrite(call_by, "</PRE>", 6);
}

/** Filters descriptors based on the name for 'WHO name'.
 * \verbatim
 * Check to see if we should display a line in WHO, DOING or SESSION
 * for the given descriptor. Checks are, in order:
 *  * If 'name' is empty, we show it.
 *  * If d is not a connected player, we don't.
 *  * If wild is false, show only if "name" is a prefix of the player's name
 *  * If wild is true, show if the player's name, or one of his aliases,
 *    matches the wildcard pattern "name".
 * \endverbatim
 * \param d descriptor to check
 * \param name name to match against
 * \param wild is name a wildcard pattern?
 * \retval 1 name matches, or no name filtering
 * \retval 0 name does not match
 */
static bool
who_check_name(DESC *d, char *name, bool wild)
{
  ATTR *a;
  char *aval, *all_aliases, *one_alias;

  if (!name || !*name)
    return 1;

  if (!d->connected || !GoodObject(d->player))
    return 0;

  if (!wild)
    return string_prefix(Name(d->player), name);

  if (quick_wild(name, Name(d->player)))
    return 1;

  a = atr_get(d->player, "ALIAS");
  if (!a)
    return 0;

  aval = safe_atr_value(a, "atrval.who-alias");
  all_aliases = trim_space_sep(aval, ';');
  while ((one_alias = split_token(&all_aliases, ';')) != NULL) {
    if (quick_wild(name, one_alias)) {
      free(aval);
      return 1;
    }
  }
  mush_free(aval, "atrval.who-alias");
  return 0;
}

/** The DOING command */
void
do_who_mortal(dbref player, char *name)
{
  DESC *d;
  int count = 0;
  int privs = Priv_Who(player);
  bool wild = 0;
  char nbuff[BUFFER_LEN];
  char *np;
  int nlen;
  PUEBLOBUFF;

  if (SUPPORT_PUEBLO) {
    PUSE;
    tag("PRE");
    PEND;
    notify_noenter(player, pbuff);
  }

  if (name && *name && wildcard_count(name, 0) == -1)
    wild = 1;

  notify_format(player, "%-16s %10s %6s  %s", T("Player Name"), T("On For"),
                T("Idle"), get_poll());
  for (d = descriptor_list; d; d = d->next) {
    if (!d->connected)
      continue;
    if (COUNT_ALL || (!Hidden(d) || privs))
      count++;
    if (!who_check_name(d, name, wild))
      continue;
    if (Hidden(d) && !privs)
      continue;
    np = nbuff;
    safe_str(AName(d->player, AN_WHO, NULL), nbuff, &np);
    nlen = strlen(Name(d->player));
    if (nlen < 16)
      safe_fill(' ', 16 - nlen, nbuff, &np);
    *np = '\0';
    notify_format(player, "%s %10s   %4s%c %s", nbuff,
                  onfor_time_fmt(d->connected_at, 10),
                  idle_time_fmt(d->last_time, 4),
                  (Dark(d->player) ? 'D' : (Hidden(d) ? 'H' : ' ')),
                  get_doing(d->player, player, player, NULL, 0));
  }
  switch (count) {
  case 0:
    notify(player, T("There are no players connected."));
    break;
  case 1:
    notify(player, T("There is one player connected."));
    break;
  default:
    notify_format(player, T("There are %d players connected."), count);
    break;
  }

  if (SUPPORT_PUEBLO) {
    PUSE;
    tag_cancel("PRE");
    PEND;
    notify_noenter(player, pbuff);
  }
}

/** The admin WHO command */
void
do_who_admin(dbref player, char *name)
{
  DESC *d;
  int count = 0;
  char tbuf[BUFFER_LEN];
  char addr[28];
  bool wild = 0;
  char *tp;
  int nlen;
  PUEBLOBUFF;

  if (SUPPORT_PUEBLO) {
    PUSE;
    tag("PRE");
    PEND;
    notify_noenter(player, pbuff);
  }

  if (name && *name && wildcard_count(name, 0) == -1)
    wild = 1;

  notify_format(player, "%-16s %6s %9s %5s %5s %-4s %-s", T("Player Name"),
                T("Loc #"), T("On For"), T("Idle"), T("Cmds"), T("Des"),
                T("Host"));
  for (d = descriptor_list; d; d = d->next) {
    if (d->connected)
      count++;
    if (!who_check_name(d, name, wild))
      continue;
    if (d->connected) {
      tp = tbuf;
      safe_str(AName(d->player, AN_WHO, NULL), tbuf, &tp);
      nlen = strlen(Name(d->player));
      if (nlen < 16)
        safe_fill(' ', 16 - nlen, tbuf, &tp);
      safe_format(tbuf, &tp, " %6s %9s %5s  %4d %3d%c ",
                  unparse_dbref(Location(d->player)),
                  onfor_time_fmt(d->connected_at, 9),
                  idle_time_fmt(d->last_time, 5), d->cmds, d->descriptor,
                  is_ssl_desc(d) ? 'S' : (is_remote_desc(d) ? ' ' : 'L'));
      strncpy(addr, d->addr, 28);
      if (Dark(d->player)) {
        addr[20] = '\0';
        strcat(addr, " (Dark)");
      } else if (Hidden(d)) {
        addr[20] = '\0';
        strcat(addr, " (Hide)");
      } else {
        addr[27] = '\0';
      }
      safe_str(addr, tbuf, &tp);
      *tp = '\0';
    } else {
      sprintf(tbuf, "%-16s %6s %9s %5s  %4d %3d%c %s", T("Connecting..."),
              "#-1", onfor_time_fmt(d->connected_at, 9),
              idle_time_fmt(d->last_time, 5), d->cmds, d->descriptor,
              is_ssl_desc(d) ? 'S' : ' ', d->addr);
      tbuf[78] = '\0';
    }
    notify(player, tbuf);
  }

  switch (count) {
  case 0:
    notify(player, T("There are no players connected."));
    break;
  case 1:
    notify(player, T("There is one player connected."));
    break;
  default:
    notify_format(player, T("There are %d players connected."), count);
    break;
  }

  if (SUPPORT_PUEBLO) {
    PUSE;
    tag_cancel("PRE");
    PEND;
    notify_noenter(player, pbuff);
  }
}

/** The SESSION command */
void
do_who_session(dbref player, char *name)
{
  DESC *d;
  int count = 0;
  bool wild = 0;
  char nbuff[BUFFER_LEN];
  char *np;
  int nlen;
  PUEBLOBUFF;

  if (SUPPORT_PUEBLO) {
    PUSE;
    tag("PRE");
    PEND;
    notify_noenter(player, pbuff);
  }

  if (name && *name && wildcard_count(name, 0) == -1)
    wild = 1;

  notify_format(player, "%-16s %6s %9s %5s %5s %4s %7s %7s %7s",
                T("Player Name"), T("Loc #"), T("On For"), T("Idle"), T("Cmds"),
                T("Des"), T("Sent"), T("Recv"), T("Pend"));

  for (d = descriptor_list; d; d = d->next) {
    if (d->connected)
      count++;
    if (!who_check_name(d, name, wild))
      continue;
    if (d->connected) {
      np = nbuff;
      safe_str(AName(d->player, AN_WHO, NULL), nbuff, &np);
      nlen = strlen(Name(d->player));
      if (nlen < 16)
        safe_fill(' ', 16 - nlen, nbuff, &np);
      *np = '\0';

      notify_format(player, "%s %6s %9s %5s %5d %3d%c %7lu %7lu %7d", nbuff,
                    unparse_dbref(Location(d->player)),
                    onfor_time_fmt(d->connected_at, 9),
                    idle_time_fmt(d->last_time, 5), d->cmds, d->descriptor,
                    is_ssl_desc(d) ? 'S' : ' ', d->input_chars, d->output_chars,
                    d->output_size);
    } else {
      notify_format(player, "%-16s %6s %9s %5s %5d %3d%c %7lu %7lu %7d",
                    T("Connecting..."), "#-1",
                    onfor_time_fmt(d->connected_at, 9),
                    idle_time_fmt(d->last_time, 5), d->cmds, d->descriptor,
                    is_ssl_desc(d) ? 'S' : ' ', d->input_chars, d->output_chars,
                    d->output_size);
    }
  }

  switch (count) {
  case 0:
    notify(player, T("There are no players connected."));
    break;
  case 1:
    notify(player, T("There is one player connected."));
    break;
  default:
    notify_format(player, T("There are %d players connected."), count);
    break;
  }

  if (SUPPORT_PUEBLO) {
    PUSE;
    tag_cancel("PRE");
    PEND;
    notify_noenter(player, pbuff);
  }
}

/** Format the time the player has been on for for WHO/DOING/ETC.
 *
 * \param at the time connected at.
 * \param len the length of the field to fill.
 * \return a static buffer to a string with the formatted elapsed time.
 */
static char *
onfor_time_fmt(time_t at, int len)
{
  static char buf[64];
  int secs = difftime(mudtime, at);
  return etime_fmt(buf, secs, len);
}

/** Format idle time for WHO/DOING
 *
 * \param last the time the player was last active.
 * \parm len the length of the field to fill.
 * \return a static buffer to a string with the formatted elapsed time.
 */
static char *
idle_time_fmt(time_t last, int len)
{
  static char buf[64];
  int secs = difftime(mudtime, last);
  return etime_fmt(buf, secs, len);
}

/* connection messages
 * isnew: newly created or not?
 * num: how many times connected?
 */
static void
announce_connect(DESC *d, int isnew, int num)
{
  dbref loc;
  char tbuf1[BUFFER_LEN];
  char *message;
  PE_REGS *pe_regs;
  dbref zone;
  dbref obj;

  dbref player = d->player;

  set_flag_internal(player, "CONNECTED");

  if (isnew) {
    /* A brand new player created. */
    snprintf(tbuf1, BUFFER_LEN, T("%s created."),
             AName(player, AN_ANNOUNCE, NULL));
    flag_broadcast(0, "HEAR_CONNECT", "%s %s", T("GAME:"), tbuf1);
    if (Suspect(player))
      flag_broadcast("WIZARD", 0, T("GAME: Suspect %s created."),
                     AName(player, AN_ANNOUNCE, NULL));
  }

  /* Redundant, but better for translators */
  if (Hidden(d)) {
    message =
      (num > 1) ? T("has HIDDEN-reconnected.") : T("has HIDDEN-connected.");
  } else {
    message = (num > 1) ? T("has reconnected.") : T("has connected.");
  }
  snprintf(tbuf1, BUFFER_LEN, "%s %s", AName(player, AN_ANNOUNCE, NULL),
           message);

  /* send out messages */
  if (Suspect(player))
    flag_broadcast("WIZARD", 0, T("GAME: Suspect %s"), tbuf1);

  if (Dark(player)) {
    flag_broadcast("ROYALTY WIZARD", "HEAR_CONNECT", "%s %s", T("GAME:"),
                   tbuf1);
  } else
    flag_broadcast(0, "HEAR_CONNECT", "%s %s", T("GAME:"), tbuf1);

  if (ANNOUNCE_CONNECTS)
    chat_player_announce(d, message, 0);

  loc = Location(player);
  if (!GoodObject(loc)) {
    notify(player, T("You are nowhere!"));
    return;
  }

  if (*cf_motd_msg) {
    raw_notify(player, cf_motd_msg);
  }
  raw_notify(player, " ");
  if (Hasprivs(player) && *cf_wizmotd_msg) {
    if (*cf_motd_msg)
      raw_notify(player, asterisk_line);
    raw_notify(player, cf_wizmotd_msg);
  }

  if (ANNOUNCE_CONNECTS)
    notify_except(player, player, player, tbuf1, 0);

  /* added to allow player's inventory to hear a player connect */
  if (ANNOUNCE_CONNECTS)
    if (!Dark(player))
      notify_except(player, loc, player, tbuf1, NA_INTER_PRESENCE);

  queue_event(player, "PLAYER`CONNECT", "%s,%d,%d", unparse_objid(player), num,
              d->descriptor);
  /* And then load it up, as follows:
   * %0 (unused, reserved for "reason for disconnect")
   * %1 (number of connections after connect)
   */
  pe_regs = pe_regs_create(PE_REGS_ARG, "announce_connect");
  pe_regs_setenv(pe_regs, 1, unparse_integer(num));

  /* do the person's personal connect action */
  (void) queue_attribute_base(player, "ACONNECT", player, 0, pe_regs, 0);
  if (ROOM_CONNECTS) {
    /* Do the room the player connected into */
    if (IsRoom(loc) || IsThing(loc)) {
      (void) queue_attribute_base(loc, "ACONNECT", player, 0, pe_regs, 0);
    }
  }
  /* do the zone of the player's location's possible aconnect */
  if ((zone = Zone(loc)) != NOTHING) {
    switch (Typeof(zone)) {
    case TYPE_THING:
      (void) queue_attribute_base(zone, "ACONNECT", player, 0, pe_regs, 0);
      break;
    case TYPE_ROOM:
      /* check every object in the room for a connect action */
      DOLIST(obj, Contents(zone))
      {
        (void) queue_attribute_base(obj, "ACONNECT", player, 0, pe_regs, 0);
      }
      break;
    default:
      do_rawlog(LT_ERR, "Invalid zone #%d for %s(#%d) has bad type %d", zone,
                Name(player), player, Typeof(zone));
    }
  }
  /* now try the master room */
  DOLIST(obj, Contents(MASTER_ROOM))
  {
    (void) queue_attribute_base(obj, "ACONNECT", player, 0, pe_regs, 0);
  }
  pe_regs_free(pe_regs);
}

static void
announce_disconnect(DESC *saved, const char *reason, bool reboot,
                    dbref executor)
{
  dbref loc;
  int num;
  DESC *d;
  char tbuf1[BUFFER_LEN];
  char *message;
  dbref zone, obj;
  dbref player;
  ATTR *a;
  PE_REGS *pe_regs;

  player = saved->player;
  loc = Location(player);
  if (!GoodObject(loc))
    return;

  for (num = 0, d = descriptor_list; d; d = d->next)
    if (d->connected && (d->player == player))
      num += 1;

  if (reboot)
    num += 1;

  /* And then load it up, as follows:
   * %0 (unused, reserved for "reason for disconnect")
   * %1 (number of connections remaining after disconnect)
   * %2 (bytes received)
   * %3 (bytes sent)
   * %4 (commands queued)
   * %5 (hidden)
   */
  pe_regs = pe_regs_create(PE_REGS_ARG, "announce_disconnect");
  pe_regs_setenv(pe_regs, 1, unparse_integer(num - 1));
  pe_regs_setenv(pe_regs, 2, unparse_integer(saved->input_chars));
  pe_regs_setenv(pe_regs, 3, unparse_integer(saved->output_chars));
  pe_regs_setenv(pe_regs, 4, unparse_integer(saved->cmds));
  pe_regs_setenv(pe_regs, 5, unparse_integer(Hidden(saved)));

  /* Eww. Unwieldy.
   * (objid, count, hidden, cause, ip, descriptor, conn,
   * idle, recv/sent/commands)  */
  queue_event(executor, "PLAYER`DISCONNECT",
              "%s,%d,%d,%s,%s,%d,%d,%d,%lu/%lu/%d", unparse_objid(player),
              num - 1, Hidden(saved), reason, saved->ip, saved->descriptor,
              (int) difftime(mudtime, saved->connected_at),
              (int) difftime(mudtime, saved->last_time), saved->input_chars,
              saved->output_chars, saved->cmds);

  (void) queue_attribute_base(player, "ADISCONNECT", player, 0, pe_regs, 0);
  if (ROOM_CONNECTS)
    if (IsRoom(loc) || IsThing(loc)) {
      a = queue_attribute_getatr(loc, "ADISCONNECT", 0);
      if (a) {
        if (!Priv_Who(loc) && !Can_Examine(loc, player))
          pe_regs_setenv_nocopy(pe_regs, 1, "");
        (void) queue_attribute_useatr(loc, a, player, pe_regs, 0);
        if (!Priv_Who(loc) && !Can_Examine(loc, player))
          pe_regs_setenv(pe_regs, 1, unparse_integer(num - 1));
      }
    }
  /* do the zone of the player's location's possible adisconnect */
  if ((zone = Zone(loc)) != NOTHING) {
    switch (Typeof(zone)) {
    case TYPE_THING:
      a = queue_attribute_getatr(zone, "ADISCONNECT", 0);
      if (a) {
        if (!Priv_Who(zone) && !Can_Examine(zone, player))
          pe_regs_setenv_nocopy(pe_regs, 1, "");
        (void) queue_attribute_useatr(zone, a, player, pe_regs, 0);
        if (!Priv_Who(zone) && !Can_Examine(zone, player))
          pe_regs_setenv(pe_regs, 1, unparse_integer(num - 1));
      }
      break;
    case TYPE_ROOM:
      /* check every object in the room for a connect action */
      DOLIST(obj, Contents(zone))
      {
        a = queue_attribute_getatr(obj, "ADISCONNECT", 0);
        if (a) {
          if (!Priv_Who(obj) && !Can_Examine(obj, player))
            pe_regs_setenv_nocopy(pe_regs, 1, "");
          (void) queue_attribute_useatr(obj, a, player, pe_regs, 0);
          if (!Priv_Who(obj) && !Can_Examine(obj, player))
            pe_regs_setenv(pe_regs, 1, unparse_integer(num - 1));
        }
      }
      break;
    default:
      do_rawlog(LT_ERR, "Invalid zone #%d for %s(#%d) has bad type %d", zone,
                Name(player), player, Typeof(zone));
    }
  }
  /* now try the master room */
  DOLIST(obj, Contents(MASTER_ROOM))
  {
    a = queue_attribute_getatr(obj, "ADISCONNECT", 0);
    if (a) {
      if (!Priv_Who(obj) && !Can_Examine(obj, player))
        pe_regs_setenv_nocopy(pe_regs, 1, "");
      (void) queue_attribute_useatr(obj, a, player, pe_regs, 0);
      if (!Priv_Who(obj) && !Can_Examine(obj, player))
        pe_regs_setenv(pe_regs, 1, unparse_integer(num - 1));
    }
  }

  pe_regs_free(pe_regs);

  /* Redundant, but better for translators */
  if (Hidden(saved)) {
    message = (num > 1) ? T("has partially HIDDEN-disconnected.")
                        : T("has HIDDEN-disconnected.");
  } else {
    message =
      (num > 1) ? T("has partially disconnected.") : T("has disconnected.");
  }
  snprintf(tbuf1, BUFFER_LEN, "%s %s", AName(player, AN_ANNOUNCE, NULL),
           message);

  if (ANNOUNCE_CONNECTS) {
    if (!Dark(player))
      notify_except(player, loc, player, tbuf1, NA_INTER_PRESENCE);
    /* notify contents */
    notify_except(player, player, player, tbuf1, 0);
    /* notify channels */
    chat_player_announce(saved, message, num == 1);
  }

  /* Monitor broadcasts */
  if (Suspect(player))
    flag_broadcast("WIZARD", 0, T("GAME: Suspect %s"), tbuf1);
  if (Dark(player)) {
    flag_broadcast("ROYALTY WIZARD", "HEAR_CONNECT", "%s %s", T("GAME:"),
                   tbuf1);
  } else
    flag_broadcast(0, "HEAR_CONNECT", "%s %s", T("GAME:"), tbuf1);

  if (num < 2) {
    clear_flag_internal(player, "CONNECTED");
    (void) atr_add(player, "LASTLOGOUT", show_time(mudtime, 0), GOD, 0);
  }
  local_disconnect(player, num);
}

/** Set an motd message.
 * \verbatim
 * This implements @motd.
 * \endverbatim
 * \param player the enactor.
 * \param key type of MOTD to set.
 * \param message text to set the motd to.
 */
void
do_motd(dbref player, int key, const char *message)
{
  const char *what;

  if ((key & MOTD_ACTION) == MOTD_LIST ||
      ((key & MOTD_ACTION) == MOTD_SET && (!message || !*message))) {
    notify_format(player, T("MOTD: %s"), cf_motd_msg);
    if (Hasprivs(player) && (key & MOTD_ACTION) != MOTD_MOTD) {
      notify_format(player, T("Wiz MOTD: %s"), cf_wizmotd_msg);
      notify_format(player, T("Down MOTD: %s"), cf_downmotd_msg);
      notify_format(player, T("Full MOTD: %s"), cf_fullmotd_msg);
    }
    return;
  }

  if (!(((key & MOTD_TYPE) == MOTD_MOTD) ? Can_Announce(player)
                                         : Hasprivs(player))) {
    notify(player, T("You may get 15 minutes of fame and glory in life, but "
                     "not right now."));
    return;
  }

  if (key & MOTD_CLEAR) {
    what = T("cleared");
    message = "";
  } else
    what = T("set");

  switch (key & MOTD_TYPE) {
  case MOTD_MOTD:
    mush_strncpy(cf_motd_msg, message, BUFFER_LEN);
    notify_format(player, T("Motd %s."), what);
    break;
  case MOTD_WIZ:
    mush_strncpy(cf_wizmotd_msg, message, BUFFER_LEN);
    notify_format(player, T("Wizard motd %s."), what);
    break;
  case MOTD_DOWN:
    mush_strncpy(cf_downmotd_msg, message, BUFFER_LEN);
    notify_format(player, T("Down motd %s."), what);
    break;
  case MOTD_FULL:
    mush_strncpy(cf_fullmotd_msg, message, BUFFER_LEN);
    notify_format(player, T("Full motd %s."), what);
    break;
  default:
    notify(player, T("Set what?"));
  }
}

/** Return a player's \@doing.
 * \param player the dbref of the player whose \@doing we want
 * \param caller
 * \param enactor the enactor
 * \param full Return the full doing, or limit to DOING_LEN chars for WHO?
 * \return a pointer to a STATIC buffer with the doing in.
 */
static char *
get_doing(dbref player, dbref caller, dbref enactor, NEW_PE_INFO *pe_info,
          bool full)
{
  static char doing[BUFFER_LEN];
  char *dp = doing;
  ufun_attrib ufun;

  doing[0] = '\0';

  if (!GoodObject(player) || !IsPlayer(player)) {
    /* No such player; probably used on an unconnected descriptor */
    return "";
  }

  if (!fetch_ufun_attrib("DOING", player, &ufun,
                         UFUN_LOCALIZE | UFUN_REQUIRE_ATTR | UFUN_IGNORE_PERMS))
    return ""; /* No DOING attribute */

  call_ufun(&ufun, doing, caller, enactor, pe_info, NULL);
  if (!doing[0])
    return "";

  if (!full) {
    /* Truncate to display on WHO */
    if (has_markup(doing)) {
      /* Contains ANSI */
      ansi_string *as;
      dp = doing;
      as = parse_ansi_string(doing);
      safe_ansi_string(as, 0, DOING_LEN - 1, doing, &dp);
      *dp = '\0';
      free_ansi_string(as);
    } else {
      /* Nice and easy */
      doing[DOING_LEN - 1] = '\0';
    }
  }

  /* Smash any undesirable characters */
  dp = doing;
  WALK_ANSI_STRING(dp)
  {
    if (!isprint((int) *dp) || (*dp == '\n') || (*dp == '\r') ||
        (*dp == '\t') || (*dp == BEEP_CHAR)) {
      *dp = ' ';
    }
    dp++;
  }

  return doing;
}

/** Get the current poll message.
 * If there isn't one currently set, sets it to "Doing" first.
 */
char *
get_poll(void)
{
  if (!*poll_msg)
    set_poll(NULL);
  return poll_msg;
}

/** Set the poll message.
 * \param message The new poll, or NULL to use the default, "Doing")
 * \return number of characters trimmed from new poll
 */
int
set_poll(const char *message)
{
  int i = 0;
  size_t len = 0;

  if (message && *message) {
    strncpy(poll_msg, remove_markup(message, &len), DOING_LEN - 1);
    len--; /* Length includes trailing null */
  } else
    strncpy(poll_msg, T("Doing"), DOING_LEN - 1);
  for (i = 0; i < DOING_LEN; i++) {
    if ((poll_msg[i] == '\r') || (poll_msg[i] == '\n') ||
        (poll_msg[i] == '\t') || (poll_msg[i] == BEEP_CHAR))
      poll_msg[i] = ' ';
  }
  poll_msg[DOING_LEN - 1] = '\0';

  if ((int) len >= DOING_LEN)
    return ((int) len - DOING_LEN);
  else
    return 0;
}

/** Set a poll message (which replaces "Doing" in the DOING output).
 * \verbatim
 * This implements @poll.
 * \endverbatim
 * \param player the enactor.
 * \param message the message to set.
 * \param clear true if the poll should be reset to the default 'Doing'
 */
void
do_poll(dbref player, const char *message, int clear)
{
  int i;

  if ((!message || !*message) && !clear) {
    /* Just display the poll. */
    notify_format(player, T("The current poll is: %s"), get_poll());
    return;
  }

  if (!Change_Poll(player)) {
    notify(player, T("Who do you think you are, Gallup?"));
    return;
  }

  if (clear) {
    set_poll(NULL);
    notify(player, T("Poll reset."));
    return;
  }

  i = set_poll(message);

  if (i) {
    notify_format(player, T("Poll set to '%s'. %d characters lost."), poll_msg,
                  i);
  } else
    notify_format(player, T("Poll set to: %s"), poll_msg);
  do_log(LT_WIZ, player, NOTHING, "Poll Set to '%s'.", poll_msg);
}

/** Match the partial name of a connected player.
 * \param match string to match.
 * \return dbref of a unique connected player whose name partial-matches,
 * AMBIGUOUS, or NOTHING.
 */
dbref
short_page(const char *match)
{
  DESC *d;
  dbref who1 = NOTHING;
  int count = 0;

  if (!(match && *match))
    return NOTHING;

  for (d = descriptor_list; d; d = d->next) {
    if (d->connected) {
      if (!string_prefix(Name(d->player), match))
        continue;
      if (!strcasecmp(Name(d->player), match)) {
        count = 1;
        who1 = d->player;
        break;
      }
      if (who1 == NOTHING || d->player != who1) {
        who1 = d->player;
        count++;
      }
    }
  }

  if (count > 1)
    return AMBIGUOUS;
  else if (count == 0)
    return NOTHING;

  return who1;
}

/** Match the partial name of a connected player the enactor can see.
 * \param player the enactor
 * \param match string to match.
 * \return dbref of a unique connected player whose name partial-matches,
 * AMBIGUOUS, or NOTHING.
 */
dbref
visible_short_page(dbref player, const char *match)
{
  dbref target;
  target = short_page(match);
  if (Priv_Who(player) || !GoodObject(target))
    return target;
  if (Dark(target) || (hidden(target) && !nearby(player, target)))
    return NOTHING;
  return target;
}

/* LWHO() function - really belongs elsewhere but needs stuff declared here */

FUNCTION(fun_xwho)
{
  DESC *d;
  int nwho;
  int first;
  int start, count;
  int powered = (*(called_as + 1) != 'M') && Priv_Who(executor);
  int objid = (strchr(called_as, 'D') != NULL);
  int firstnum = 0;
  dbref victim;

  if (nargs > 2) {
    firstnum = 1;
    if ((victim = noisy_match_result(executor, args[0], NOTYPE,
                                     MAT_EVERYTHING)) == NOTHING) {
      safe_str(T(e_notvis), buff, bp);
      return;
    }
    if (!powered && victim != executor) {
      safe_str(T(e_perm), buff, bp);
      return;
    }
    if (!Priv_Who(victim))
      powered = 0;
  }

  if (!is_strict_integer(args[firstnum]) ||
      !is_strict_integer(args[firstnum + 1])) {
    safe_str(T(e_int), buff, bp);
    return;
  }
  start = parse_integer(args[firstnum]);
  count = parse_integer(args[firstnum + 1]);

  if (start < 1 || count < 1) {
    safe_str(T(e_argrange), buff, bp);
    return;
  }

  nwho = 0;
  first = 1;

  DESC_ITER_CONN (d) {
    if (!Hidden(d) || (powered)) {
      nwho += 1;
      if (nwho >= start && nwho < (start + count)) {
        if (first)
          first = 0;
        else
          safe_chr(' ', buff, bp);
        safe_dbref(d->player, buff, bp);
        if (objid) {
          safe_chr(':', buff, bp);
          safe_integer(CreTime(d->player), buff, bp);
        }
      }
    }
  }
}

/* ARGSUSED */
FUNCTION(fun_nwho)
{
  DESC *d;
  dbref victim;
  int count = 0;
  int powered = ((*(called_as + 1) != 'M') && Priv_Who(executor));

  if (nargs && args[0] && *args[0]) {
    /* An argument was given. Find the victim and choose the lowest
     * perms possible */
    if ((victim = noisy_match_result(executor, args[0], NOTYPE,
                                     MAT_EVERYTHING)) == NOTHING) {
      safe_str(T(e_notvis), buff, bp);
      return;
    }
    if (!powered && victim != executor) {
      safe_str(T(e_perm), buff, bp);
      return;
    }
    if (!Priv_Who(victim))
      powered = 0;
  }

  DESC_ITER_CONN (d) {
    if (!Hidden(d) || powered) {
      count++;
    }
  }
  safe_integer(count, buff, bp);
}

/* ARGSUSED */
FUNCTION(fun_lwho)
{
  DESC *d;
  int first = 1;
  dbref victim;
  int powered = ((*called_as == 'L') && Priv_Who(executor));
  int objid = (strchr(called_as, 'D') != NULL);
  int online = 1;
  int offline = 0;

  if (nargs && args[0] && *args[0]) {
    /* An argument was given. Find the victim and choose the lowest
     * perms possible */
    if ((victim = noisy_match_result(executor, args[0], NOTYPE,
                                     MAT_EVERYTHING)) == NOTHING) {
      safe_str(T(e_notvis), buff, bp);
      return;
    }
    if (!powered && victim != executor) {
      safe_str(T(e_perm), buff, bp);
      return;
    }
    if (!Priv_Who(victim))
      powered = 0;
  }

  if (nargs > 1 && args[1] && *args[1]) {
    if (string_prefix("all", args[1])) {
      offline = online = 1;
    } else if (strlen(args[1]) < 2) {
      safe_str(T("#-1 INVALID SECOND ARGUMENT"), buff, bp);
      return;
    } else if (string_prefix("online", args[1])) {
      online = 1;
      offline = 0;
    } else if (string_prefix("offline", args[1])) {
      online = 0;
      offline = 1;
    } else {
      safe_str(T("#-1 INVALID SECOND ARGUMENT"), buff, bp);
      return;
    }
    if (offline && !powered) {
      safe_str(T(e_perm), buff, bp);
      return;
    }
  }

  DESC_ITER (d) {
    if ((d->connected && !online) || (!d->connected && !offline))
      continue;
    if (!powered && (d->connected && Hidden(d)))
      continue;
    if (first)
      first = 0;
    else
      safe_chr(' ', buff, bp);
    if (d->connected) {
      safe_dbref(d->player, buff, bp);
      if (objid) {
        safe_chr(':', buff, bp);
        safe_integer(CreTime(d->player), buff, bp);
      }
    } else
      safe_dbref(-1, buff, bp);
  }
}

#ifdef WIN32
#pragma warning(disable : 4761) /* Disable bogus conversion warning */
#endif
/* ARGSUSED */
FUNCTION(fun_hidden)
{
  if (!See_All(executor)) {
    notify(executor, T("Permission denied."));
    safe_str("#-1", buff, bp);
    return;
  }
  if (is_strict_integer(args[0])) {
    DESC *d = lookup_desc(executor, args[0]);
    if (!d) {
      notify(executor, T("Couldn't find that descriptor."));
      safe_str("#-1", buff, bp);
      return;
    }
    safe_boolean(Hidden(d), buff, bp);
  } else {
    dbref it = match_thing(executor, args[0]);
    if ((it == NOTHING) || (!IsPlayer(it))) {
      notify(executor, T("Couldn't find that player."));
      safe_str("#-1", buff, bp);
      return;
    }
    safe_boolean(hidden(it), buff, bp);
  }
}

#ifdef WIN32
#pragma warning(default : 4761) /* Re-enable conversion warning */
#endif

/** Look up a DESC by character name or file descriptor.
 * \param executor the dbref of the object calling the function calling this.
 * \param name the name or descriptor to look up.
 * \retval a pointer to the proper DESC, or NULL
 */
DESC *
lookup_desc(dbref executor, const char *name)
{
  DESC *d;

  /* Given a file descriptor. See-all only. */
  if (is_strict_integer(name)) {
    int fd = parse_integer(name);

    d = im_find(descs_by_fd, fd);
    if (d && (Priv_Who(executor) || (d->connected && d->player == executor)))
      return d;
    else
      return NULL;
  } else { /* Look up player name */
    DESC *match = NULL;
    dbref target = lookup_player(name);
    if (target == NOTHING) {
      target = match_result(executor, name, TYPE_PLAYER,
                            MAT_ABSOLUTE | MAT_PLAYER | MAT_ME | MAT_TYPE);
    }
    if (!GoodObject(target) || !Connected(target))
      return NULL;
    else {
      /* walk the descriptor list looking for a match of a dbref */
      DESC_ITER_CONN (d) {
        if ((d->player == target) && (!Hidden(d) || Priv_Who(executor)) &&
            (!match || (d->last_time > match->last_time)))
          match = d;
      }
      return match;
    }
  }
}

bool
can_see_connected(dbref player, dbref target)
{
  DESC *d;

  DESC_ITER_CONN (d) {
    if ((d->player == target) && (!Hidden(d) || Priv_Who(player)))
      return 1;
  }
  return 0;
}

/** Return the least idle descriptor of a player.
 * Ignores hidden connections unless priv is true.
 * \param player dbref of the player to find the descriptor for
 * \param priv include hidden descriptors?
 * \return pointer to the player's least idle descriptor, or NULL
 */
DESC *
least_idle_desc(dbref player, int priv)
{
  DESC *d, *match = NULL;
  DESC_ITER_CONN (d) {
    if ((d->player == player) && (priv || !Hidden(d)) &&
        (!match || (d->last_time > match->last_time)))
      match = d;
  }

  return match;
}

/** Return the conn time of the longest-connected connection of a player.
 * This function treats hidden connectios as nonexistent.
 * \param player dbref of player to get ip for.
 * \return connection time of player as an INT, or -1 if not found or hidden.
 */
int
most_conn_time(dbref player)
{
  DESC *d, *match = NULL;
  DESC_ITER_CONN (d) {
    if ((d->player == player) && !Hidden(d) &&
        (!match || (d->connected_at > match->connected_at)))
      match = d;
  }
  if (match) {
    double result = difftime(mudtime, match->connected_at);
    return (int) result;
  } else
    return -1;
}

/** Return the conn time of the longest-connected connection of a player.
 * This function does includes hidden people.
 * \param player dbref of player to get ip for.
 * \return connection time of player as an INT, or -1 if not found.
 */
int
most_conn_time_priv(dbref player)
{
  DESC *d, *match = NULL;
  DESC_ITER_CONN (d) {
    if ((d->player == player) &&
        (!match || (d->connected_at > match->connected_at)))
      match = d;
  }
  if (match) {
    double result = difftime(mudtime, match->connected_at);
    return (int) result;
  } else
    return -1;
}

/** Return the idle time of the least-idle connection of a player.
 * This function treats hidden connections as nonexistant.
 * \param player dbref of player to get time for.
 * \return idle time of player as an INT, or -1 if not found or hidden.
 */
int
least_idle_time(dbref player)
{
  DESC *d;
  d = least_idle_desc(player, 0);
  if (d) {
    double result = difftime(mudtime, d->last_time);
    return (int) result;
  } else
    return -1;
}

/** Return the idle time of the least-idle connection of a player.
 * This function performs no permission checking.
 * \param player dbref of player to get time for.
 * \return idle time of player as an INT, or -1 if not found.
 */
int
least_idle_time_priv(dbref player)
{
  DESC *d;
  d = least_idle_desc(player, 1);
  if (d) {
    double result = difftime(mudtime, d->last_time);
    return (int) result;
  } else
    return -1;
}

/** Return the ip address of the least-idle connection of a player.
 * This function performs no permission checking, and returns the
 * pointer from the descriptor itself (so don't destroy the result!)
 * \param player dbref of player to get ip for.
 * \return IP address of player as a string or NULL if not found.
 */
char *
least_idle_ip(dbref player)
{
  DESC *d;
  d = least_idle_desc(player, 1);
  return d ? (d->ip) : NULL;
}

/** Return the hostname of the least-idle connection of a player.
 * This function performs no permission checking, and returns a static
 * string.
 * \param player dbref of player to get ip for.
 * \return hostname of player as a string or NULL if not found.
 */
char *
least_idle_hostname(dbref player)
{
  DESC *d;
  static char hostname[101];
  char *p;

  d = least_idle_desc(player, 0);
  if (!d)
    return NULL;
  strcpy(hostname, d->addr);
  if ((p = strchr(hostname, '@'))) {
    p++;
    return p;
  } else
    return hostname;
}

/* ZWHO() function - really belongs in eval.c but needs stuff declared here */
/* ARGSUSED */
FUNCTION(fun_zwho)
{
  DESC *d;
  dbref zone, victim;
  int first;
  int powered = (strcmp(called_as, "ZMWHO") && Priv_Who(executor));
  first = 1;

  zone = match_thing(executor, args[0]);

  if (nargs == 1) {
    victim = executor;
  } else if ((nargs == 2) && powered) {
    if ((victim = match_thing(executor, args[1])) == 0) {
      safe_str(T(e_match), buff, bp);
      return;
    }
  } else {
    safe_str(T(e_perm), buff, bp);
    return;
  }

  if (!GoodObject(zone) ||
      (!Priv_Who(executor) &&
       !eval_lock_with(victim, zone, Zone_Lock, pe_info))) {
    if (GoodObject(zone))
      fail_lock(victim, zone, Zone_Lock, NULL, NOTHING);
    safe_str(T(e_perm), buff, bp);
    return;
  }
  if ((getlock(zone, Zone_Lock) == TRUE_BOOLEXP) ||
      (IsPlayer(zone) && !(has_flag_by_name(zone, "SHARED", TYPE_PLAYER)))) {
    safe_str(T("#-1 INVALID ZONE"), buff, bp);
    return;
  }

  /* Use lowest privilege for victim */
  if (!Priv_Who(victim))
    powered = 0;

  DESC_ITER_CONN (d) {
    if (!Hidden(d) || powered) {
      if (Zone(Location(d->player)) == zone) {
        if (first) {
          first = 0;
        } else {
          safe_chr(' ', buff, bp);
        }
        safe_dbref(d->player, buff, bp);
      }
    }
  }
}

/* ARGSUSED */
FUNCTION(fun_player)
{
  /* Gets the player associated with a particular descriptor */
  DESC *d = lookup_desc(executor, args[0]);
  if (d)
    safe_dbref(d->player, buff, bp);
  else
    safe_str("#-1", buff, bp);
}

/* ARGSUSED */
FUNCTION(fun_doing)
{
  /* Gets a player's @doing */
  DESC *d = lookup_desc(executor, args[0]);
  if (d)
    safe_str(get_doing(d->player, executor, enactor, pe_info, 0), buff, bp);
}

/* ARGSUSED */
FUNCTION(fun_hostname)
{
  /* Gets a player's hostname */
  DESC *d = lookup_desc(executor, args[0]);
  if (d && (d->player == executor || See_All(executor)))
    safe_str(d->addr, buff, bp);
  else
    safe_str("#-1", buff, bp);
}

/* ARGSUSED */
FUNCTION(fun_ipaddr)
{
  /* Gets a player's IP address */
  DESC *d = lookup_desc(executor, args[0]);
  if (d && (d->player == executor || See_All(executor)))
    safe_str(d->ip, buff, bp);
  else
    safe_str("#-1", buff, bp);
}

/* ARGSUSED */
FUNCTION(fun_cmds)
{
  /* Gets a player's IP address */
  DESC *d = lookup_desc(executor, args[0]);
  if (d && (d->player == executor || See_All(executor)))
    safe_integer(d->cmds, buff, bp);
  else
    safe_integer(-1, buff, bp);
}

/* ARGSUSED */
FUNCTION(fun_sent)
{
  /* Gets a player's bytes sent */
  DESC *d = lookup_desc(executor, args[0]);
  if (d && (d->player == executor || See_All(executor)))
    safe_integer(d->input_chars, buff, bp);
  else
    safe_integer(-1, buff, bp);
}

/* ARGSUSED */
FUNCTION(fun_recv)
{
  /* Gets a player's bytes received */
  DESC *d = lookup_desc(executor, args[0]);
  if (d && (d->player == executor || See_All(executor)))
    safe_integer(d->output_chars, buff, bp);
  else
    safe_integer(-1, buff, bp);
}

FUNCTION(fun_poll) { safe_str(get_poll(), buff, bp); }

FUNCTION(fun_pueblo)
{
  /* Return the status of the pueblo flag on the least idle descriptor we
   * find that matches the player's dbref.
   */
  DESC *match = lookup_desc(executor, args[0]);
  if (match)
    safe_boolean(match->conn_flags & CONN_HTML, buff, bp);
  else
    safe_str(T("#-1 NOT CONNECTED"), buff, bp);
}

FUNCTION(fun_ssl)
{
  /* Return the status of the ssl flag on the least idle descriptor we
   * find that matches the player's dbref.
   */
  DESC *match;
  match = lookup_desc(executor, args[0]);
  if (match) {
    if (match->player == executor || See_All(executor))
      safe_boolean(is_ssl_desc(match), buff, bp);
    else
      safe_str(T(e_perm), buff, bp);
  } else
    safe_str(T("#-1 NOT CONNECTED"), buff, bp);
}

FUNCTION(fun_width)
{
  DESC *match;
  if (!*args[0])
    safe_str(T("#-1 FUNCTION REQUIRES ONE ARGUMENT"), buff, bp);
  else if ((match = lookup_desc(executor, args[0])) && match->width > 0)
    safe_integer(match->width, buff, bp);
  else if (args[1])
    safe_str(args[1], buff, bp);
  else
    safe_str("78", buff, bp);
}

FUNCTION(fun_height)
{
  DESC *match;
  if (!*args[0])
    safe_str(T("#-1 FUNCTION REQUIRES ONE ARGUMENT"), buff, bp);
  else if ((match = lookup_desc(executor, args[0])) && match->height > 0)
    safe_integer(match->height, buff, bp);
  else if (args[1])
    safe_str(args[1], buff, bp);
  else
    safe_str("24", buff, bp);
}

FUNCTION(fun_terminfo)
{
  DESC *match;
  if (!*args[0])
    safe_str(T("#-1 FUNCTION REQUIRES ONE ARGUMENT"), buff, bp);
  else if (!(match = lookup_desc(executor, args[0])))
    safe_str(T("#-1 NOT CONNECTED"), buff, bp);
  else {
    bool has_privs = (match->player == executor) || See_All(executor);
    int type;
    if (has_privs && match->ttype)
      safe_str(match->ttype, buff, bp);
    else
      safe_str(default_ttype, buff, bp);
    if (match->conn_flags & CONN_HTML)
      safe_str(" pueblo", buff, bp);
    if (has_privs) {
      if (match->conn_flags & CONN_TELNET)
        safe_str(" telnet", buff, bp);
      if (match->conn_flags & CONN_GMCP)
        safe_str(" gmcp", buff, bp);
      if (match->conn_flags & CONN_PROMPT_NEWLINES)
        safe_str(" prompt_newlines", buff, bp);
      if (is_ssl_desc(match))
        safe_str(" ssl", buff, bp);
    }
    type = notify_type(match);
    if (type & MSG_STRIPACCENTS)
      safe_str(" stripaccents", buff, bp);

    if (type & MSG_XTERM256)
      safe_str(" xterm256", buff, bp);
    else if (type & MSG_ANSI16)
      safe_str(" 16color", buff, bp);
    else if (type & MSG_ANSI2)
      safe_str(" hilite", buff, bp);
    else
      safe_str(" plain", buff, bp);
  }
}

/* ARGSUSED */
FUNCTION(fun_idlesecs)
{
  /* returns the number of seconds a player has been idle, using
   * their least idle connection
   */

  DESC *match = lookup_desc(executor, args[0]);
  if (match)
    safe_number(difftime(mudtime, match->last_time), buff, bp);
  else
    safe_str("-1", buff, bp);
}

/* ARGSUSED */
FUNCTION(fun_conn)
{
  /* returns the number of seconds a player has been connected, using
   * their longest-connected descriptor
   */

  DESC *match = lookup_desc(executor, args[0]);
  if (match)
    safe_number(difftime(mudtime, match->connected_at), buff, bp);
  else
    safe_str("-1", buff, bp);
}

/* ARGSUSED */
FUNCTION(fun_lports)
{
  DESC *d;
  int first = 1;
  dbref victim;
  int powered = 1;
  int online = 1;
  int offline = 0;

  if (!Priv_Who(executor)) {
    safe_str(T(e_perm), buff, bp);
    return;
  }

  if (nargs && args[0] && *args[0]) {
    /* An argument was given. Find the victim and adjust perms */
    if ((victim = noisy_match_result(executor, args[0], NOTYPE,
                                     MAT_EVERYTHING)) == NOTHING) {
      safe_str(T(e_notvis), buff, bp);
      return;
    }
    if (!Priv_Who(victim))
      powered = 0;
  }

  if (nargs > 1 && args[1] && *args[1]) {
    if (string_prefix("all", args[1])) {
      offline = online = 1;
    } else if (strlen(args[1]) < 2) {
      safe_str(T("#-1 INVALID SECOND ARGUMENT"), buff, bp);
      return;
    } else if (string_prefix("online", args[1])) {
      online = 1;
      offline = 0;
    } else if (string_prefix("offline", args[1])) {
      online = 0;
      offline = 1;
    } else {
      safe_str(T("#-1 INVALID SECOND ARGUMENT"), buff, bp);
      return;
    }
    if (offline && !powered) {
      safe_str(T(e_perm), buff, bp);
      return;
    }
  }

  DESC_ITER (d) {
    if ((d->connected && !online) || (!d->connected && !offline))
      continue;
    if (!powered && (d->connected && Hidden(d)))
      continue;
    if (first)
      first = 0;
    else
      safe_chr(' ', buff, bp);
    safe_integer(d->descriptor, buff, bp);
  }
}

/* ARGSUSED */
FUNCTION(fun_ports)
{
  /* returns a list of the network descriptors that a player is
   * connected to
   */

  dbref target;
  DESC *d;
  int first;

  target = lookup_player(args[0]);
  if (target == NOTHING) {
    target = match_result(executor, args[0], TYPE_PLAYER,
                          MAT_ABSOLUTE | MAT_PLAYER | MAT_ME | MAT_TYPE);
  }
  if (target != executor && !Priv_Who(executor)) {
    /* This should probably be a safe_str */
    notify(executor, T("Permission denied."));
    return;
  }
  if (!GoodObject(target) || !Connected(target)) {
    return;
  }
  /* Walk descriptor chain. */
  first = 1;
  DESC_ITER_CONN (d) {
    if (d->player == target) {
      if (first)
        first = 0;
      else
        safe_chr(' ', buff, bp);
      safe_integer(d->descriptor, buff, bp);
    }
  }
}

/** Hide or unhide the specified descriptor/player.
 * Although hiding is a per-descriptor state, this function sets all of
 * a player's connected descriptors to be hidden.
 * \param player dbref of player using command.
 * \param hide if 1, hide; if 0, unhide. If 2, unhide if all connections are
 * hidden, hide if any are unhidden
 * \param victim descriptor, or name of player, to hide (or NULL to hide
 * enacting player)
 */
void
hide_player(dbref player, int hide, char *victim)
{
  DESC *d;
  dbref thing;

  if (!Can_Hide(player)) {
    notify(player, T("Permission denied."));
    return;
  }
  if (!victim || !*victim) {
    thing = Owner(player);
  } else {
    if (is_strict_integer(victim)) {
      d = lookup_desc(player, victim);
      if (!d) {
        if (See_All(player))
          notify(player, T("Couldn't find that descriptor."));
        else
          notify(player, T("Permission denied."));
        return;
      }
      thing = d->player;
      if (!Wizard(player) && thing != player) {
        notify(player, T("Permission denied."));
        return;
      }
      if (!d->connected) {
        notify(player, T("Noone is connected to that descriptor."));
        return;
      }
      if (hide == 2)
        hide = !(d->hide);
      d->hide = hide;
      if (hide) {
        notify(player, T("Connection hidden."));
      } else {
        notify(player, T("Connection unhidden."));
      }
      return;
    } else {
      thing = noisy_match_result(player, victim, TYPE_PLAYER,
                                 MAT_ABSOLUTE | MAT_PMATCH | MAT_ME | MAT_TYPE);
      if (!GoodObject(thing)) {
        return;
      }
    }
  }

  if (!Connected(thing)) {
    notify(player, T("That player is not online."));
    return;
  }

  if (hide == 2) {
    hide = 0;
    DESC_ITER_CONN (d) {
      if (d->player == thing && !d->hide) {
        hide = 1;
        break;
      }
    }
  }

  DESC_ITER_CONN (d) {
    if (d->player == thing)
      d->hide = hide;
  }
  if (hide) {
    if (player == thing)
      notify(player, T("You no longer appear on the WHO list."));
    else
      notify_format(player, T("%s no longer appears on the WHO list."),
                    AName(thing, AN_SYS, NULL));
  } else {
    if (player == thing)
      notify(player, T("You now appear on the WHO list."));
    else
      notify_format(player, T("%s now appears on the WHO list."),
                    AName(thing, AN_SYS, NULL));
  }
}

/** Perform the periodic check of inactive descriptors, and
 * disconnect them or autohide them as appropriate.
 * \return true if any players were booted/autohidden.
 */
bool
inactivity_check(void)
{
  DESC *d, *nextd;
  time_t now;
  int idle, idle_for, unconnected_idle;
  bool booted = false;

  now = mudtime;
  idle = INACTIVITY_LIMIT ? INACTIVITY_LIMIT : INT_MAX;
  unconnected_idle = UNCONNECTED_LIMIT ? UNCONNECTED_LIMIT : INT_MAX;
  for (d = descriptor_list; d; d = nextd) {
    nextd = d->next;
    idle_for = (int) difftime(now, d->last_time);

    /* If they've been connected for 60 seconds without getting a telnet-option
       back, the client probably doesn't understand them */
    if (d->conn_flags & CONN_TELNET_QUERY &&
        difftime(now, d->connected_at) >= 60.0)
      d->conn_flags &= ~CONN_TELNET_QUERY;

    /* If they've been idle for 60 seconds and are set KEEPALIVE and using
       a telnet-aware client, send a NOP */
    if (d->connected && (d->conn_flags & CONN_TELNET) && idle_for >= 60 &&
        IS(d->player, TYPE_PLAYER, "KEEPALIVE")) {
      static const char nopmsg[2] = {IAC, NOP};
      queue_newwrite(d, nopmsg, 2);
      process_output(d);
    }

    if ((d->connected) ? (idle_for > idle) : (idle_for > unconnected_idle)) {

      if (!d->connected) {
        shutdownsock(d, "idle", NOTHING);
        booted = true;
      } else if (!Can_Idle(d->player)) {

        queue_string(d, T("\n*** Inactivity timeout ***\n"));
        do_rawlog(LT_CONN, "[%d/%s/%s] Logout by %s(#%d) <Inactivity Timeout>",
                  d->descriptor, d->addr, d->ip, Name(d->player), d->player);
        boot_desc(d, "idle", NOTHING);
        booted = true;
      } else if (Unfind(d->player)) {

        if ((Can_Hide(d->player)) && (!Hidden(d))) {
          queue_string(
            d, T("\n*** Inactivity limit reached. You are now HIDDEN. ***\n"));
          d->hide = 1;
          booted = true;
        }
      }
    }
  }
  return booted;
}

/** Given a player dbref, return the player's hidden status.
 * \param player dbref of player to check.
 * \retval 1 player is hidden.
 * \retval 0 player is not hidden.
 */
int
hidden(dbref player)
{
  DESC *d;
  int i = 0;
  DESC_ITER_CONN (d) {
    if (d->player == player) {
      if (!Hidden(d))
        return 0;
      else
        i++;
    }
  }
  return (i > 0);
}

#ifndef SSL_SLAVE
/** Take down all SSL client connections and close the SSL server socket.
 * Typically, this is in preparation for a shutdown/reboot.
 */
void
close_ssl_connections(void)
{
  DESC *d;

  if (!sslsock)
    return;

  /* Close clients */
  DESC_ITER (d) {
    if (d->ssl) {
      queue_string_eol(d, T(ssl_shutdown_message));
      process_output(d);
      ssl_close_connection(d->ssl);
      d->ssl = NULL;
      d->conn_flags |= CONN_CLOSE_READY;
    }
  }
  /* Close server socket */
  ssl_close_connection(ssl_master_socket);
  shutdown(sslsock, 2);
  closesocket(sslsock);
  sslsock = 0;
  options.ssl_port = 0;
}
#endif

/** Dump the descriptor list to our REBOOTFILE so we can restore it on reboot.
 */
void
dump_reboot_db(void)
{
  PENNFILE *f;
  DESC *d;
  uint32_t flags = RDBF_SCREENSIZE | RDBF_TTYPE | RDBF_PUEBLO_CHECKSUM |
                   RDBF_SOCKET_SRC | RDBF_NO_DOING;

#ifdef LOCAL_SOCKET
  flags |= RDBF_LOCAL_SOCKET;
#endif

#ifdef SSL_SLAVE
  flags |= RDBF_SSL_SLAVE | RDBF_SLAVE_FD;
#endif

  if (setjmp(db_err)) {
    flag_broadcast(0, 0, T("GAME: Error writing reboot database!"));
    exit(0);
  } else {

    f = penn_fopen(REBOOTFILE, "w");
    /* This shouldn't happen */
    if (!f) {
      flag_broadcast(0, 0, T("GAME: Error writing reboot database!"));
      exit(0);
    }
    /* Write out the reboot db flags here */
    penn_fprintf(f, "V%u\n", (unsigned int) flags);
    putref(f, sock);
#ifdef LOCAL_SOCKET
    putref(f, localsock);
#endif
    putref(f, maxd);
    /* First, iterate through all descriptors to get to the end
     * we do this so the descriptor_list isn't reversed on reboot
     */
    for (d = descriptor_list; d && d->next; d = d->next)
      ;
    /* Second, we iterate backwards from the end of descriptor_list
     * which is now in the d variable.
     */
    for (; d != NULL; d = d->prev) {
      putref(f, d->descriptor);
      putref(f, d->connected_at);
      putref(f, d->hide);
      putref(f, d->cmds);
      if (GoodObject(d->player))
        putref(f, d->player);
      else
        putref(f, -1);
      putref(f, d->last_time);
      if (d->output_prefix)
        putstring(f, (char *) d->output_prefix);
      else
        putstring(f, REBOOT_DB_NOVALUE);
      if (d->output_suffix)
        putstring(f, (char *) d->output_suffix);
      else
        putstring(f, REBOOT_DB_NOVALUE);
      putstring(f, d->addr);
      putstring(f, d->ip);
      putref(f, d->conn_flags);
      putref(f, d->width);
      putref(f, d->height);
      if (d->ttype)
        putstring(f, d->ttype);
      else
        putstring(f, REBOOT_DB_NOVALUE);
      putref(f, d->source);
      putstring(f, d->checksum);
    } /* for loop */

    putref(f, 0);
    putstring(f, poll_msg);
    putref(f, globals.first_start_time);
    putref(f, globals.reboot_count);
#ifdef SSL_SLAVE
    putref(f, ssl_slave_pid);
    putref(f, ssl_slave_ctl_fd);
#endif
    penn_fclose(f);
  }
}

/** Load the descriptor list back from the REBOOTFILE on reboot.
 */
void
load_reboot_db(void)
{
  PENNFILE *f;
  DESC *d = NULL;
  DESC *closed = NULL, *nextclosed;
  volatile int val = 0;
  const char *temp;
  char c;
  volatile uint32_t flags = 0;

  f = penn_fopen(REBOOTFILE, "r");
  if (!f) {
    restarting = 0;
    return;
  }
  restarting = 1;

  if (setjmp(db_err)) {
    do_rawlog(LT_ERR, "GAME: Unable to read reboot database!");
    return;
  } else {
    /* Get the first line and see if it's a set of reboot db flags.
     * Those start with V<number>
     * If not, assume we're using the original format, in which the
     * sock appears first
     * */
    c = penn_fgetc(f); /* Skip the V */
    if (c == 'V') {
      flags = getref(f);
    } else {
      penn_ungetc(c, f);
    }

    sock = getref(f);

    if (flags & RDBF_LOCAL_SOCKET)
      val = getref(f);

#ifdef LOCAL_SOCKET
    localsock = val;
#endif

    val = getref(f);
    if (val > maxd)
      maxd = val;

    while ((val = getref(f)) != 0) {
      ndescriptors++;
      d = mush_malloc(sizeof(DESC), "descriptor");
      d->descriptor = val;
      d->connected_at = getref(f);
      d->conn_timer = NULL;
      d->hide = getref(f);
      d->cmds = getref(f);
      d->player = getref(f);
      d->last_time = getref(f);
      d->connected = (GoodObject(d->player) && IsPlayer(d->player))
                       ? CONN_PLAYER
                       : CONN_SCREEN;
      temp = getstring_noalloc(f);
      d->output_prefix = NULL;
      if (strcmp(temp, REBOOT_DB_NOVALUE))
        set_userstring(&d->output_prefix, temp);
      temp = getstring_noalloc(f);
      d->output_suffix = NULL;
      if (strcmp(temp, REBOOT_DB_NOVALUE))
        set_userstring(&d->output_suffix, temp);
      mush_strncpy(d->addr, getstring_noalloc(f), 100);
      mush_strncpy(d->ip, getstring_noalloc(f), 100);
      if (!(flags & RDBF_NO_DOING))
        (void) getstring_noalloc(f);
      d->conn_flags = getref(f);
      if (flags & RDBF_SCREENSIZE) {
        d->width = getref(f);
        d->height = getref(f);
      } else {
        d->width = 78;
        d->height = 24;
      }
      d->ttype = NULL;
      if (flags & RDBF_TTYPE) {
        temp = getstring_noalloc(f);
        if (!strcmp(temp, REBOOT_DB_NOVALUE) || !strcmp(temp, default_ttype))
          set_ttype(d, NULL);
        else
          set_ttype(d, (char *) temp);
      }
      if (flags & RDBF_SOCKET_SRC)
        d->source = getref(f);
      if (flags & RDBF_PUEBLO_CHECKSUM)
        strcpy(d->checksum, getstring_noalloc(f));
      else
        d->checksum[0] = '\0';
      d->input_chars = 0;
      d->output_chars = 0;
      d->output_size = 0;
      init_text_queue(&d->input);
      init_text_queue(&d->output);
      d->raw_input = NULL;
      d->raw_input_at = NULL;
      d->quota = options.starting_quota;
      d->ssl = NULL;
      d->ssl_state = 0;

      if (d->conn_flags & CONN_CLOSE_READY) {
        /* This isn't really an open descriptor, we're just tracking
         * it so we can announce the disconnect properly. Do so, but
         * don't link it into the descriptor list. Instead, keep a
         * separate list.
         */
        if (closed)
          closed->prev = d;
        d->next = closed;
        d->prev = NULL;
        closed = d;
      } else {
        if (descriptor_list)
          descriptor_list->prev = d;
        d->next = descriptor_list;
        d->prev = NULL;
        descriptor_list = d;
        im_insert(descs_by_fd, d->descriptor, d);
        if (d->connected && GoodObject(d->player) && IsPlayer(d->player))
          set_flag_internal(d->player, "CONNECTED");
        else if ((!d->player || !GoodObject(d->player)) && d->connected) {
          d->connected = CONN_SCREEN;
          d->player = NOTHING;
        }
      }
    } /* while loop */

    strcpy(poll_msg, getstring_noalloc(f));
    globals.first_start_time = getref(f);
    globals.reboot_count = getref(f) + 1;

#ifndef SSL_SLAVE
    if (SSLPORT) {
      sslsock = make_socket(SSLPORT, SOCK_STREAM, NULL, NULL, SSL_IP_ADDR);
      ssl_master_socket = ssl_setup_socket(sslsock);
      if (sslsock >= maxd)
        maxd = sslsock + 1;
    }
#endif

    if (flags & RDBF_SSL_SLAVE)
      val = getref(f);
    else
      val = -1;

#ifdef SSL_SLAVE
    ssl_slave_pid = val;

    if (flags & RDBF_SLAVE_FD)
      ssl_slave_ctl_fd = getref(f);
    else
      ssl_slave_ctl_fd = -1;

    if (SSLPORT && (ssl_slave_pid == -1 || kill(ssl_slave_pid, 0) != 0)) {
      /* Attempt to restart a missing ssl_slave on reboot */
      do_rawlog(LT_ERR, "ssl_slave does not appear to be running on reboot. "
                        "Restarting the slave.");
      if (make_ssl_slave() < 0)
        do_rawlog(LT_ERR, "Unable to start ssl_slave");
    } else
      ssl_slave_state = SSL_SLAVE_RUNNING;

#endif

    penn_fclose(f);
    remove(REBOOTFILE);
  }

  /* Now announce disconnects of everyone who's not really here */
  while (closed) {
    nextclosed = closed->next;
    announce_disconnect(closed, "disconnect", 1, NOTHING);
    if (closed->ttype && closed->ttype != default_ttype)
      mush_free(closed->ttype, "terminal description");
    closed->ttype = NULL;
    if (closed->output_prefix)
      mush_free(closed->output_prefix, "userstring");
    if (closed->output_suffix)
      mush_free(closed->output_suffix, "userstring");
    mush_free(closed, "descriptor");
    closed = nextclosed;
  }

  flag_broadcast(0, 0, T("GAME: Reboot finished."));
}

/** Reboot the game without disconnecting players.
 * \verbatim
 * This implements @shutdown/reboot, which performs a dump, saves
 * information about which player is associated with which socket,
 * and then re-execs the mush process without closing the sockets.
 * \endverbatim
 * \param player the enactor.
 * \param flag if 0, normal dump; if 1, paranoid dump.
 */
void
do_reboot(dbref player, int flag)
{
#ifndef WIN32
  /* Quick and dirty check to make sure the executable is still
     there. Not a security check to speak of, hence the race condition
     implied by using access() doesn't matter. The exec can still fail
     for various reasons, but if it does, it gets logged and you get an
     inadvertent full @shutdown. */
  if (access(saved_argv[0], R_OK | X_OK) < 0) {
    notify_format(player, T("Unable to reboot using executable '%s': %s"),
                  saved_argv[0], strerror(errno));
    return;
  }
#endif

  if (player == NOTHING) {
    flag_broadcast(
      0, 0, T("GAME: Reboot w/o disconnect from game account, please wait."));
    do_rawlog(LT_WIZ, "Reboot w/o disconnect triggered by signal.");
  } else {
    flag_broadcast(0, 0, T("GAME: Reboot w/o disconnect by %s, please wait."),
                   AName(Owner(player), AN_ANNOUNCE, NULL));
    do_rawlog(LT_WIZ, "Reboot w/o disconnect triggered by %s(#%d).",
              Name(player), player);
  }
  if (flag) {
    globals.paranoid_dump = 1;
    globals.paranoid_checkpt = db_top / 5;
    if (globals.paranoid_checkpt < 1)
      globals.paranoid_checkpt = 1;
  }
#ifndef SSL_SLAVE
  close_ssl_connections();
#endif
  if (!fork_and_dump(0)) {
    /* Database save failed. Cancel the reboot */
    flag_broadcast(0, 0, T("GAME: Reboot failed."));
    return;
  }
  sql_shutdown();
  shutdown_queues();
#ifndef PROFILING
#ifndef WIN32
/* Some broken libcs appear to retain the itimer across exec!
 * So we make sure that if we get a SIGPROF in our next incarnation,
 * we ignore it until our proper handler is set up.
 */
#ifdef __CYGWIN__
  ignore_signal(SIGALRM);
#else
  ignore_signal(SIGPROF);
#endif /* __CYGWIN__ */
#endif /* WIN32 */
#endif /* PROFILING */
  dump_reboot_db();
#ifdef INFO_SLAVE
  kill_info_slave();
#endif
  local_shutdown();
  end_all_logs();
#ifndef WIN32
  {
    const char *args[6];
    int n = 0;

    args[n++] = saved_argv[0];
    args[n++] = "--no-session";
    if (pidfile) {
      args[n++] = "--pid-file";
      args[n++] = pidfile;
    }
    args[n++] = confname;
    args[n] = NULL;

    execv(saved_argv[0], (char **) args);
  }
#else
  execl("pennmush.exe", "pennmush.exe", "/run", NULL);
#endif /* WIN32 */
  /* Shouldn't ever get here, but just in case... */
  fprintf(stderr, "Unable to restart game: exec: %s\nAborting.",
          strerror(errno));
  exit(1);
}

/* File modification watching code. Linux-specific for now.
 * Future directions include: kqueue() for BSD, fam for linux, irix, others?
 *
 * The idea to watch help.txt and motd.txt and friends to avoid having
 * to do a manual @readcache. Rather than figuring out which exact
 * file was changed, just re-read them all on modification of
 * any. That will probably change in the future.
 */

extern HASHTAB help_files;

static void reload_files(void) __attribute__((__unused__));

static void
reload_files(void)
{
  do_rawlog(
    LT_TRACE,
    "Reloading help indexes and cached files after detecting a change.");
  fcache_load(NOTHING);
  help_reindex(NOTHING);
}

#ifdef HAVE_INOTIFY
/* Linux 2.6 and greater inotify() file monitoring interface */

intmap *watchtable = NULL;
int watch_fd = -1;

void
WATCH(const char *name)
{
  int wd;

  if (watch_fd < 0)
    return;

  if (*name != NUMBER_TOKEN) {
    if ((wd = inotify_add_watch(watch_fd, name,
                                IN_MODIFY | IN_DELETE_SELF | IN_MOVE_SELF)) < 0)
      do_rawlog(LT_TRACE, "file_watch_init:inotify_add_watch(\"%s\"): %s", name,
                strerror(errno));
    else
      im_insert(watchtable, wd, (void *) name);
  }
}

static void
watch_files_in(void)
{
  int n;
  help_file *h;

  if (!watchtable)
    watchtable = im_new();

  if (watch_fd < 0)
    return;

  do_rawlog(LT_TRACE, "'No such file or directory' errors immediately "
                      "following are probably harmless.");
  for (n = 0; n < 2; n++) {
    WATCH(options.connect_file[n]);
    WATCH(options.motd_file[n]);
    WATCH(options.wizmotd_file[n]);
    WATCH(options.register_file[n]);
    WATCH(options.quit_file[n]);
    WATCH(options.down_file[n]);
    WATCH(options.full_file[n]);
    WATCH(options.guest_file[n]);
  }

  for (h = hash_firstentry(&help_files); h; h = hash_nextentry(&help_files))
    WATCH(h->file);
}

static int
file_watch_init_in(void)
{
  if (watch_fd != -1) {
    close(watch_fd);
    im_destroy(watchtable);
    watchtable = NULL;
  }
#ifdef HAVE_INOTIFY_INIT1
  watch_fd = inotify_init1(IN_NONBLOCK | IN_CLOEXEC);
#else
  if ((watch_fd = inotify_init()) >= 0) {
    int flags;

    make_nonblocking(watch_fd);
    flags = fcntl(watch_fd, F_GETFD);
    if (flags < 0)
      penn_perror("file_watch_init_in: fcntl F_GETFD");
    else {
      flags |= FD_CLOEXEC;
      if (fcntl(watch_fd, F_SETFD, flags) < 0)
        penn_perror("file_watch_init_in: fcntl F_SETFD");
    }
  }
#endif

  if (watch_fd < 0) {
    penn_perror("file_watch_init: inotify_init1");
    return -1;
  }

  if (watch_fd >= maxd)
    maxd = watch_fd + 1;

  watch_files_in();

  return watch_fd;
}

static void
file_watch_event_in(int fd)
{
  uint8_t raw[BUFFER_LEN], *ptr;
  int len, lastwd = -1;

  while ((len = read(fd, raw, sizeof raw)) > 0) {
    ptr = raw;
    while (len > 0) {
      int thislen;
      struct inotify_event *ev = (struct inotify_event *) ptr;
      const char *file = im_find(watchtable, ev->wd);

      thislen = sizeof(struct inotify_event) + ev->len;
      len -= thislen;
      ptr += thislen;

      if (file) {
        if (!(ev->mask & IN_IGNORED)) {
          if (ev->mask & IN_DELETE_SELF) {
            inotify_rm_watch(fd, ev->wd);
            im_delete(watchtable, ev->wd);
          }
          if (lastwd == ev->wd)
            continue;
          if (fcache_read_one(file)) {
            do_rawlog(LT_TRACE, "Updated cached copy of %s.", file);
            WATCH(file);
          } else if (help_reindex_by_name(file)) {
            do_rawlog(LT_TRACE, "Reindexing help file %s.", file);
            WATCH(file);
          } else {
            do_rawlog(LT_ERR, "Got status change for file '%s' but I don't "
                              "know what to do with it! Mask 0x%x",
                      file, ev->mask);
          }
          lastwd = ev->wd;
        }
      }
    }
  }
}
#endif

/** Start monitoring various useful files for changes.
 * \return descriptor of the notification service, or -1 on error
 */
int
file_watch_init(void)
{
#ifdef HAVE_INOTIFY
  return file_watch_init_in();
#else
  return -1;
#endif
}

/** Test for modified files and re-read them if indicated.
 * \param fd the notification monitorh descriptor
 */
void
file_watch_event(int fd __attribute__((__unused__)))
{
#ifdef HAVE_INOTIFY
  file_watch_event_in(fd);
#endif
  return;
}<|MERGE_RESOLUTION|>--- conflicted
+++ resolved
@@ -2309,17 +2309,13 @@
   /* Use rfc 1184 to test telnet support, as it tries to set linemode
      with client-side editing. Good for Broken Telnet Programs. */
   if (!TELNET_ABLE(d)) {
-<<<<<<< HEAD
     static const char query[3] = {IAC, DO, TN_LINEMODE};
-=======
 #ifndef WITHOUT_WEBSOCKETS
     if ((d->conn_flags & (CONN_WEBSOCKETS_REQUEST | CONN_WEBSOCKETS))) {
       /* Don't bother testing for TELNET support. */
       return;
     }
 #endif /* undef WITHOUT_WEBSOCKETS */
-    static const char query[3] = { IAC, DO, TN_LINEMODE };
->>>>>>> fca675d2
     queue_newwrite(d, query, 3);
     d->conn_flags |= CONN_TELNET_QUERY;
     if (SUPPORT_PUEBLO && !(d->conn_flags & CONN_HTML))
@@ -4005,11 +4001,6 @@
   }
   d->last_time = mudtime;
   (d->cmds)++;
-<<<<<<< HEAD
-  if (!d->connected &&
-      (!strncmp(command, GET_COMMAND, strlen(GET_COMMAND)) ||
-       !strncmp(command, POST_COMMAND, strlen(POST_COMMAND)))) {
-=======
   if (!d->connected && (!strncmp(command, GET_COMMAND, strlen(GET_COMMAND)) ||
                         !strncmp(command, POST_COMMAND,
                                  strlen(POST_COMMAND)))) {
@@ -4021,7 +4012,6 @@
     }
 #endif /* undef WITHOUT_WEBSOCKETS */
 
->>>>>>> fca675d2
     char buf[BUFFER_LEN];
     snprintf(buf, BUFFER_LEN,
              "HTTP/1.1 200 OK\r\n"
