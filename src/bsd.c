/**
 * \file bsd.c
 *
 * \brief Network communication through BSD sockets for PennMUSH.
 *
 * While mysocket.c provides low-level functions for working with
 * sockets, bsd.c focuses on player descriptors, a higher-level
 * structure that tracks all information associated with a connection,
 * and through which connection i/o is done.
 *
 *
 */

#include "copyrite.h"

#include <stdio.h>
#include <stdarg.h>
#ifdef HAVE_SYS_TYPES_H
#include <sys/types.h>
#endif
#ifdef WIN32
#include <winsock2.h>
#include <windows.h>
#include <errno.h>
#include <process.h>
#else /* !WIN32 */
#ifdef HAVE_SYS_TIME_H
#include <sys/time.h>
#ifdef TIME_WITH_SYS_TIME
#include <time.h>
#endif
#else
#include <time.h>
#endif /* HAVE_SYS_TIME_H */
#include <sys/ioctl.h>
#include <errno.h>
#ifdef HAVE_SYS_SOCKET_H
#include <sys/socket.h>
#endif
#ifdef HAVE_NETINET_IN_H
#include <netinet/in.h>
#endif
#ifdef HAVE_SYS_STAT_H
#include <sys/stat.h>
#endif
#endif /* !WIN32 */
#include <fcntl.h>
#include <ctype.h>
#include <signal.h>
#include <string.h>
#include <stdlib.h>
#ifdef HAVE_UNISTD_H
#include <unistd.h>
#endif
#ifdef HAVE_SYS_UIO_H
#include <sys/uio.h>
#endif
#include <limits.h>
#include <locale.h>
#ifdef HAVE_LANGINFO_H
#include <langinfo.h>
#endif
#ifdef HAVE_LIBINTL_H
#include <libintl.h>
#endif
#include <setjmp.h>
#ifdef HAVE_SYS_INOTIFY_H
#include <sys/inotify.h>
#endif
#ifdef HAVE_POLL_H
#include <poll.h>
#endif

#include <unistr.h>

#include "access.h"
#include "ansi.h"
#include "attrib.h"
#include "chunk.h"
#include "command.h"
#include "conf.h"
#include "dbdefs.h"
#include "dbio.h"
#include "externs.h"
#include "extmail.h"
#include "flags.h"
#include "game.h"
#include "help.h"
#include "htab.h"
#include "intmap.h"
#include "lock.h"
#include "log.h"
#include "match.h"
#include "mushdb.h"
#include "mymalloc.h"
#include "mypcre.h"
#include "mysocket.h"
#include "myssl.h"
#include "notify.h"
#include "parse.h"
#include "pueblo.h"
#include "sig.h"
#include "strtree.h"
#include "strutil.h"
#include "version.h"
#include "charconv.h"

#ifndef WIN32
#include "wait.h"
#ifdef INFO_SLAVE
#include "lookup.h"
#endif
#ifdef SSL_SLAVE
#include "ssl_slave.h"
#endif
#endif /* !WIN32 */

#if defined(SSL_SLAVE) && !defined(WIN32)
#define LOCAL_SOCKET 1
#endif

#ifdef HAVE_GETRLIMIT
void init_rlimit(void);
#endif

/* BSD 4.2 and maybe some others need these defined */
#ifndef FD_ZERO
/** An fd_set is 4 bytes */
#define fd_set int
/** Clear an fd_set */
#define FD_ZERO(p) (*p = 0)
/** Set a bit in an fd_set */
#define FD_SET(n, p) (*p |= (1 << (n)))
/** Clear a bit in an fd_set */
#define FD_CLR(n, p) (*p &= ~(1 << (n)))
/** Check a bit in an fd_set */
#define FD_ISSET(n, p) (*p & (1 << (n)))
#endif /* defines for BSD 4.2 */

#ifdef HAVE_GETRUSAGE
void rusage_stats(void);
#endif
int que_next(void); /* from cque.c */

dbref email_register_player(DESC *d, const char *name, const char *email,
                            const char *host,
                            const char *ip); /* from player.c */

int shutdown_flag = 0; /**< Is it time to shut down? */
void chat_player_announce(DESC *desc_player, char *msg, int ungag);
void report_mssp(DESC *d, char *buff, char **bp);

static int login_number = 0;
static int under_limit = 1;

char cf_motd_msg[BUFFER_LEN] = {'\0'};     /**< The message of the day */
char cf_wizmotd_msg[BUFFER_LEN] = {'\0'};  /**< The wizard motd */
char cf_downmotd_msg[BUFFER_LEN] = {'\0'}; /**< The down message */
char cf_fullmotd_msg[BUFFER_LEN] = {'\0'}; /**< The 'mush full' message */
static char poll_msg[DOING_LEN] = {'\0'};  /**< The \@poll/"Doing" message */
char confname[BUFFER_LEN] = {'\0'};        /**< Name of the config file */

char *get_poll(void);
int set_poll(const char *message);

char *etime_fmt(char *, time_t, int);
const char *source_to_s(conn_source source);
bool fcache_read_one(const char *filename);

/** Is this descriptor connected to a telnet-compatible terminal? */
#define TELNET_ABLE(d) ((d)->conn_flags & (CONN_TELNET | CONN_TELNET_QUERY))
/** Is it possible this descriptor may be telnet-compatible? */
#define MAYBE_TELNET_ABLE(d)                                                   \
  ((d)->conn_flags &                                                           \
   (CONN_TELNET | CONN_TELNET_QUERY | CONN_AWAITING_FIRST_DATA))

const char *default_ttype = "unknown";
#define REBOOT_DB_NOVALUE "__NONE__"

/* When the mush gets a new connection, it tries sending a telnet
 * option negotiation code for setting client-side line-editing mode
 * to it. If it gets a reply, a flag in the descriptor struct is
 * turned on indicated telnet-awareness.
 *
 * If the reply indicates that the client supports linemode, further
 * instructions as to what linemode options are to be used is sent.
 * Those options: Client-side line editing, and expanding literal
 * client-side-entered tabs into spaces.
 *
 * Option negotation requests sent by the client are processed,
 * with the only one we confirm rather than refuse outright being
 * suppress-go-ahead, since a number of telnet clients try it.
 *
 * The character 255 is the telnet option escape character, so when it
 * is sent to a telnet-aware client by itself (Since it's also often y-umlaut)
 * it must be doubled to escape it for the client. This is done automatically,
 * and is the original purpose of adding telnet option support.
 */

static void test_telnet(DESC *d);
static void setup_telnet(DESC *d);
bool test_telnet_wrapper(void *data);
bool welcome_user_wrapper(void *data);
static int handle_telnet(DESC *d, char **q, char *qend);
static void set_ttype(DESC *d, char *value);

typedef void (*telnet_handler)(DESC *d, char *cmd, int len);
#define TELNET_HANDLER(x)                                                      \
  void x(DESC *d __attribute__((__unused__)),                                  \
         char *cmd __attribute__((__unused__)),                                \
         int len __attribute__((__unused__)));                                 \
  void x(DESC *d __attribute__((__unused__)),                                  \
         char *cmd __attribute__((__unused__)),                                \
         int len __attribute__((__unused__)))

struct telnet_opt {
  int optcode; /**< Code for this telnet option */
  int offer;   /**< One of DO or WILL, to offer this during initial negotiation,
                  or 0 to not */
  telnet_handler handler; /**< Function to run on DO/WILL for this opt */
  telnet_handler
    sb; /**< Function to run for subnegotiation requests for this opt */
};

/** Array of all possible telnet options */
struct telnet_opt *telnet_options[256];
char *starting_telnet_neg = NULL;
int starting_telnet_neg_len = 0;

char *json_vals[3] = {"false", "true", "null"};
int json_val_lens[3] = {5, 4, 4};

struct gmcp_handler *gmcp_handlers = NULL;
static bool json_map_call(ufun_attrib *ufun, char *rbuff, PE_REGS *pe_regs,
                          NEW_PE_INFO *pe_info, JSON *json, dbref executor,
                          dbref enactor);
/** Iterate through a list of descriptors, and do something with those
 * that are connected.
 */
#define DESC_ITER_CONN(d)                                                      \
  for (d = descriptor_list; (d); d = (d)->next)                                \
    if ((d)->connected)

#define DESC_ITER(d) for (d = descriptor_list; (d); d = (d)->next)

/** Is a descriptor hidden? */
#define Hidden(d) ((d->hide == 1))

static const char create_fail_preexisting[] =
  "There is already a player with that name.";
static const char create_fail_bad[] = "That name is not allowed.";
static const char password_fail[] = "The password is invalid (or missing).";
static const char register_fail[] =
  "Unable to register that player with that email address.";
static const char register_success[] =
  "Registration successful! You will receive your password by email.";
static const char shutdown_message[] = "Going down - Bye";
static const char asterisk_line[] =
  "**********************************************************************";
/** Where we save the descriptor info across reboots. */
#define REBOOTFILE "reboot.db"

static void sockset_wrapper(DESC *d, char *cmd);

extern int notify_type(DESC *d); /* from notify.c */
#if 0
/* For translation */
static void dummy_msgs(void);
static void
dummy_msgs()
{
  char *temp;
  temp = T("There is already a player with that name.");
  temp = T("That name is not allowed.");
  temp = T("The password is invalid (or missing).");
  temp = T("Unable to register that player with that email address.");
  temp = T("Registration successful! You will receive your password by email.");
  temp = T("Going down - Bye");
  temp = T("GAME: SSL connections must be dropped, sorry.");
}

#endif

DESC *descriptor_list = NULL; /**< The linked list of descriptors */
intmap *descs_by_fd = NULL;   /**< Map of ports to DESC* objects */

static int sock;
static int sslsock = 0;
SSL *ssl_master_socket = NULL; /**< Master SSL socket for ssl port */
static const char ssl_shutdown_message[] __attribute__((__unused__)) =
  "GAME: SSL connections must be dropped, sorry.";
#ifdef LOCAL_SOCKET
static int localsock = -1;
#endif
static int ndescriptors = 0;
#ifdef WIN32
static WSADATA wsadata;
#endif
int restarting = 0; /**< Are we restarting the server after a reboot? */
int maxd = 0;

extern const unsigned char *tables;

sig_atomic_t signal_shutdown_flag = 0; /**< Have we caught a shutdown signal? */
sig_atomic_t usr2_triggered = 0;       /**< Have we caught a USR2 signal? */

#ifndef BOOLEXP_DEBUGGING
#ifdef WIN32SERVICES
void shutdown_checkpoint(void);
int mainthread(int argc, char **argv);
#else
int main(int argc, char **argv);
#endif
#endif
void set_signals(void);
static struct timeval timeval_sub(struct timeval now, struct timeval then);
#ifdef WIN32
/** Windows doesn't have gettimeofday(), so we implement it here */
#define our_gettimeofday(now) win_gettimeofday((now))
static void win_gettimeofday(struct timeval *now);
#else
/** A wrapper for gettimeofday() in case the system doesn't have it */
#define our_gettimeofday(now) gettimeofday((now), (struct timezone *) NULL)
#endif
static long int msec_diff(struct timeval now, struct timeval then);
static struct timeval msec_add(struct timeval t, int x);
static void update_quotas(struct timeval last, struct timeval current);

int how_many_fds(void);
static void shovechars(Port_t port, Port_t sslport);
static int test_connection(int newsock);
static DESC *new_connection(int oldsock, int *result, conn_source source);

static void clearstrings(DESC *d);

/** A block of cached text. */
typedef struct fblock {
  char *buff;  /**< Pointer to the block as a string */
  size_t len;  /**< Length of buff */
  dbref thing; /**< If NOTHING, display buff as raw text. Otherwise, buff is an
                  attrname on thing to eval and display */
} FBLOCK;

/** The complete collection of cached text files. */
struct fcache_entries {
  FBLOCK connect_fcache[2];  /**< connect.txt and connect.html */
  FBLOCK motd_fcache[2];     /**< motd.txt and motd.html */
  FBLOCK wizmotd_fcache[2];  /**< wizmotd.txt and wizmotd.html */
  FBLOCK newuser_fcache[2];  /**< newuser.txt and newuser.html */
  FBLOCK register_fcache[2]; /**< register.txt and register.html */
  FBLOCK quit_fcache[2];     /**< quit.txt and quit.html */
  FBLOCK down_fcache[2];     /**< down.txt and down.html */
  FBLOCK full_fcache[2];     /**< full.txt and full.html */
  FBLOCK guest_fcache[2];    /**< guest.txt and guest.html */
  FBLOCK who_fcache[2];      /**< textfiles to override connect screen WHO */
};

static struct fcache_entries fcache;
static bool fcache_dump(DESC *d, FBLOCK fp[2], const char *prefix, char *arg);
static int fcache_dump_attr(DESC *d, dbref thing, const char *attr, int html,
                            const char *prefix, char *arg);
static int fcache_read(FBLOCK *cp, const char *filename);
static void logout_sock(DESC *d);
static void shutdownsock(DESC *d, const char *reason, dbref executor);
DESC *initializesock(int s, char *addr, char *ip, conn_source source);
int process_output(DESC *d);
/* Notify.c */
void free_text_block(struct text_block *t);
void init_text_queue(struct text_queue *);
void add_to_queue(struct text_queue *q, const char *b, int n);
int queue_write(DESC *d, const char *b, int n);
int queue_eol(DESC *d);
int queue_newwrite(DESC *d, const char *b, int n);
int queue_string(DESC *d, const char *s);
int queue_string_eol(DESC *d, const char *s);
void freeqs(DESC *d);
static void welcome_user(DESC *d, int telnet);
static int count_players(void);
static void dump_info(DESC *call_by);
static void save_command(DESC *d, const char *command);
static int process_input(DESC *d, int output_ready);
static void process_input_helper(DESC *d, char *tbuf1, int got);
static void set_userstring(char **userstring, const char *command);
static void process_commands(void);
enum comm_res {
  CRES_OK = 0,
  CRES_LOGOUT,
  CRES_QUIT,
  CRES_SITELOCK,
  CRES_HTTP,
  CRES_BOOTED
};
static enum comm_res do_command(DESC *d, char *command);
static void parse_puebloclient(DESC *d, char *command);
static int dump_messages(DESC *d, dbref player, int new);
static int check_connect(DESC *d, const char *msg);
static void parse_connect(const char *msg, char *command, char *user,
                          char *pass);
static void close_sockets(void);
dbref find_player_by_desc(int port);
DESC *lookup_desc(dbref executor, const char *name);
void NORETURN bailout(int sig);
void WIN32_CDECL signal_shutdown(int sig);
void WIN32_CDECL signal_dump(int sig);
void reaper(int sig);
#ifndef WIN32
sig_atomic_t dump_error = 0;
WAIT_TYPE dump_status = 0;
#ifdef INFO_SLAVE
sig_atomic_t slave_error = 0;
#endif
#ifdef SSL_SLAVE
sig_atomic_t ssl_slave_error = 0;
extern bool ssl_slave_halted;
#endif
WAIT_TYPE error_code = 0;
#endif
extern pid_t forked_dump_pid; /**< Process id of forking dump process */
static void dump_users(DESC *call_by, char *match);
static char *onfor_time_fmt(time_t at, int len);
static char *idle_time_fmt(time_t last, int len);
static void announce_connect(DESC *d, int isnew, int num);
static void announce_disconnect(DESC *saved, const char *reason, bool reboot,
                                dbref executor);
bool inactivity_check(void);
void load_reboot_db(void);

static bool in_suid_root_mode = 0;
static char *pidfile = NULL;
static char **saved_argv = NULL;

int file_watch_init(void);
void file_watch_event(int);

void initialize_mt(void);

static char *get_doing(dbref player, dbref caller, dbref enactor,
                       NEW_PE_INFO *pe_info, bool full);

static bool who_check_name(DESC *d, char *name, bool wild);

#ifndef BOOLEXP_DEBUGGING
#ifdef WIN32SERVICES
/* Under WIN32, MUSH is a "service", so we just start a thread here.
 * The real "main" is in win32/services.c
 */
int
mainthread(int argc, char **argv)
#else
/** The main function.
 * \param argc number of arguments.
 * \param argv vector of arguments.
 * \return exit code.
 */
int
main(int argc, char **argv)
#endif /* WIN32SERVICES */
{
  FILE *newerr;
  bool detach_session = 1;

/* disallow running as root on unix.
 * This is done as early as possible, before translation is initialized.
 * Hence, no T()s around messages.
 */
#ifndef WIN32
#ifdef HAVE_GETUID
  if (getuid() == 0) {
    fputs("Please run the server as another user.\n", stderr);
    fputs("PennMUSH will not run as root as a security measure. Exiting.\n",
          stderr);
    return EXIT_FAILURE;
  }
/* Add suid-root checks here. */
#endif
#ifdef HAVE_GETEUID
  if (geteuid() == 0) {
    fprintf(stderr, "The  %s binary is set suid and owned by root.\n", argv[0]);
#ifdef HAVE_SETEUID
    fprintf(stderr, "Changing effective user to %d.\n", (int) getuid());
    if (seteuid(getuid()) < 0) {
      fprintf(stderr, "ERROR: seteuid() failed: %s\n", strerror(errno));
      fputs("PennMUSH will not run as root as a security measure. Exiting.\n",
            stderr);
      return EXIT_FAILURE;
    } else
      in_suid_root_mode = 1;
#endif
  }
#endif /* HAVE_GETEUID */
#endif /* !WIN32 */

  /* read the configuration file */
  if (argc < 2) {
    fprintf(
      stderr,
      "WARNING: Called without a config file argument. Assuming mush.cnf\n");
    strcpy(confname, "mush.cnf");
  } else {
    int n;
    for (n = 1; n < argc; n++) {
      if (argv[n][0] == '-') {
        if (strcmp(argv[n], "--no-session") == 0)
          detach_session = 0;
        else if (strncmp(argv[n], "--pid-file", 10) == 0) {
          char *eq;
          if ((eq = strchr(argv[n], '=')))
            pidfile = eq + 1;
          else {
            if (n + 1 >= argc) {
              fprintf(stderr, "%s: --pid-file needs a filename.\n", argv[0]);
              return EXIT_FAILURE;
            }
            pidfile = argv[n + 1];
            n++;
          }
        } else if (strcmp(argv[n], "--no-pcre-jit") == 0) {
          pcre_study_flags = 0;
        } else
          fprintf(stderr, "%s: unknown option \"%s\"\n", argv[0], argv[n]);
      } else {
        mush_strncpy(confname, argv[n], BUFFER_LEN);
        break;
      }
    }
  }

#ifdef HAVE_FORK
  /* Fork off and detach from controlling terminal. */
  if (detach_session) {
    pid_t child;

    child = fork();
    if (child < 0) {
      /* Print a warning and continue */
      penn_perror("fork");
    } else if (child > 0) {
      /* Parent process of a successful fork() */
      return EXIT_SUCCESS;
    } else {
      /* Child process */
      if (new_process_session() < 0)
        penn_perror("Couldn't create a new process session");
    }
  }
#endif

#ifdef HAVE_GETPID
  if (pidfile) {
    FILE *f;
    if (!(f = fopen(pidfile, "w"))) {
      fprintf(stderr, "%s: Unable to write to pidfile '%s'\n", argv[0],
              pidfile);
      return EXIT_FAILURE;
    }
    fprintf(f, "%d\n", getpid());
    fclose(f);
  }
#endif

  saved_argv = argv;

#ifdef WIN32
  {
    unsigned short wVersionRequested = MAKEWORD(1, 1);
    int err;

    /* Need to include library: wsock32.lib for Windows Sockets */
    err = WSAStartup(wVersionRequested, &wsadata);
    if (err) {
      printf("Error %i on WSAStartup\n", err);
      exit(1);
    }
  }
#endif /* WIN32 */

#ifdef HAVE_GETRLIMIT
  init_rlimit(); /* unlimit file descriptors */
#endif

  time(&mudtime);

  /* initialize random number generator */
  initialize_mt();

  options.mem_check = 1;

  init_game_config(confname);

  /* If we have setlocale, call it to set locale info
   * from environment variables
   */
  {
    char *loc;
    if ((loc = setlocale(LC_CTYPE, "")) == NULL)
      do_rawlog(LT_ERR, "Failed to set ctype locale from environment.");
    else
      do_rawlog(LT_ERR, "Setting ctype locale to %s", loc);
    if ((loc = setlocale(LC_TIME, "")) == NULL)
      do_rawlog(LT_ERR, "Failed to set time locale from environment.");
    else
      do_rawlog(LT_ERR, "Setting time locale to %s", loc);
#ifdef LC_MESSAGES
    if ((loc = setlocale(LC_MESSAGES, "")) == NULL)
      do_rawlog(LT_ERR, "Failed to set messages locale from environment.");
    else
      do_rawlog(LT_ERR, "Setting messages locale to %s", loc);
#else
    do_rawlog(LT_ERR, "No support for message locale.");
#endif
    if ((loc = setlocale(LC_COLLATE, "")) == NULL)
      do_rawlog(LT_ERR, "Failed to set collate locale from environment.");
    else
      do_rawlog(LT_ERR, "Setting collate locale to %s", loc);
  }
#ifndef DONT_TRANSLATE
#ifdef HAVE_TEXTDOMAIN
  textdomain("pennmush");
#endif
#ifdef HAVE_BINDTEXTDOMAIN
  bindtextdomain("pennmush", "../po");
#endif
#endif

  /* Build the locale-dependant tables used by PCRE */
  tables = pcre_maketables();

  /* save a file descriptor */
  reserve_fd();

  /* decide if we're in @shutdown/reboot */
  restarting = 0;
  newerr = fopen(REBOOTFILE, "r");
  if (newerr) {
    restarting = 1;
    fclose(newerr);
  }
#ifdef LOCAL_SOCKET
  if (!restarting) {
    localsock = make_unix_socket(options.socket_file, SOCK_STREAM);
    if (localsock >= maxd)
      maxd = localsock + 1;
  }
#endif

  if (init_game_dbs() < 0) {
    do_rawlog(LT_ERR, "ERROR: Couldn't load databases! Exiting.");
    exit(2);
  }

  init_game_postdb(confname);

  globals.database_loaded = 1;

  set_signals();

#ifdef INFO_SLAVE
  init_info_slave();
#endif

  descs_by_fd = im_new();

  if (restarting) {
    /* go do it */
    load_reboot_db();
  }

  /* Call Local Startup */
  local_startup();
  /* everything else ok. Restart all objects. */
  do_restart();

  init_sys_events();

  shovechars(TINYPORT, SSLPORT);

/* someone has told us to shut down */
#ifdef WIN32SERVICES
  /* Keep service manager happy */
  shutdown_checkpoint();
#endif

  shutdown_queues();

#ifdef WIN32SERVICES
  /* Keep service manager happy */
  shutdown_checkpoint();
#endif

  close_sockets();
  sql_shutdown();

#ifdef INFO_SLAVE
  kill_info_slave();
#endif

#ifdef SSL_SLAVE
  kill_ssl_slave();
#endif
#ifdef LOCAL_SOCKET
  if (localsock >= 0) {
    closesocket(localsock);
    unlink(options.socket_file);
  }
#endif

#ifdef WIN32SERVICES
  /* Keep service manager happy */
  shutdown_checkpoint();
#endif

  dump_database();

  local_shutdown();

  if (pidfile)
    remove(pidfile);

#ifdef WIN32SERVICES
  /* Keep service manager happy */
  shutdown_checkpoint();
#endif

#ifdef HAVE_GETRUSAGE
  rusage_stats();
#endif /* HAVE_GETRUSAGE */

  do_rawlog(LT_ERR, "MUSH shutdown completed.");

  end_all_logs();

  closesocket(sock);
#ifdef WIN32
#ifdef WIN32SERVICES
  shutdown_checkpoint();
#endif
  WSACleanup(); /* clean up */
#endif
  exit(0);
}
#endif /* BOOLEXP_DEBUGGING */

/** Install our default signal handlers. */
void
set_signals(void)
{

#ifndef WIN32
  /* we don't care about SIGPIPE, we notice it in select() and write() */
  ignore_signal(SIGPIPE);
  install_sig_handler(SIGUSR2, signal_dump);
  install_sig_handler(SIGINT, signal_shutdown);
  install_sig_handler(SIGTERM, bailout);
  install_sig_handler(SIGCHLD, reaper);
#else
/* Win32 stuff:
 *   No support for SIGUSR2 or SIGINT.
 *   SIGTERM is never generated on NT-based Windows (according to MSDN)
 *   MSVC++ will let you get away with installing a handler anyway,
 *   but VS.NET will not. So if it's MSVC++, we give it a try.
 */
#if _MSC_VER < 1200
  install_sig_handler(SIGTERM, bailout);
#endif
#endif
}

#ifdef WIN32
/** Get the time using Windows function call.
 * Looks weird, but it works. :-P
 * \param now address to store timeval data.
 */
static void
win_gettimeofday(struct timeval *now)
{

  FILETIME win_time;

  GetSystemTimeAsFileTime(&win_time);
  /* dwLow is in 100-s nanoseconds, not microseconds */
  now->tv_usec = win_time.dwLowDateTime % 10000000 / 10;

  /* dwLow contains at most 429 least significant seconds, since 32 bits maxint
   * is 4294967294 */
  win_time.dwLowDateTime /= 10000000;

  /* Make room for the seconds of dwLow in dwHigh */
  /* 32 bits of 1 = 4294967295. 4294967295 / 429 = 10011578 */
  win_time.dwHighDateTime %= 10011578;
  win_time.dwHighDateTime *= 429;

  /* And add them */
  now->tv_sec = win_time.dwHighDateTime + win_time.dwLowDateTime;
}

#endif

/** Return the difference between two timeval structs as a timeval struct.
 * \param now pointer to the timeval to subtract from.
 * \param then pointer to the timeval to subtract.
 * \return pointer to a statically allocated timeval of the difference.
 */
static struct timeval
timeval_sub(struct timeval now, struct timeval then)
{
  struct timeval mytime = now;
  mytime.tv_sec -= then.tv_sec;
  mytime.tv_usec -= then.tv_usec;
  if (mytime.tv_usec < 0) {
    mytime.tv_usec += 1000000;
    mytime.tv_sec--;
  }
  return mytime;
}

/** Return the difference between two timeval structs in milliseconds.
 * \param now pointer to the timeval to subtract from.
 * \param then pointer to the timeval to subtract.
 * \return milliseconds of difference between them.
 */
static long int
msec_diff(struct timeval now, struct timeval then)
{
  long int secs = now.tv_sec - then.tv_sec;
  if (secs == 0)
    return (now.tv_usec - then.tv_usec) / 1000;
  else if (secs == 1)
    return (now.tv_usec + (1000000 - then.tv_usec)) / 100;
  else if (secs > 1)
    return (secs * 1000) + ((now.tv_usec + (1000000 - then.tv_usec)) / 1000);
  else
    return 0;
}

/** Add a given number of milliseconds to a timeval.
 * \param t pointer to a timeval struct.
 * \param x number of milliseconds to add to t.
 * \return address of static timeval struct representing the sum.
 */
static struct timeval
msec_add(struct timeval t, int x)
{
  struct timeval mytime = t;
  mytime.tv_sec += x / 1000;
  mytime.tv_usec += (x % 1000) * 1000;
  if (mytime.tv_usec >= 1000000) {
    mytime.tv_sec += mytime.tv_usec / 1000000;
    mytime.tv_usec = mytime.tv_usec % 1000000;
  }
  return mytime;
}

/** Update each descriptor's allowed rate of issuing commands.
 * Players are rate-limited; they may only perform up to a certain
 * number of commands per time slice. This function is run periodically
 * to refresh each descriptor's available command quota based on how
 * many slices have passed since it was last updated.
 * \param last pointer to timeval struct of last time quota was updated.
 * \param current pointer to timeval struct of current time.
 */
static void
update_quotas(struct timeval last, struct timeval current)
{
  int nslices;
  DESC *d;
  nslices = (int) msec_diff(current, last) / COMMAND_TIME_MSEC;

  if (nslices > 0) {
    for (d = descriptor_list; d; d = d->next) {
      d->quota += COMMANDS_PER_TIME * nslices;
      if (d->quota > COMMAND_BURST_SIZE)
        d->quota = COMMAND_BURST_SIZE;
    }
  }
}

extern slab *text_block_slab;

/* Is source one an IP connection? */
static inline bool
is_remote_source(conn_source source)
{
  return source == CS_IP_SOCKET || source == CS_OPENSSL_SOCKET;
}

static inline bool
is_remote_desc(DESC *d)
{
  if (!d)
    return 0;
  return is_remote_source(d->source);
}

/** Is a descriptor using SSL? */
static inline bool
is_ssl_desc(DESC *d)
{
  if (!d)
    return 0;
  return d->source == CS_OPENSSL_SOCKET || d->source == CS_LOCAL_SSL_SOCKET;
}

static void
setup_desc(int sockfd, conn_source source)
{
  DESC *newd;
  int result;

  if (!(newd = new_connection(sockfd, &result, source))) {
    if (test_connection(result) < 0)
      return;
  } else {
    ndescriptors++;
    if (newd->descriptor >= maxd)
      maxd = newd->descriptor + 1;
  }
}

#ifdef INFO_SLAVE

static void
got_new_connection(int sockfd, conn_source source)
{
  union sockaddr_u addr;
  socklen_t addr_len;
  int newsock;

  if (!info_slave_halted) {
    addr_len = sizeof(addr);
    newsock = accept(sockfd, (struct sockaddr *) &addr, &addr_len);
    if (newsock < 0) {
      if (test_connection(newsock) < 0)
        return;
    }
    ndescriptors++;
    query_info_slave(newsock);
    if (newsock >= maxd)
      maxd = newsock + 1;
  } else
    setup_desc(sockfd, source);
}

#endif

#if defined(INFO_SLAVE) || defined(SSL_SLAVE)
static char *
exit_report(const char *prog, pid_t pid, WAIT_TYPE code)
{
  static char buffer[BUFFER_LEN], *bp;
  bp = buffer;
  safe_format(buffer, &bp, "%s (PID %d) exited ", prog, pid);
  if (WIFEXITED(code))
    safe_format(buffer, &bp, "with code %d.", WEXITSTATUS(code));
  else if (WIFSIGNALED(code))
    safe_format(buffer, &bp, "with signal %d.", WTERMSIG(code));
  else
    safe_str("in an unknown fashion.", buffer, &bp);
  *bp = '\0';
  return buffer;
}
#endif

static void
shovechars(Port_t port, Port_t sslport)
{
  /* this is the main game loop */
#ifdef INFO_SLAVE
  time_t now;
#endif
  struct timeval last_slice, current_time, then;
  struct timeval next_slice;
  struct timeval timeout, slice_timeout;
  int found;
  int queue_timeout;
  DESC *d, *dnext, *dprev;
  int avail_descriptors;
  int notify_fd = -1;
#ifdef WIN32
  WSAPOLLFD *fds;
  ULONG fd_size = 0, fds_used = 0;
#else
  struct pollfd *fds = NULL;
  nfds_t fd_size = 0, fds_used = 0;
#endif
  int polltimeout;
  
  if (!restarting) {

    sock = make_socket(port, SOCK_STREAM, NULL, NULL, MUSH_IP_ADDR);
    if (sock >= maxd)
      maxd = sock + 1;

    if (sslport) {
#ifdef SSL_SLAVE
      if (make_ssl_slave() < 0)
        do_rawlog(LT_ERR, "Unable to start ssl_slave");
#else
      sslsock = make_socket(sslport, SOCK_STREAM, NULL, NULL, SSL_IP_ADDR);
      ssl_master_socket = ssl_setup_socket(sslsock);
      if (sslsock >= maxd)
        maxd = sslsock + 1;
#endif
    }
  }

  avail_descriptors = how_many_fds() - 5;
#ifdef INFO_SLAVE
  avail_descriptors -= 2; /* reserve some more for setting up the slave */
#endif

  /* done. print message to the log */
  do_rawlog(LT_ERR, "%d file descriptors available.", avail_descriptors);
  do_rawlog(LT_ERR, "RESTART FINISHED.");

  notify_fd = file_watch_init();

  our_gettimeofday(&then);
  last_slice = then;

  while (shutdown_flag == 0) {
    our_gettimeofday(&current_time);

    update_quotas(last_slice, current_time);
    last_slice = current_time;

    if (msec_diff(current_time, then) >= 1000) {
      globals.on_second = 1;
      then = current_time;
    }

    process_commands();

/* Check signal handler flags */

#ifndef WIN32

    if (dump_error) {
      if (WIFSIGNALED(dump_status)) {
        do_rawlog(LT_ERR, "ERROR! forking dump exited with signal %d",
                  WTERMSIG(dump_status));
        queue_event(SYSEVENT, "DUMP`ERROR", "%s,%d,SIGNAL %d",
                    T("GAME: ERROR! Forking database save failed!"), 1,
                    dump_status);
        flag_broadcast("ROYALTY WIZARD", 0,
                       T("GAME: ERROR! Forking database save failed!"));
      } else if (WIFEXITED(dump_status)) {
        if (WEXITSTATUS(dump_status) == 0) {
          time(&globals.last_dump_time);
          queue_event(SYSEVENT, "DUMP`COMPLETE", "%s,%d", DUMP_NOFORK_COMPLETE,
                      1);
          if (DUMP_NOFORK_COMPLETE && *DUMP_NOFORK_COMPLETE)
            flag_broadcast(0, 0, "%s", DUMP_NOFORK_COMPLETE);
        } else {
          do_rawlog(LT_ERR, "ERROR! forking dump exited with exit code %d",
                    WEXITSTATUS(dump_status));
          queue_event(SYSEVENT, "DUMP`ERROR", "%s,%d,EXIT %d",
                      T("GAME: ERROR! Forking database save failed!"), 1,
                      dump_status);
          flag_broadcast("ROYALTY WIZARD", 0,
                         T("GAME: ERROR! Forking database save failed!"));
        }
      }
      dump_error = 0;
      dump_status = 0;
    }
#ifdef INFO_SLAVE
    if (slave_error) {
      do_rawlog(LT_ERR, "%s",
                exit_report("info_slave", slave_error, error_code));
      slave_error = error_code = 0;
    }
#endif /* INFO_SLAVE */
#ifdef SSL_SLAVE
    if (ssl_slave_error) {
      do_rawlog(LT_ERR, "%s",
                exit_report("ssl_slave", ssl_slave_error, error_code));
      ssl_slave_error = error_code = 0;
      if (!ssl_slave_halted)
        make_ssl_slave();
    }
#endif /* SSL_SLAVE */
#endif /* !WIN32 */

    if (signal_shutdown_flag) {
      flag_broadcast(0, 0, T("GAME: Shutdown by external signal"));
      do_rawlog(LT_ERR, "SHUTDOWN by external signal");
      shutdown_flag = 1;
    }

    if (usr2_triggered) {
      if (!queue_event(SYSEVENT, "SIGNAL`USR2", "%s", "")) {
        globals.paranoid_dump = 0;
        do_rawlog(LT_CHECK, "DUMP by external signal");
        fork_and_dump(1);
      }
      usr2_triggered = 0;
    }

    if (shutdown_flag)
      break;

    /* test for events */
    sq_run_all();

    /* any queued robot commands waiting? */
    /* timeout.tv_sec used to be set to que_next(), the number of
     * seconds before something on the queue needed to run, but this
     * caused a problem with stuff that had to be triggered by alarm
     * signal every second, so we're reduced to what's below:
     */
    queue_timeout = que_next();
    /* timeout = { .tv_sec = queue_timeout ? 1 : 0, .tv_usec = 0 }; */
    timeout.tv_sec = queue_timeout ? 1 : 0;
    timeout.tv_usec = 0;

    next_slice = msec_add(last_slice, COMMAND_TIME_MSEC);
    slice_timeout = timeval_sub(next_slice, current_time);
    /* Make sure slice_timeout cannot have a negative time. Better
       safe than sorry. */
    if (slice_timeout.tv_sec < 0)
      slice_timeout.tv_sec = 0;
    if (slice_timeout.tv_usec < 0)
      slice_timeout.tv_usec = 0;
      
    if (((int) fd_size) < ((int) im_count(descs_by_fd) + 5)) {
      fd_size = im_count(descs_by_fd) + 10;
      fds = mush_realloc(fds, sizeof *fds * fd_size, "pollfds");
    }
    fds_used = 0;

    if (ndescriptors < avail_descriptors) {
      fds[fds_used].fd = sock;
      fds[fds_used++].events = POLLIN;
      
      if (sslsock) {
	fds[fds_used].fd = sslsock;
	fds[fds_used++].events = POLLIN;
      }
#ifdef LOCAL_SOCKET
      if (localsock >= 0) {
	fds[fds_used].fd = localsock;
	fds[fds_used++].events = POLLIN;
      }
#endif
    }
#ifdef INFO_SLAVE
    if (info_slave_state == INFO_SLAVE_PENDING) {
      fds[fds_used].fd = info_slave;
      fds[fds_used++].events = POLLIN;
    }
#endif
    if (notify_fd >= 0) {
      fds[fds_used].fd = notify_fd;
      fds[fds_used++].events = POLLIN;
    }
    
    for (dprev = NULL, d = descriptor_list; d; dprev = d, d = d->next) {

    recheck_d:
      if (d->conn_flags & CONN_SOCKET_ERROR) {
        shutdownsock(d, "socket error", GOD);
        d = dprev;
        if (d) {
          continue;
        } else {
          d = descriptor_list;
          goto recheck_d;
        }
      }

      if (d->input.head) {
        timeout = slice_timeout;
      } else {
	fds[fds_used].fd = d->descriptor;
	fds[fds_used].events = POLLIN;
      }
      if (d->output.head) {
	fds[fds_used].events |= POLLOUT;
      }
      if (!d->input.head || d->output.head)
	fds_used += 1;
    }

    polltimeout = (timeout.tv_sec * 1000) + (timeout.tv_usec / 1000);
#ifdef WIN32
    found = WSAPoll(fds, fds_used, polltimeout);
#else
    found = poll(fds, fds_used, polltimeout);
#endif
    if (found < 0) {
#ifdef WIN32
      if (found == SOCKET_ERROR && WSAGetLastError() != WSAEINTR)
#else
      if (errno != EINTR)
#endif
      {
        penn_perror("poll");
        return;
      }
#ifdef INFO_SLAVE
      if (info_slave_state == INFO_SLAVE_PENDING)
        update_pending_info_slaves();
#endif
    } else {
      /* if !found then time for robot commands */

      if (!found) {
        do_top(options.queue_chunk);
        continue;
      } else {
        do_top(options.active_q_chunk);
      }

      fds_used = 1;
      
#ifdef INFO_SLAVE
      now = mudtime;

      if (fds[0].revents & POLLIN)
        got_new_connection(sock, CS_IP_SOCKET);    
      if (sslsock && fds[fds_used++].revents & POLLIN)
        got_new_connection(sslsock, CS_OPENSSL_SOCKET);
#ifdef LOCAL_SOCKET
      if (localsock >= 0 && fds[fds_used++].revents & POLLIN)
        setup_desc(localsock, CS_LOCAL_SOCKET);
#endif /* LOCAL_SOCKET */

      if (info_slave_state == INFO_SLAVE_PENDING &&
          fds[fds_used++].revents & POLLIN) {
        reap_info_slave();
      } else if (info_slave_state == INFO_SLAVE_PENDING &&
                 now > info_queue_time + 30) {
        /* rerun any pending queries that got lost */
        update_pending_info_slaves();
      }

#else  /* INFO_SLAVE */
      if (fds[0].revents & POLLIN)
        setup_desc(sock, CS_IP_SOCKET);
      if (sslsock && fds[fds_used++].revents & POLLIN)
        setup_desc(sslsock, CS_OPENSSL_SOCKET);
#ifdef LOCAL_SOCKET
      if (localsock >= 0 && fds[fds_used++].revents & POLLIN)
        setup_desc(localsock, CS_LOCAL_SOCKET);
#endif /* LOCAL_SOCKET */
#endif /* INFO_SLAVE */

      if (notify_fd >= 0 && fds[fds_used++].revents & POLLIN)
        file_watch_event(notify_fd);
      
      for (d = descriptor_list; d; d = dnext) {
	unsigned int input_ready, output_ready, errors;
	
        dnext = d->next;

	if (d->descriptor != fds[fds_used].fd)
	  continue;
	
        input_ready = fds[fds_used].revents & POLLIN;
	errors = fds[fds_used].revents & (POLLERR | POLLNVAL);
        output_ready = fds[fds_used++].revents & POLLOUT;
	if (errors) {
	  /* Socket error; kill this connection. */
	  shutdownsock(d, "socket error", d->player >= 0 ? d->player : GOD);	 
	} else {
	  if (input_ready) {
	    if (!process_input(d, output_ready)) {
	      shutdownsock(d, "disconnect", d->player);
	      continue;
	    }
	  }
	  if (output_ready) {
	    if (!process_output(d)) {
	      shutdownsock(d, "disconnect", d->player);
	    }
	  }
	}
      }
    }
  }
  if (fds)
    mush_free(fds, "pollfds");
}

static int
test_connection(int newsock)
{
#ifdef WIN32
  if (newsock == INVALID_SOCKET && WSAGetLastError() != WSAEINTR)
#else
  if (errno && errno != EINTR)
#endif
  {
    penn_perror("test_connection");
    return -1;
  }
  return newsock;
}

const char *
source_to_s(conn_source source)
{
  switch (source) {
  case CS_IP_SOCKET:
    return "normal port";
  case CS_OPENSSL_SOCKET:
    return "OpenSSL port";
  case CS_LOCAL_SSL_SOCKET:
    return "OpenSSL proxy";
  case CS_LOCAL_SOCKET:
    return "unix port";
  case CS_UNKNOWN:
    return "unknown source";
  }
  return "(error)";
}

static DESC *
new_connection(int oldsock, int *result, conn_source source)
{
  int newsock;
  union sockaddr_u addr;
  struct hostname_info *hi = NULL;
  socklen_t addr_len;
  char ipbuf[BUFFER_LEN];
  char hostbuf[BUFFER_LEN];
  char *bp;

  *result = 0;
  addr_len = MAXSOCKADDR;
  newsock = accept(oldsock, (struct sockaddr *) (addr.data), &addr_len);
  if (newsock < 0) {
    *result = newsock;
    return 0;
  }
  if (is_remote_source(source)) {
    bp = ipbuf;
    hi = ip_convert(&addr.addr, addr_len);
    safe_str(hi ? hi->hostname : "", ipbuf, &bp);
    *bp = '\0';
    bp = hostbuf;
    hi = hostname_convert(&addr.addr, addr_len);
    safe_str(hi ? hi->hostname : "", hostbuf, &bp);
    *bp = '\0';
  } else { /* source == CS_LOCAL_SOCKET */
    int len;
    char *split;
    int remote_pid = -1;
    int remote_uid = -1;
    bool good_to_read = 1;

/* As soon as the SSL slave opens a new connection to the mush, it
   writes a string of the format 'IP^HOSTNAME\r\n'. This will thus
   not block unless somebody's being naughty. People obviously can
   be. So we'll wait a short time for readable data, and use a
   non-blocking socket read anyways. If the client doesn't send
   the hostname string fast enough, oh well.
 */

#ifdef HAVE_POLL
    {
      struct pollfd pfd;
      pfd.fd = newsock;
      pfd.events = POLLIN;
      pfd.revents = 0;
      poll(&pfd, 1, 100);
      if (pfd.revents & POLLIN)
        good_to_read = 1;
      else
        good_to_read = 0;
    }
#endif

    if (good_to_read)
      len =
        recv_with_creds(newsock, ipbuf, sizeof ipbuf, &remote_pid, &remote_uid);
    else {
      len = -1;
      errno = EWOULDBLOCK;
    }

    if (len < 5) {
      if (len < 0 && is_blocking_err(errno)) {
        strcpy(hostbuf, "(Unknown)");
        strcpy(ipbuf, "(Unknown)");
      } else {
        /* Yup, somebody's being naughty. Be mean right back. */
        closesocket(newsock);
        return 0;
      }
    } else {
      ipbuf[len] = '\0';
      split = strchr(ipbuf, '^');
      if (split) {
        *split++ = '\0';
        strcpy(hostbuf, split);
        split = strchr(hostbuf, '\r');
        if (split)
          *split = '\0';
      } else {
        /* Again, shouldn't happen! */
        strcpy(ipbuf, "(Unknown)");
        strcpy(hostbuf, "(Unknown)");
      }
    }

/* Use credential passing to tell if a local socket connection was
   made by ssl_slave or something else (Like a web-based client's
   server side). At the moment, this is only implemented on linux
   and OS X. For other OSes, all local connections look like SSL
   ones since that's the usual case. */
#ifdef SSL_SLAVE
    if (remote_pid >= 0) {
      if (remote_pid == ssl_slave_pid) {
        source = CS_LOCAL_SSL_SOCKET;
      } else {
        do_rawlog(LT_CONN,
                  "[%d] Connection on local socket from pid %d run as uid %d.",
                  newsock, remote_pid, remote_uid);
      }
    } else if (remote_uid >= 0) {
      /* A system like OS X that doesn't pass the remote pid as a
         credential but does pass UID? If the remote and local UIDs
         are the same, assume it's from the slave. */
      if (remote_uid == (int) getuid()) {
        source = CS_LOCAL_SSL_SOCKET;
      } else {
        do_rawlog(LT_CONN,
                  "[%d] Connection on local socket from process run as uid %d.",
                  newsock, remote_uid);
      }
    } else {
      /* Default, for OSes without implemented credential
         passing. Just assume it's a connection from ssl_slave. */
      source = CS_LOCAL_SSL_SOCKET;
    }
#else
    source = CS_LOCAL_SSL_SOCKET;
#endif
  }

  if (Forbidden_Site(ipbuf) || Forbidden_Site(hostbuf)) {
    if (!Deny_Silent_Site(ipbuf, AMBIGUOUS) ||
        !Deny_Silent_Site(hostbuf, AMBIGUOUS)) {
      do_rawlog(LT_CONN, "[%d/%s/%s] Refused connection (Remote port %s)",
                newsock, hostbuf, ipbuf, hi ? hi->port : "(unknown)");
    }
    if (is_remote_source(source))
      shutdown(newsock, 2);
    closesocket(newsock);
#ifndef WIN32
    errno = 0;
#endif
    return 0;
  }
  do_rawlog(LT_CONN, "[%d/%s/%s] Connection opened from %s.", newsock, hostbuf,
            ipbuf, source_to_s(source));
  if (is_remote_source(source))
    set_keepalive(newsock, options.keepalive_timeout);
  return initializesock(newsock, hostbuf, ipbuf, source);
}

/** Free the OUTPUTPREFIX and OUTPUTSUFFIX for a descriptor. */
static void
clearstrings(DESC *d)
{
  if (d->output_prefix) {
    mush_free(d->output_prefix, "userstring");
    d->output_prefix = 0;
  }
  if (d->output_suffix) {
    mush_free(d->output_suffix, "userstring");
    d->output_suffix = 0;
  }
}

/** Evaluate an attribute which is used in place of a cached text file,
 * and dump it to a descriptor.
 * \param d descriptor to show text to
 * \param thing object to get attr from
 * \param attr attribute to show
 * \param html Is it an HTML fcache?
 * \param prefix text to print before attr contents, or NULL
 * \return 1 if something was written, 0 if not
 */
static int
fcache_dump_attr(DESC *d, dbref thing, const char *attrib, int html,
                 const char *prefix, char *arg)
{
  char descarg[SBUF_LEN], dbrefarg[SBUF_LEN], buff[BUFFER_LEN], *bp;
  PE_REGS *pe_regs;
  ufun_attrib ufun;

  if (!GoodObject(thing) || IsGarbage(thing))
    return 0;

  if (!fetch_ufun_attrib(attrib, thing, &ufun,
                         UFUN_LOCALIZE | UFUN_IGNORE_PERMS | UFUN_REQUIRE_ATTR))
    return -1;

  bp = descarg;
  safe_integer_sbuf(d->descriptor, descarg, &bp);
  *bp = '\0';

  bp = dbrefarg;
  safe_dbref(d->player, dbrefarg, &bp);
  *bp = '\0';

  pe_regs = pe_regs_create(PE_REGS_ARG, "fcache_dump_attr");
  pe_regs_setenv_nocopy(pe_regs, 0, descarg);
  pe_regs_setenv_nocopy(pe_regs, 1, dbrefarg);
  if (arg && *arg)
    pe_regs_setenv_nocopy(pe_regs, 2, arg);
  call_ufun(&ufun, buff, d->player, d->player, NULL, pe_regs);
  bp = strchr(buff, '\0');
  safe_chr('\n', buff, &bp);
  *bp = '\0';
  pe_regs_free(pe_regs);
  if (prefix) {
    queue_newwrite(d, prefix, strlen(prefix));
    queue_eol(d);
  }
  if (html)
    queue_newwrite(d, buff, strlen(buff));
  else
    queue_write(d, buff, strlen(buff));

  return 1;
}

/** Display a cached text file. If a prefix line was given,
 * display that line before the text file, but only if we've
 * got a text file to display
 * \return 1 if something was written, 0 if not
 */
static bool
fcache_dump(DESC *d, FBLOCK fb[2], const char *prefix, char *arg)
{
  int i;

  /* If we've got nothing nice to say, don't say anything */
  if (!fb[0].buff && !((d->conn_flags & CONN_HTML) && fb[1].buff))
    return 0;

  for (i = ((d->conn_flags & CONN_HTML) && fb[1].buff); i >= 0; i--) {
    if (fb[i].thing != NOTHING) {
      if (fcache_dump_attr(d, fb[i].thing, (char *) fb[i].buff, i, prefix,
                           arg) == 1) {
        /* Attr successfully evaluated and displayed */
        return 1;
      }
    } else {
      /* Output static text from the cached file */
      if (prefix) {
        queue_newwrite(d, prefix, strlen(prefix));
        queue_eol(d);
      }
      if (i)
        queue_newwrite(d, fb[1].buff, fb[1].len);
      else
        queue_write(d, fb[0].buff, fb[0].len);
      return 1;
    }
  }

  return 0;
}

/** Read in a single cached text file
 * \param fb block to store text in
 * \param filename file to read
 */
static int
fcache_read(FBLOCK *fb, const char *filename)
{
  char objname[BUFFER_LEN];
  char *attrib;
  dbref thing;
  size_t len;

  if (!fb || !filename)
    return -1;

  /* Free prior cache */
  if (fb->buff) {
    mush_free(fb->buff, "fcache_data");
  }

  fb->buff = NULL;
  fb->len = 0;
  fb->thing = NOTHING;
  /* Check for #dbref/attr */
  if (*filename == NUMBER_TOKEN) {
    strcpy(objname, filename);
    if ((attrib = strchr(objname, '/')) != NULL) {
      *attrib++ = '\0';
      if ((thing = qparse_dbref(objname)) != NOTHING) {
        /* we have #dbref/attr */
        if (!(fb->buff = mush_malloc(BUFFER_LEN, "fcache_data"))) {
          return -1;
        }
        len = strlen(attrib);
        fb->thing = thing;
        fb->len = len;
        memcpy(fb->buff, upcasestr(attrib), len);
        *((char *) fb->buff + len) = '\0';
        return fb->len;
      }
    }
  }
#ifdef WIN32
  /* Win32 read code here */
  {
    HANDLE fh;
    BY_HANDLE_FILE_INFORMATION sb;
    DWORD r = 0;

    if ((fh = CreateFile(filename, GENERIC_READ, 0, NULL, OPEN_EXISTING, 0,
                         NULL)) == INVALID_HANDLE_VALUE)
      return -1;

    if (!GetFileInformationByHandle(fh, &sb)) {
      CloseHandle(fh);
      return -1;
    }

    fb->len = sb.nFileSizeLow;

    if (!(fb->buff = mush_malloc(sb.nFileSizeLow, "fcache_data"))) {
      CloseHandle(fh);
      return -1;
    }

    if (!ReadFile(fh, fb->buff, sb.nFileSizeLow, &r, NULL) || fb->len != r) {
      CloseHandle(fh);
      mush_free(fb->buff, "fcache_data");
      fb->buff = NULL;
      return -1;
    }

    CloseHandle(fh);

    fb->len = sb.nFileSizeLow;
    return (int) fb->len;
  }
#else
  /* Posix read code here */
  {
    int fd;
    struct stat sb;

    release_fd();
    if ((fd = open(filename, O_RDONLY, 0)) < 0) {
      do_rawlog(LT_ERR, "Couldn't open cached text file '%s'", filename);
      reserve_fd();
      return -1;
    }

    if (fstat(fd, &sb) < 0) {
      do_rawlog(LT_ERR, "Couldn't get the size of text file '%s'", filename);
      close(fd);
      reserve_fd();
      return -1;
    }

    if (!(fb->buff = mush_malloc(sb.st_size, "fcache_data"))) {
      do_rawlog(LT_ERR, "Couldn't allocate %d bytes of memory for '%s'!",
                (int) sb.st_size, filename);
      close(fd);
      reserve_fd();
      return -1;
    }

    if (read(fd, fb->buff, sb.st_size) != sb.st_size) {
      do_rawlog(LT_ERR, "Couldn't read all of '%s'", filename);
      close(fd);
      mush_free(fb->buff, "fcache_data");
      fb->buff = NULL;
      reserve_fd();
      return -1;
    }

    close(fd);
    reserve_fd();
    fb->len = sb.st_size;
  }
#endif /* Posix read code */

  return fb->len;
}

/** Reload a single cached text file.
 * \param filename the name of the file to reload.
 * \return true if the filename was a cached text file, false if not
 */
bool
fcache_read_one(const char *filename)
{
  FBLOCK *fb;
  static HASHTAB lookup;
  static bool lookup_init = 0;

  if (!lookup_init) {
    int i;

    lookup_init = 1;
    hashinit(&lookup, 20);

    for (i = 0; i < (SUPPORT_PUEBLO ? 2 : 1); i += 1) {
      hash_add(&lookup, options.connect_file[i], &fcache.connect_fcache[i]);
      hash_add(&lookup, options.motd_file[i], &fcache.motd_fcache[i]);
      hash_add(&lookup, options.wizmotd_file[i], &fcache.wizmotd_fcache[i]);
      hash_add(&lookup, options.newuser_file[i], &fcache.newuser_fcache[i]);
      hash_add(&lookup, options.register_file[i], &fcache.register_fcache[i]);
      hash_add(&lookup, options.quit_file[i], &fcache.quit_fcache[i]);
      hash_add(&lookup, options.down_file[i], &fcache.down_fcache[i]);
      hash_add(&lookup, options.full_file[i], &fcache.full_fcache[i]);
      hash_add(&lookup, options.guest_file[i], &fcache.guest_fcache[i]);
      hash_add(&lookup, options.who_file[i], &fcache.who_fcache[i]);
    }
  }

  fb = hashfind(filename, &lookup);
  if (!fb)
    return 0;

  fcache_read(fb, filename);
  return 1;
}

/** Load all of the cached text files.
 * \param player the enactor, if done via \@readcache, or NOTHING.
 */
void
fcache_load(dbref player)
{
  int conn, motd, wiz, new, reg, quit, down, full;
  int guest, who;
  int i;

  for (i = 0; i < (SUPPORT_PUEBLO ? 2 : 1); i++) {
    conn = fcache_read(&fcache.connect_fcache[i], options.connect_file[i]);
    motd = fcache_read(&fcache.motd_fcache[i], options.motd_file[i]);
    wiz = fcache_read(&fcache.wizmotd_fcache[i], options.wizmotd_file[i]);
    new = fcache_read(&fcache.newuser_fcache[i], options.newuser_file[i]);
    reg = fcache_read(&fcache.register_fcache[i], options.register_file[i]);
    quit = fcache_read(&fcache.quit_fcache[i], options.quit_file[i]);
    down = fcache_read(&fcache.down_fcache[i], options.down_file[i]);
    full = fcache_read(&fcache.full_fcache[i], options.full_file[i]);
    guest = fcache_read(&fcache.guest_fcache[i], options.guest_file[i]);
    who = fcache_read(&fcache.who_fcache[i], options.who_file[i]);

    if (player != NOTHING) {
      notify_format(player, T("%s sizes:  NewUser...%d  Connect...%d  "
                              "Guest...%d  Motd...%d  Wizmotd...%d  Quit...%d  "
                              "Register...%d  Down...%d  Full...%d  Who...%d"),
                    i ? "HTMLFile" : "File", new, conn, guest, motd, wiz, quit,
                    reg, down, full, who);
    }
  }
}

/** Initialize all of the cached text files (at startup).
 */
void
fcache_init(void)
{
  fcache_load(NOTHING);
}

/** Logout a descriptor from the player it's connected to,
 * without dropping the connection. Run when a player uses LOGOUT
 * \param d descriptor
 */
static void
logout_sock(DESC *d)
{
  if (d->connected) {
    fcache_dump(d, fcache.quit_fcache, NULL, NULL);
    do_rawlog(LT_CONN, "[%d/%s/%s] Logout by %s(#%d) <Connection not dropped>",
              d->descriptor, d->addr, d->ip, Name(d->player), d->player);
    announce_disconnect(d, "logout", 0, d->player);
    if (can_mail(d->player)) {
      do_mail_purge(d->player);
    }
    login_number--;
    if (MAX_LOGINS) {
      if (!under_limit && (login_number < MAX_LOGINS)) {
        under_limit = 1;
        do_rawlog(LT_CONN, "Below maximum player limit of %d. Logins enabled.",
                  MAX_LOGINS);
      }
    }
  } else {
    do_rawlog(LT_CONN,
              "[%d/%s/%s] Logout, never connected. <Connection not dropped>",
              d->descriptor, d->addr, d->ip);
  }
  process_output(d); /* flush our old output */
  /* pretend we have a new connection */
  d->connected = CONN_SCREEN;
  d->output_prefix = 0;
  d->output_suffix = 0;
  d->output_size = 0;
  d->player = NOTHING;
  init_text_queue(&d->input);
  init_text_queue(&d->output);
  d->raw_input = 0;
  d->raw_input_at = 0;
  d->quota = COMMAND_BURST_SIZE;
  d->last_time = mudtime;
  d->cmds = 0;
  d->hide = 0;
  welcome_user(d, 0);
}

/* Has to be file scope because of interactions with @boot */
static DESC *pc_dnext = NULL;

/** Disconnect a descriptor.
 * This sends appropriate disconnection text, flushes output, and
 * then closes the associated socket.
 * \param d pointer to descriptor to disconnect.
 * \param reason reason for the descriptor being disconnected, used for events
 * \param executor dbref of the object which caused the disconnect
 */
static void
shutdownsock(DESC *d, const char *reason, dbref executor)
{
  if (d->connected) {
    do_rawlog(LT_CONN, "[%d/%s/%s] Logout by %s(#%d) (%s)", d->descriptor,
              d->addr, d->ip, Name(d->player), d->player, reason);
    if (d->connected != CONN_DENIED) {
      fcache_dump(d, fcache.quit_fcache, NULL, NULL);
      /* Player was not allowed to log in from the connect screen */
      announce_disconnect(d, reason, 0, executor);
      if (can_mail(d->player)) {
        do_mail_purge(d->player);
      }
    }
    login_number--;
    if (MAX_LOGINS) {
      if (!under_limit && (login_number < MAX_LOGINS)) {
        under_limit = 1;
        do_rawlog(LT_CONN, "Below maximum player limit of %d. Logins enabled.",
                  MAX_LOGINS);
      }
    }
  } else {
    do_rawlog(LT_CONN, "[%d/%s/%s] Connection closed, never connected (%s).",
              d->descriptor, d->addr, d->ip, reason);
  }
  /* (descriptor, ip, cause, recv/sent/cmds) */
  queue_event(SYSEVENT, "SOCKET`DISCONNECT", "%d,%s,%s,%lu/%lu/%d",
              d->descriptor, d->ip, reason, d->input_chars, d->output_chars,
              d->cmds);
  if (d->conn_flags & CONN_GMCP) {
    send_oob(d, "Core.Goodbye", NULL);
  }
  process_output(d);
  clearstrings(d);
  if (d->conn_timer) {
    sq_cancel(d->conn_timer);
    d->conn_timer = NULL;
  }
  shutdown(d->descriptor, 2);
  closesocket(d->descriptor);
  if (pc_dnext == d)
    pc_dnext = d->next;
  if (d->prev)
    d->prev->next = d->next;
  else /* d was the first one! */
    descriptor_list = d->next;
  if (d->next)
    d->next->prev = d->prev;

  im_delete(descs_by_fd, d->descriptor);

  if (sslsock && d->ssl) {
    ssl_close_connection(d->ssl);
    d->ssl = NULL;
  }

  {
    freeqs(d);
    if (d->ttype && d->ttype != default_ttype)
      mush_free(d->ttype, "terminal description");
    memset(d, 0xFF, sizeof *d);
    mush_free(d, "descriptor");
  }

  ndescriptors--;
}

/* ARGSUSED */
DESC *
initializesock(int s, char *addr, char *ip, conn_source source)
{
  DESC *d;
  d = (DESC *) mush_malloc(sizeof(DESC), "descriptor");
  if (!d)
    mush_panic("Out of memory.");
  d->descriptor = s;
  d->connected = CONN_SCREEN;
  d->conn_timer = NULL;
  d->connected_at = mudtime;
  make_nonblocking(s);
  d->output_prefix = 0;
  d->output_suffix = 0;
  d->output_size = 0;
  init_text_queue(&d->input);
  init_text_queue(&d->output);
  d->player = NOTHING;
  d->raw_input = 0;
  d->raw_input_at = 0;
  d->quota = COMMAND_BURST_SIZE;
  d->last_time = mudtime;
  d->cmds = 0;
  d->hide = 0;
  mush_strncpy(d->addr, addr, 100);
  d->addr[99] = '\0';
  mush_strncpy(d->ip, ip, 100);
  d->ip[99] = '\0';
  d->conn_flags = CONN_DEFAULT;
  d->input_chars = 0;
  d->output_chars = 0;
  d->width = 78;
  d->height = 24;
  d->ttype = NULL;
  d->checksum[0] = '\0';
  d->ssl = NULL;
  d->ssl_state = 0;
  d->source = source;
  if (descriptor_list)
    descriptor_list->prev = d;
  d->next = descriptor_list;
  d->prev = NULL;
  descriptor_list = d;
  if (source == CS_OPENSSL_SOCKET) {
    d->ssl = ssl_listen(d->descriptor, &d->ssl_state);
    if (d->ssl_state < 0) {
      /* Error we can't handle */
      ssl_close_connection(d->ssl);
      d->ssl = NULL;
      d->ssl_state = 0;
    }
  }
  im_insert(descs_by_fd, d->descriptor, d);
  d->conn_timer = sq_register_in(1, test_telnet_wrapper, (void *) d, NULL);
  queue_event(SYSEVENT, "SOCKET`CONNECT", "%d,%s", d->descriptor, d->ip);
  return d;
}

static int
network_send_ssl(DESC *d)
{
  int input_ready, written = 0;
  bool need_write = 0;
  struct text_block *cur;

  if (!d->ssl)
    return 0;

  /* Ensure that we're not in a state where we need an SSL_handshake() */
  if (ssl_need_handshake(d->ssl_state)) {
    d->ssl_state = ssl_handshake(d->ssl);
    if (d->ssl_state < 0) {
      /* Fatal error */
      ssl_close_connection(d->ssl);
      d->ssl = NULL;
      d->ssl_state = 0;
      return 0;
    } else if (ssl_need_handshake(d->ssl_state)) {
      /* We're still not ready to send to this connection. Alas. */
      return 1;
    }
  }
  /* Ensure that we're not in a state where we need an SSL_accept() */
  if (ssl_need_accept(d->ssl_state)) {
    d->ssl_state = ssl_accept(d->ssl);
    if (d->ssl_state < 0) {
      /* Fatal error */
      ssl_close_connection(d->ssl);
      d->ssl = NULL;
      d->ssl_state = 0;
      return 0;
    } else if (ssl_need_accept(d->ssl_state)) {
      /* We're still not ready to send to this connection. Alas. */
      return 1;
    }
  }

  /* process_output, alas, gets called from all kinds of places.
   * We need to know if the descriptor is waiting on input, though.
   * So let's find out
   */
  {
#ifdef WIN32
    WSAPOLLFD p;
#else
    struct pollfd p;
#endif
    
    p.fd = d->descriptor;
    p.events = POLLIN;
    p.revents = 0;
#ifdef WIN32
    input_ready = WSAPoll(&p, 1, 0);
#else
    input_ready = poll(&p, 1, 0);
#endif
  }

  if (input_ready < 0) {
    /* Well, shoot, we have no idea. Guess and proceed. */
    penn_perror("select in process_output");
    input_ready = 0;
  }

  while ((cur = d->output.head) != NULL) {
    int cnt = 0;
    need_write = 0;
    d->ssl_state = ssl_write(d->ssl, d->ssl_state, input_ready, 1, cur->start,
                             cur->nchars, &cnt);
    if (ssl_want_write(d->ssl_state)) {
      need_write = 1;
      break; /* Need to retry */
    }
    written += cnt;
    if (cnt == cur->nchars) {
      /* Wrote a complete block */
      d->output.head = cur->nxt;
      free_text_block(cur);
    } else {
      cur->start += cnt;
      cur->nchars -= cnt;
      break;
    }
  }

  if (!d->output.head)
    d->output.tail = NULL;
  d->output_size -= written;
  d->output_chars += written;

  return written + need_write;
}

#ifdef HAVE_WRITEV
static int
network_send_writev(DESC *d)
{
  int written = 0;

  while (d->output.head) {
    int cnt, n;
    struct iovec lines[10];
    struct text_block *cur = d->output.head;

    for (n = 0; cur && n < 10; cur = cur->nxt) {
      lines[n].iov_base = cur->start;
      lines[n].iov_len = cur->nchars;
      n += 1;
    }

    cnt = writev(d->descriptor, lines, n);
    if (cnt < 0) {
      if (is_blocking_err(errno))
        return 1;
      else {
        d->conn_flags |= CONN_SOCKET_ERROR;
        return 0;
      }
    }
    written += cnt;
    while (cnt > 0) {
      cur = d->output.head;
      if (cur->nchars <= cnt) {
        /* Wrote a full block */
        cnt -= cur->nchars;
        d->output.head = cur->nxt;
        free_text_block(cur);
      } else {
        /* Wrote a partial block */
        cur->start += cnt;
        cur->nchars -= cnt;
        goto output_done;
      }
    }
  }

output_done:
  if (!d->output.head)
    d->output.tail = NULL;
  d->output_size -= written;
  d->output_chars += written;

  return written;
}
#endif

static int
network_send(DESC *d)
{
  int written = 0;
  struct text_block *cur;

  if (!d || !d->output.head)
    return 1;

#ifdef HAVE_WRITEV
  /* If there's multiple pending blocks of text to send, use writev() if
     possible. */
  if (d->output.head->nxt)
    return network_send_writev(d);
#endif

  while ((cur = d->output.head) != NULL) {
    int cnt = send(d->descriptor, cur->start, cur->nchars, 0);

    if (cnt < 0) {
      if (is_blocking_err(errno))
        return 1;
      else {
        d->conn_flags |= CONN_SOCKET_ERROR;
        return 0;
      }
    }
    written += cnt;

    if (cnt == cur->nchars) {
      /* Wrote a complete block */
      d->output.head = cur->nxt;
      free_text_block(cur);
    } else {
      /* Partial */
      cur->nchars -= cnt;
      cur->start += cnt;
      break;
    }
  }

  if (!d->output.head)
    d->output.tail = NULL;
  d->output_size -= written;
  d->output_chars += written;
  return written;
}

/** Flush pending output for a descriptor.
 * This function actually sends the queued output over the descriptor's
 * socket.
 * \param d pointer to descriptor to send output to.
 * \retval 1 successfully flushed at least some output.
 * \retval 0 something failed, and the descriptor should probably be closed.
 */
int
process_output(DESC *d)
{
  if (d->ssl)
    return network_send_ssl(d);
  else
    return network_send(d);
}

/** A wrapper around test_telnet(), which is called via the
 * squeue system in timers.c
 * \param data a descriptor, cast as a void pointer
 * \return false
 */
bool
test_telnet_wrapper(void *data)
{
  DESC *d = (DESC *) data;

  test_telnet(d);
  d->conn_timer = sq_register_in(1, welcome_user_wrapper, (void *) d, NULL);
  return false;
}

/** A wrapper around welcome_user(), which is called via the
 * squeue system in timers.c
 * \param data a descriptor, cast as a void pointer
 * \return false
 */
bool
welcome_user_wrapper(void *data)
{
  DESC *d = (DESC *) data;

  welcome_user(d, -1);
  d->conn_timer = NULL;
  return false;
}

/** Show the login screen for a descriptor.
 * \param d descriptor
 * \param telnet should we test for telnet support?
 */
static void
welcome_user(DESC *d, int telnet)
{
  if (telnet == 1)
    test_telnet(d);
  else if (telnet == 0 && SUPPORT_PUEBLO && !(d->conn_flags & CONN_HTML))
    queue_newwrite(d, PUEBLO_HELLO, strlen(PUEBLO_HELLO));
  fcache_dump(d, fcache.connect_fcache, NULL, NULL);
}

static void
save_command(DESC *d, const char *command)
{
  if (d->conn_flags & CONN_UTF8) {
<<<<<<< HEAD
    size_t len = strlen(command) + 1;
    
    if (u8_check((uint8_t *)command, len)) {
=======
    const char *latin1;
    int len;

    if (!valid_utf8(command)) {
>>>>>>> 8581ef0a
      const char errmsg[] = "ERROR: Invalid UTF-8 sequence.\r\n";
      // Expecting UTF-8, got something else!
      queue_newwrite(d, errmsg, sizeof(errmsg) - 1);
      do_rawlog(LT_CONN, "Invalid utf-8 sequence '%s'", command);
      return;
    }
<<<<<<< HEAD

    size_t normlen;
    char *normalized = normalized_utf8(command, len, &normlen);
    add_to_queue(&d->input, normalized, normlen);
    mush_free(normalized, "string");
  } else {
    size_t inlen, outlen;
    const char *utf8;

    inlen = strlen(command);
    utf8 = latin1_to_utf8(command, inlen, &outlen, false);
    add_to_queue(&d->input, utf8, outlen + 1);
    mush_free(utf8, "string");
=======
    latin1 = utf8_to_latin1(command, &len);
    if (latin1) {
      add_to_queue(&d->input, latin1, len);
      mush_free(latin1, "string");
    }
  } else {
    add_to_queue(&d->input, command, strlen(command) + 1);
>>>>>>> 8581ef0a
  }
}

/** Send a telnet command to a descriptor to test for telnet support.
 * Also sends the Pueblo test string.
 */
static void
test_telnet(DESC *d)
{
  /* Use rfc 1184 to test telnet support, as it tries to set linemode
     with client-side editing. Good for Broken Telnet Programs. */
  if (!TELNET_ABLE(d)) {
    static const char query[3] = {IAC, DO, TN_LINEMODE};
    queue_newwrite(d, query, 3);
    d->conn_flags |= CONN_TELNET_QUERY;
    if (SUPPORT_PUEBLO && !(d->conn_flags & CONN_HTML))
      queue_newwrite(d, PUEBLO_HELLO, strlen(PUEBLO_HELLO));
    process_output(d);
  }
}

/** Turn on telnet support when a connection has shown it has support
 */
static void
setup_telnet(DESC *d)
{
  /* Win2k telnet doesn't do local echo by default,
     apparently. Unfortunately, there doesn't seem to be a telnet
     option for local echo, just remote echo. */
  d->conn_flags |= CONN_TELNET;
  if ((d->conn_flags & (CONN_TELNET_QUERY | CONN_AWAITING_FIRST_DATA)) &&
      starting_telnet_neg) {
    d->conn_flags &= ~CONN_TELNET_QUERY;
    do_rawlog(LT_CONN, "[%d/%s/%s] Switching to Telnet mode.", d->descriptor,
              d->addr, d->ip);
    queue_newwrite(d, starting_telnet_neg, starting_telnet_neg_len);
    process_output(d);
  }
}

/* A standard response */
TELNET_HANDLER(telnet_will)
{
  char response[3] = {IAC, WILL, 0};
  response[2] = *(cmd + 1);
  queue_newwrite(d, response, 3);
  process_output(d);
}

/* A standard response */
TELNET_HANDLER(telnet_willdo)
{
  char response[6] = {IAC, WILL, 0, IAC, DO, 0};
  response[2] = response[5] = *(cmd + 1);
  queue_newwrite(d, response, 6);
  process_output(d);
}

/* Handle DO SUPPRESS-GOAHEAD */
TELNET_HANDLER(telnet_sga)
{
  if (*cmd == DO) {
    char response[6] = {IAC, WILL, TN_SGA, IAC, DO, TN_SGA};
    queue_newwrite(d, response, 6);
    process_output(d);
    /* Yeah, we still will send GA, which they should treat as a NOP,
     * but we'd better send newlines, too.
     */
    d->conn_flags |= CONN_PROMPT_NEWLINES;
  }
}

/* NAWS subnegotiation */
TELNET_HANDLER(telnet_naws_sb)
{
  union {
    short s;
    char bytes[2];
  } raw;

  if (len != 4)
    return; /* Invalid */
  raw.bytes[0] = *(cmd++);
  raw.bytes[1] = *(cmd++);
  d->width = ntohs(raw.s);

  raw.bytes[0] = *(cmd++);
  raw.bytes[1] = *cmd;
  d->height = ntohs(raw.s);
}

/** Set the TTYP (terminal type / client name) for a descriptor.
 * \param d descriptor to set ttyp for
 * \param value ttyp to set, or NULL/default_ttype for default */
static void
set_ttype(DESC *d, char *value)
{
  if (!d)
    return;

  if (d->ttype && d->ttype != default_ttype)
    mush_free(d->ttype, "terminal description");
  if (value && *value && value != default_ttype && strcmp(value, default_ttype))
    d->ttype = mush_strdup(value, "terminal description");
  else
    d->ttype = (char *) default_ttype;
}

/* Send TTYP subnegotiation request */
TELNET_HANDLER(telnet_ttype)
{
  char reply[6] = {IAC, SB, TN_TTYPE, 1, IAC, SE};
  queue_newwrite(d, reply, 6);
  process_output(d);
}

/** Handle TTYP */
TELNET_HANDLER(telnet_ttype_sb)
{
  /* cmd should begin with IS, which is 0 */
  if (!len || *cmd != 0)
    return;
  cmd++;

  set_ttype(d, cmd);
}

/* Handle DO CHARSET, send list of known charsets */
TELNET_HANDLER(telnet_charset)
{
  /* Send a list of supported charsets for the client to pick.
   * Currently, we only offer the single charset the MUSH is
   * currently running in (if known, and not "C"),
   * and UTF-8, and plain ol' ascii. */
  /* IAC SB CHARSET REQUEST ";" <charset-list> IAC SE */
  static const char reply_prefix[4] = {IAC, SB, TN_CHARSET,
                                       TN_SB_CHARSET_REQUEST};
  static const char reply_suffix[2] = {IAC, SE};
#ifndef _MSC_VER
/* Offer a selection of possible delimiters, to avoid it appearing
 * in a charset name */
#ifdef HAVE_NL_LANGINFO
  static const char *delim_list = "; +=/!", *delim_curr;
#endif /* HAVE_NL_LANGINFO */
  char delim[2] = {';', '\0'};
  char *curr_locale = NULL;

  if (*cmd != DO)
    return;

  queue_newwrite(d, reply_prefix, 4);
#ifdef HAVE_NL_LANGINFO
  curr_locale = nl_langinfo(CODESET);
  if (curr_locale && *curr_locale && strcmp(curr_locale, "C") &&
      strncasecmp(curr_locale, "UTF-", 4)) {
    for (delim_curr = delim_list; *delim_curr; delim_curr++) {
      if (strchr(curr_locale, *delim_curr) == NULL)
        break;
    }
    if (*delim_curr) {
      delim[0] = *delim_curr;
    } else {
      delim[0] = ';'; /* fall back on ; */
    }
  }
#endif /* HAVE_NL_LANGINFO */
  queue_newwrite(d, delim, 1);
  queue_newwrite(d, "UTF-8", 5);
  queue_newwrite(d, delim, 1);
  if (curr_locale && strlen(curr_locale)) {
    queue_newwrite(d, curr_locale, strlen(curr_locale));
    queue_newwrite(d, delim, 1);
  }
  queue_newwrite(d, "US-ASCII", 8);
  queue_newwrite(d, delim, 1);
  queue_newwrite(d, "ASCII", 5);
  queue_newwrite(d, delim, 1);
  queue_newwrite(d, "x-penn-def", 10);

  queue_newwrite(d, reply_suffix, 2);
#else  /* _MSC_VER */
  /* MSVC doesn't have langinfo.h, and doesn't support nl_langinfo().
   * As a temporary work-around, offer ISO-8859-1 as a hardcoded option
   * in this case. (We could use setlocale(LC_ALL, NULL) as a replacement
   * but it's unlikely to contain a valid charset name, so probably
   * wouldn't help anyway.) */

  if (*cmd != DO)
    return;

  queue_newwrite(d, reply_prefix, 4);
  queue_newwrite(d, ";UTF-8", 6);
  queue_newwrite(d, ";ISO-8859-1", 11);
  queue_newwrite(d, ";US-ASCII;ASCII;x-win-def", 25);
  queue_newwrite(d, reply_suffix, 2);
#endif /* _MSC_VER */
}

/* Handle CHARSET subnegotiation */
TELNET_HANDLER(telnet_charset_sb)
{
  /* Possible subnegotiations are
   * CHARSET ACCEPTED <charset> IAC SE
   * CHARSET REJECTED IAC SE
   */
  char type;

  type = *(cmd++);
  if (type != TN_SB_CHARSET_ACCEPTED) {
    /* This is the only thing we support */
    return;
  }
  if (!strcasecmp(cmd, "US-ASCII") || !strcasecmp(cmd, "ASCII")) {
    /* ascii requested; strip accents for the connection */
    do_rawlog(LT_CONN, "Descriptor %d using charset ASCII.", d->descriptor);
    d->conn_flags |= CONN_STRIPACCENTS;
  }
  if (strcasecmp(cmd, "UTF-8") == 0) {
    /* Send and receive UTF-8, translate to latin-1 */
    do_rawlog(LT_CONN, "Descriptor %d using charset UTF-8.", d->descriptor);
    d->conn_flags |= CONN_UTF8;
  }
}

/* Set our preferred line mods */
TELNET_HANDLER(telnet_linemode)
{
  /* Set up our preferred linemode options. */
  /* IAC SB LINEMODE MODE (EDIT|SOFT_TAB) IAC SE */
  static const char reply[7] = {IAC, SB, TN_LINEMODE, '\x01', '\x09', IAC, SE};
  queue_newwrite(d, reply, 7);
}

/* Send MSSP data */
TELNET_HANDLER(telnet_mssp)
{
  /* IAC SB MSSP MSSP_VAR "variable" MSSP_VAL "value" ... IAC SE */
  char reply[BUFFER_LEN];
  char *bp;
  bp = reply;

  safe_chr((char) IAC, reply, &bp);
  safe_chr((char) SB, reply, &bp);
  safe_chr((char) TN_MSSP, reply, &bp);
  report_mssp((DESC *) NULL, reply, &bp);
  safe_chr((char) IAC, reply, &bp);
  safe_chr((char) SE, reply, &bp);
  *bp = '\0';
  queue_newwrite(d, reply, strlen(reply));
  process_output(d);
}

TELNET_HANDLER(telnet_gmcp) { d->conn_flags |= CONN_GMCP; }

TELNET_HANDLER(telnet_gmcp_sb)
{
  struct gmcp_handler *g;
  char fullpackage[BUFFER_LEN], package[BUFFER_LEN], fullmsg[BUFFER_LEN];
  char *p, *msg;
  JSON *json = NULL;
  int match = 0, i = 50;

  if (!gmcp_handlers)
    return; /* Nothing to do */

  mush_strncpy(fullpackage, cmd, BUFFER_LEN);
  msg = strchr(fullpackage, ' ');
  if (msg) {
    *msg++ = '\0';
  }
  mush_strncpy(package, fullpackage, BUFFER_LEN);

  p = package;
  if (!*p)
    return; /* We should always get a package name */

  if (msg && *msg) {
    /* string_to_json destructively modifies msg, so make a copy */
    mush_strncpy(fullmsg, msg, BUFFER_LEN);
    json = string_to_json(msg);
    if (!json)
      return; /* Invalid json */
  } else
    fullmsg[0] = '\0';

  while (i > 0) {
    i--;
    g = gmcp_handlers;
    while (g && !match) {
      if (!strcasecmp(g->package, p)) {
        match = g->func(fullpackage, json, fullmsg, d);
      }
      g = g->next;
    }
    if (match || !*p) {
      break; /* Either we got a match, or failed all possible matches */
    } else {
      if ((p = strrchr(p, '.'))) {
        /* Trim off a subpackage and try again for a less specific match */
        *p = '\0';
        p = package;
      } else {
        /* Final check for 'last resort' handlers */
        p = package;
        *p = '\0';
      }
    }
  }
  json_free(json);
}

/** Escape a string so it can be sent as a telnet SB (IAC -> IAC IAC). Returns
 * a STATIC buffer. */
char *
telnet_escape(char *str)
{
  static char buff[BUFFER_LEN];
  char *bp = buff;
  char *p, *save;

  *bp = '\0';
  if (!str || !*str)
    return buff;

  for (p = str; *p; p++) {
    if (*p == IAC) {
      save = bp;
      if (safe_chr(IAC, buff, &bp) || safe_chr(IAC, buff, &bp)) {
        *save = '\0';
        return buff;
      }
    } else if (safe_chr(*p, buff, &bp)) {
      *bp = '\0';
      return buff;
    }
  }
  *bp = '\0';
  return buff;
}

/** Free all memory used by a JSON struct */
void
json_free(JSON *json)
{
  if (!json)
    return;

  if (json->next) {
    json_free(json->next);
    json->next = NULL;
  }

  if (json->data) {
    switch (json->type) {
    case JSON_NONE:
      break; /* Included for completeness; never has data */
    case JSON_NULL:
    case JSON_BOOL:
      break; /* pointers to static args */
    case JSON_OBJECT:
    case JSON_ARRAY:
      json_free(json->data); /* Nested JSON structs */
      break;
    case JSON_STR:
    case JSON_NUMBER:
      mush_free(json->data, "json.data"); /* Plain, malloc'd value */
      break;
    }
    json->data = NULL;
  }

  mush_free(json, "json");
}

/** Escape a string for use as a JSON string. Returns a STATIC buffer. */
char *
json_escape_string(char *input)
{
  static char buff[BUFFER_LEN];
  char *bp = buff;
  char *p;

  for (p = input; *p; p++) {
    if (*p == '\n') {
      safe_str("\\n", buff, &bp);
    } else if (*p == '\r') {
      // Nothing
    } else if (*p == '\t') {
      safe_str("\\t", buff, &bp);
    } else {
      if (*p == '"' || *p == '\\')
        safe_chr('\\', buff, &bp);
      safe_chr(*p, buff, &bp);
    }
  }

  *bp = '\0';

  return buff;
}

/** Unescape a JSON string. Returns a STATIC buffer. */
char *
json_unescape_string(char *input)
{
  static char buff[BUFFER_LEN];
  char *bp = buff;
  char *p;
  int escape = 0;

  for (p = input; *p; p++) {
    if (escape) {
      switch (*p) {
      case 'n':
        safe_chr('\n', buff, &bp);
        break;
      case 'r':
        /* Nothing */
        break;
      case 't':
        safe_chr('\t', buff, &bp);
        break;
      case '"':
      case '\\':
        safe_chr(*p, buff, &bp);
        break;
      }
      escape = 0;
    } else if (*p == '\\') {
      escape = 1;
    } else {
      safe_chr(*p, buff, &bp);
    }
  }

  *bp = '\0';

  return buff;
}

/** Convert a JSON struct into a string representation of the JSON
 * \param json The JSON struct to convert
 * \param verbose Add spaces, carriage returns, etc, to make the JSON
 * human-readable?
 * \param recurse Number of recursions; always call with this set to 0
 * \retval NULL error occurred
 * \retval result string representation of the JSON struct, malloc'd as
 * "json_str"
 */
char *
json_to_string_real(JSON *json, int verbose, int recurse)
{
  char buff[BUFFER_LEN];
  char *bp = buff;
  JSON *next;
  int i = 0;
  char *sub;
  int error = 0;
  double *np;

  if (!json)
    return NULL;

  switch (json->type) {
  case JSON_NONE:
    break;
  case JSON_NUMBER:
    np = (NVAL *) json->data;
    error = safe_number(*np, buff, &bp);
    break;
  case JSON_STR:
    error =
      safe_format(buff, &bp, "\"%s\"", json_escape_string((char *) json->data));
    break;
  case JSON_BOOL:
    error = safe_str((char *) json->data, buff, &bp);
    break;
  case JSON_NULL:
    error = safe_str((char *) json->data, buff, &bp);
    break;
  case JSON_ARRAY:
    error = safe_chr('[', buff, &bp);
    next = (JSON *) json->data;
    i = 0;
    for (next = (JSON *) json->data, i = 0; next; next = next->next, i++) {
      sub = json_to_string_real(next, verbose, recurse + 1);
      if (i)
        error = safe_chr(',', buff, &bp);
      if (sub != NULL) {
        if (verbose) {
          error = safe_chr('\n', buff, &bp);
          error = safe_fill(' ', (recurse + 1) * 4, buff, &bp);
        }
        error = safe_str(sub, buff, &bp);
        mush_free(sub, "json_str");
      }
    }
    if (verbose) {
      error = safe_chr('\n', buff, &bp);
      error = safe_fill(' ', recurse * 4, buff, &bp);
    }
    error = safe_chr(']', buff, &bp);
    break;
  case JSON_OBJECT:
    error = safe_chr('{', buff, &bp);
    next = (JSON *) json->data;
    i = 0;
    while (next && !error) {
      if (!(i % 2) && next->type != JSON_STR) {
        error = 1;
        break;
      }
      if (i > 0) {
        error = safe_chr((i % 2) ? ':' : ',', buff, &bp);
        if (verbose)
          error = safe_chr(' ', buff, &bp);
      }
      if (verbose && !(i % 2)) {
        error = safe_chr('\n', buff, &bp);
        error = safe_fill(' ', (recurse + 1) * 4, buff, &bp);
      }
      sub = json_to_string_real(next, verbose, recurse + 1);
      if (sub != NULL) {
        error = safe_str(sub, buff, &bp);
        mush_free(sub, "json_str");
      } else {
        error = 1;
        break;
      }
      next = next->next;
      i++;
    }
    if (verbose) {
      error = safe_chr('\n', buff, &bp);
      error = safe_fill(' ', recurse * 4, buff, &bp);
    }
    error = safe_chr('}', buff, &bp);
    break;
  }

  if (error) {
    return NULL;
  } else {
    *bp = '\0';
    return mush_strdup(buff, "json_str");
  }
}

/** Register a handler for GMCP data.
 * \param package the package name (Core.Hello, Foo.Bar.Baz). Use an empty
 *        string as a default handler for all unhandled messages
 * \param func function to run when matching messages are received
 */
void
register_gmcp_handler(char *package, gmcp_handler_func func)
{
  char *p;
  struct gmcp_handler *g;

  if (!func)
    return;

  if (!package)
    p = "";
  else
    p = package;

  g = mush_malloc(sizeof(struct gmcp_handler), "gmcp");
  g->package = mush_strdup(p, "gmcp.package");
  g->func = func;
  g->next = gmcp_handlers;

  gmcp_handlers = g;
}

/* Handler for Core.Hello messages */
GMCP_HANDLER(gmcp_core_hello)
{
  JSON *j;

  if (strcasecmp(package, "Core.Hello")) {
    return 0; /* Package was Core.Hello.something, and we don't handle that */
  }

  if (json->type != JSON_OBJECT) {
    return 0; /* We're expecting an object */
  }

  j = (JSON *) json->data;
  while (j) {
    if (j->type == JSON_STR && j->data && !strcmp((char *) j->data, "client")) {
      if ((j = j->next) && j->type == JSON_STR && j->data &&
          *((char *) j->data)) {
        /* We have the client name. */
        set_ttype(d, (char *) j->data);
      }
      break; /* This is all we care about */
    } else {
      j = j->next; /* Move to value */
      if (j)
        j = j->next; /* Move to next label */
    }
  }

  return 1;
}

/* Handler for Core.Ping and Core.KeepAlive messages */
GMCP_HANDLER(gmcp_core_ping)
{

  if (!strcasecmp(package, "Core.KeepAlive"))
    return 1;
  else if (!strcasecmp(package, "Core.Ping")) {
    send_oob(d, "Core.Ping", NULL);
    return 1;
  }
  return 0;
}

#ifdef GMCP_EXAMPLE
/* An example softcode handler for GMCP data - in this case, triggering the
 * attr #0/GMCP whenever otherwise-unhandled data is received, with
 * %0 = port/descriptor number, %1 = package name, %2 = json message */
GMCP_HANDLER(gmcp_softcode_example)
{
  dbref obj = 0;
  char *attrname = "GMCP";
  ATTR *a;
  PE_REGS *pe_regs;

  a = atr_get_noparent(obj, attrname);
  if (!a)
    return 0; /* No such attr; gmcp message unhandled */

  pe_regs = pe_regs_create(PE_REGS_ARG, "gmcp_softcode");
  pe_regs_set_int(pe_regs, PE_REGS_ARG, "0", d->descriptor);
  pe_regs_setenv(pe_regs, 1, package);
  pe_regs_setenv(pe_regs, 2, msg);
  queue_attribute_base_priv(obj, attrname, d->player, 1, pe_regs, QUEUE_DEFAULT,
                            NOTHING);
  return 1;
}

/* You'll also need to do:
 *   register_gmcp_handler("", gmcp_softcode_example);
 * somewhere like local_startup() to initialize the handler */
#endif

/** Convert a string representation to a JSON struct.
 *  Destructively modifies input.
 * \param input The string to parse
 * \param ip A pointer to the position we're at in "input", for recursive calls.
 *           Set to NULL for initial call.
 * \param recurse Recursion level. Set to 0 for initial call.
 * \retval NULL string did not contain valid JSON
 * \retval json a JSON struct representing the json from input
 */
JSON *
string_to_json_real(char *input, char **ip, int recurse)
{
  JSON *result = NULL, *last = NULL, *next = NULL;
  char *p;
  double d;

  if (ip == NULL) {
    ip = &input;
  }

  result = mush_malloc(sizeof(JSON), "json");
  result->type = JSON_NONE;
  result->data = NULL;
  result->next = NULL;

  if (!input || !*input) {
    return result;
  }

  /* Skip over leading spaces */
  while (**ip && isspace(**ip))
    (*ip)++;

  if (!**ip) {
    return result;
  }

  if (!strncmp(*ip, json_vals[0], json_val_lens[0])) {
    result->type = JSON_BOOL;
    result->data = json_vals[0];
    *ip += json_val_lens[0];
  } else if (!strncmp(*ip, json_vals[1], json_val_lens[1])) {
    result->type = JSON_BOOL;
    result->data = json_vals[1];
    *ip += json_val_lens[1];
  } else if (!strncmp(*ip, json_vals[2], json_val_lens[2])) {
    result->type = JSON_NULL;
    result->data = json_vals[2];
    *ip += json_val_lens[2];
  } else if (**ip == '"') {
    /* Validate string */
    for (p = ++(*ip); **ip; (*ip)++) {
      if (**ip == '\\') {
        (*ip)++;
      } else if (**ip == '"') {
        break;
      }
    }
    if (**ip == '"') {
      result->type = JSON_STR;
      *(*ip)++ = '\0';
      result->data = mush_strdup(json_unescape_string(p), "json.data");
    }
  } else if (**ip == '[') {
    int i = 0;
    (*ip)++; /* Skip over the opening [ */
    while (**ip) {
      while (**ip && isspace(**ip))
        (*ip)++; /* Skip over leading spaces */
      if (**ip == ']')
        break;
      next = string_to_json_real(input, ip, recurse + 1);
      if (next == NULL)
        break; /* Error in the array contents */
      if (i == 0) {
        result->data = next;
      } else {
        last->next = next;
      }
      last = next;
      while (**ip && isspace(**ip))
        (*ip)++;
      if (**ip == ',') {
        (*ip)++;
      } else {
        break;
      }
      i++;
    }
    if (**ip == ']') {
      (*ip)++;
      result->type = JSON_ARRAY;
    }
  } else if (**ip == '{') {
    int i = 0;
    (*ip)++;
    while (**ip) {
      while (**ip && isspace(**ip))
        (*ip)++;
      if (**ip == '}')
        break;
      next = string_to_json_real(input, ip, recurse + 1);
      if (next == NULL)
        break; /* Error */
      if (i == 0)
        result->data = next;
      else
        last->next = next;
      last = next;
      if (!(i % 2) && next->type != JSON_STR) {
        /* It should have been a label, but it's not */
        break;
      }
      while (**ip && isspace(**ip))
        (*ip)++;
      if (**ip == ',' && (i % 2))
        (*ip)++;
      else if (**ip == ':' && !(i % 2))
        (*ip)++;
      else {
        break; /* error */
      }
      i++;
    }
    if ((i == 0 || (i % 2)) && **ip == '}') {
      (*ip)++;
      result->type = JSON_OBJECT;
    }
  } else {
    d = strtod(*ip, &p);
    if (p != *ip) {
      /* We have a number */
      NVAL *data = mush_malloc(sizeof(NVAL), "json.data");
      result->type = JSON_NUMBER;
      *data = d;
      result->data = data;
      *ip = p;
    } else {
      result->type = JSON_NONE;
    }
  }

  if (result->type == JSON_NONE) {
    /* If it's set to JSON_NONE at this point, we had an error */
    json_free(result);
    return NULL;
  }
  while (**ip && isspace(**ip))
    (*ip)++;
  if (!recurse && **ip != '\0') {
    /* Text left after we finished parsing; invalid JSON */
    json_free(result);
    return NULL;
  } else {
    return result;
  }
}

/** Send an out-of-band message to a descriptor using the GMCP telnet
 * subnegotiation
 * \param d descriptor to send to
 * \param package The name of the package[.subpackage(s)] the message belongs to
 * \param data a JSON object, or NULL for no message
 */
void
send_oob(DESC *d, char *package, JSON *data)
{
  char buff[BUFFER_LEN];
  char *bp = buff;
  char *escmsg = NULL;
  int error;

  if (!d || !(d->conn_flags & CONN_GMCP) || !package || !*package)
    return;

  if (data && data->type != JSON_NONE) {
    char *str = json_to_string(data, 0);
    safe_str(str, buff, &bp);
    *bp = '\0';
    if (str)
      mush_free(str, "json_str");
    escmsg = telnet_escape(buff);
    bp = buff;
  }

  if (escmsg && *escmsg)
    error = safe_format(buff, &bp, "%c%c%c%s %s%c%c", IAC, SB, TN_GMCP, package,
                        escmsg, IAC, SE);
  else
    error = safe_format(buff, &bp, "%c%c%c%s%c%c", IAC, SB, TN_GMCP, package,
                        IAC, SE);

  *bp = '\0';

  if (!error) {
    queue_newwrite(d, buff, strlen(buff));
    process_output(d);
  }
}

FUNCTION(fun_oob)
{
  dbref who;
  DESC *d;
  JSON *json;
  int i = 0;

  who = lookup_player(args[0]);
  if (who == NOTHING) {
    safe_str(e_match, buff, bp);
    return;
  }

  if (Owner(who) != Owner(executor) && !Can_Send_OOB(executor)) {
    safe_str("#-1", buff, bp);
    return;
  }

  json = string_to_json(args[2]);
  if (!json) {
    safe_str(T("#-1 INVALID JSON"), buff, bp);
    return;
  }

  DESC_ITER_CONN (d) {
    if (d->player != who || !(d->conn_flags & CONN_GMCP))
      continue;
    send_oob(d, args[1], json);
    i++;
  }
  safe_integer(i, buff, bp);
  json_free(json);
}

enum json_query {
  JSON_QUERY_TYPE,
  JSON_QUERY_SIZE,
  JSON_QUERY_EXISTS,
  JSON_QUERY_GET,
  JSON_QUERY_UNESCAPE
};

FUNCTION(fun_json_query)
{
  JSON *json, *next;
  enum json_query query_type = JSON_QUERY_TYPE;
  int i;

  if (nargs > 1 && args[1] && *args[1]) {
    if (string_prefix("size", args[1])) {
      query_type = JSON_QUERY_SIZE;
    } else if (string_prefix("exists", args[1])) {
      query_type = JSON_QUERY_EXISTS;
    } else if (string_prefix("get", args[1])) {
      query_type = JSON_QUERY_GET;
    } else if (string_prefix("unescape", args[1])) {
      query_type = JSON_QUERY_UNESCAPE;
    } else {
      safe_str(T("#-1 INVALID OPERATION"), buff, bp);
      return;
    }
  }

  if ((query_type == JSON_QUERY_GET || query_type == JSON_QUERY_EXISTS) &&
      (nargs < 3 || !args[2] || !*args[2])) {
    safe_str(T("#-1 MISSING VALUE"), buff, bp);
    return;
  }

  json = string_to_json(args[0]);
  if (!json) {
    safe_str(T("#-1 INVALID JSON"), buff, bp);
    return;
  }

  switch (query_type) {
  case JSON_QUERY_TYPE:
    switch (json->type) {
    case JSON_NONE:
      break; /* Should never happen */
    case JSON_STR:
      safe_str("string", buff, bp);
      break;
    case JSON_BOOL:
      safe_str("boolean", buff, bp);
      break;
    case JSON_NULL:
      safe_str("null", buff, bp);
      break;
    case JSON_NUMBER:
      safe_str("number", buff, bp);
      break;
    case JSON_ARRAY:
      safe_str("array", buff, bp);
      break;
    case JSON_OBJECT:
      safe_str("object", buff, bp);
      break;
    }
    break;
  case JSON_QUERY_SIZE:
    switch (json->type) {
    case JSON_NONE:
      break;
    case JSON_STR:
    case JSON_BOOL:
    case JSON_NUMBER:
      safe_chr('1', buff, bp);
      break;
    case JSON_NULL:
      safe_chr('0', buff, bp);
      break;
    case JSON_ARRAY:
    case JSON_OBJECT:
      next = (JSON *) json->data;
      if (!next) {
        safe_chr('0', buff, bp);
        break;
      }
      for (i = 1; next->next; i++, next = next->next)
        ;
      if (json->type == JSON_OBJECT) {
        i = i / 2; /* Key/value pairs, so we have half as many */
      }
      safe_integer(i, buff, bp);
      break;
    }
    break;
  case JSON_QUERY_UNESCAPE:
    if (json->type != JSON_STR) {
      safe_str("#-1", buff, bp);
      break;
    }
    safe_str(json_unescape_string((char *) json->data), buff, bp);
    break;
  case JSON_QUERY_EXISTS:
  case JSON_QUERY_GET:
    switch (json->type) {
    case JSON_NONE:
      break;
    case JSON_STR:
    case JSON_BOOL:
    case JSON_NUMBER:
    case JSON_NULL:
      safe_str("#-1", buff, bp);
      break;
    case JSON_ARRAY:
      if (!is_strict_integer(args[2])) {
        safe_str(T(e_int), buff, bp);
        break;
      }
      i = parse_integer(args[2]);
      for (next = json->data; i > 0 && next; next = next->next, i--)
        ;

      if (query_type == JSON_QUERY_EXISTS) {
        safe_chr((next) ? '1' : '0', buff, bp);
      } else if (next) {
        char *s = json_to_string(next, 0);
        if (s) {
          safe_str(s, buff, bp);
          mush_free(s, "json_str");
        }
      }
      break;
    case JSON_OBJECT:
      next = (JSON *) json->data;
      while (next) {
        if (next->type != JSON_STR) {
          /* We should have a string label */
          next = NULL;
          break;
        }
        if (!strcasecmp((char *) next->data, args[2])) {
          /* Success! */
          next = next->next;
          break;
        } else {
          /* Skip */
          next = next->next; /* Move to this entry's value */
          if (next) {
            next = next->next; /* Move to next entry's name */
          }
        }
      }
      if (query_type == JSON_QUERY_EXISTS) {
        safe_chr((next) ? '1' : '0', buff, bp);
      } else if (next) {
        char *s = json_to_string(next, 0);
        if (s) {
          safe_str(s, buff, bp);
          mush_free(s, "json_str");
        }
      }
      break;
    }
    break;
  }
  json_free(json);
}

FUNCTION(fun_json_map)
{
  ufun_attrib ufun;
  PE_REGS *pe_regs;
  int funccount;
  char *osep, osepd[2] = {' ', '\0'};
  JSON *json, *next;
  int i;
  char rbuff[BUFFER_LEN];

  osep = (nargs >= 3) ? args[2] : osepd;

  if (!fetch_ufun_attrib(args[0], executor, &ufun, UFUN_DEFAULT))
    return;

  json = string_to_json(args[1]);
  if (!json) {
    safe_str(T("#-1 INVALID JSON"), buff, bp);
    return;
  }

  pe_regs = pe_regs_create(PE_REGS_ARG, "fun_json_map");
  for (i = 3; i <= nargs; i++) {
    pe_regs_setenv_nocopy(pe_regs, i, args[i]);
  }

  switch (json->type) {
  case JSON_NONE:
    break;
  case JSON_STR:
  case JSON_BOOL:
  case JSON_NULL:
  case JSON_NUMBER:
    /* Basic data types */
    json_map_call(&ufun, rbuff, pe_regs, pe_info, json, executor, enactor);
    safe_str(rbuff, buff, bp);
    break;
  case JSON_ARRAY:
  case JSON_OBJECT:
    /* Complex types */
    for (next = json->data, i = 0; next; next = next->next, i++) {
      funccount = pe_info->fun_invocations;
      if (json->type == JSON_ARRAY) {
        pe_regs_setenv(pe_regs, 2, pe_regs_intname(i));
      } else {
        pe_regs_setenv_nocopy(pe_regs, 2, (char *) next->data);
        next = next->next;
        if (!next)
          break;
      }
      if (json_map_call(&ufun, rbuff, pe_regs, pe_info, next, executor,
                        enactor))
        break;
      if (i > 0)
        safe_str(osep, buff, bp);
      safe_str(rbuff, buff, bp);
      if (*bp >= (buff + BUFFER_LEN - 1) &&
          pe_info->fun_invocations == funccount)
        break;
    }
    break;
  }

  json_free(json);
  pe_regs_free(pe_regs);
}

/** Used by fun_json_map to call the attr for each JSON element. %2-%9 may
 * already be set in the pe_regs
 * \param ufun the ufun to call
 * \param rbuff buffer to store results of ufun call in
 * \param pe_regs the pe_regs holding info for the ufun call
 * \param pe_info the pe_info to eval the attr with
 * \param json the JSON element to pass to the ufun
 * \param executor
 * \param enactor
 * \retval 0 success
 * \retval 1 function invocation limit exceeded
 */
static bool
json_map_call(ufun_attrib *ufun, char *rbuff, PE_REGS *pe_regs,
              NEW_PE_INFO *pe_info, JSON *json, dbref executor, dbref enactor)
{
  char *jstr = NULL;

  switch (json->type) {
  case JSON_NONE:
    return 0;
  case JSON_STR:
    pe_regs_setenv_nocopy(pe_regs, 0, "string");
    pe_regs_setenv_nocopy(pe_regs, 1, (char *) json->data);
    break;
  case JSON_BOOL:
    pe_regs_setenv_nocopy(pe_regs, 0, "boolean");
    pe_regs_setenv_nocopy(pe_regs, 1, (char *) json->data);
    break;
  case JSON_NULL:
    pe_regs_setenv_nocopy(pe_regs, 0, "null");
    pe_regs_setenv_nocopy(pe_regs, 1, (char *) json->data);
    break;
  case JSON_NUMBER:
    pe_regs_setenv_nocopy(pe_regs, 0, "number");
    {
      char buff[BUFFER_LEN];
      char *bp = buff;
      safe_number(*(NVAL *) json->data, buff, &bp);
      *bp = '\0';
      pe_regs_setenv(pe_regs, 1, buff);
    }
    break;
  case JSON_ARRAY:
    pe_regs_setenv_nocopy(pe_regs, 0, "array");
    jstr = json_to_string(json, 0);
    pe_regs_setenv(pe_regs, 1, jstr);
    if (jstr)
      mush_free(jstr, "json_str");
    break;
  case JSON_OBJECT:
    pe_regs_setenv_nocopy(pe_regs, 0, "object");
    jstr = json_to_string(json, 0);
    pe_regs_setenv(pe_regs, 1, jstr);
    if (jstr)
      mush_free(jstr, "json_str");
    break;
  }

  return call_ufun(ufun, rbuff, executor, enactor, pe_info, pe_regs);
}

FUNCTION(fun_json)
{
  enum json_type type;
  int i;

  if (!*args[0])
    type = JSON_STR;
  else if (string_prefix("string", args[0]))
    type = JSON_STR;
  else if (string_prefix("boolean", args[0]))
    type = JSON_BOOL;
  else if (string_prefix("array", args[0]))
    type = JSON_ARRAY;
  else if (string_prefix("object", args[0]))
    type = JSON_OBJECT;
  else if (string_prefix("null", args[0]) && arglens[0] > 2)
    type = JSON_NULL;
  else if (string_prefix("number", args[0]) && arglens[0] > 2)
    type = JSON_NUMBER;
  else {
    safe_str(T("#-1 INVALID TYPE"), buff, bp);
    return;
  }

  if ((type == JSON_NULL && nargs > 2) ||
      ((type == JSON_STR || type == JSON_NUMBER || type == JSON_BOOL) &&
       nargs != 2) ||
      (type == JSON_OBJECT && (nargs % 2) != 1)) {
    safe_str(T("#-1 WRONG NUMBER OF ARGUMENTS"), buff, bp);
    return;
  }

  switch (type) {
  case JSON_NULL:
    if (nargs == 2 && strcmp(args[1], json_vals[2]))
      safe_str("#-1", buff, bp);
    else
      safe_str(json_vals[2], buff, bp);
    return;
  case JSON_BOOL:
    if (string_prefix(json_vals[0], args[1]) || !strcasecmp(args[1], "0"))
      safe_str(json_vals[0], buff, bp);
    else if (string_prefix(json_vals[1], args[1]) || !strcasecmp(args[1], "1"))
      safe_str(json_vals[1], buff, bp);
    else
      safe_str("#-1 INVALID VALUE", buff, bp);
    return;
  case JSON_NUMBER:
    if (!is_number(args[1])) {
      safe_str(e_num, buff, bp);
      return;
    }
    safe_str(args[1], buff, bp);
    return;
  case JSON_STR:
    safe_format(buff, bp, "\"%s\"", json_escape_string(args[1]));
    return;
  case JSON_ARRAY:
    safe_chr('[', buff, bp);
    for (i = 1; i < nargs; i++) {
      if (i > 1) {
        safe_strl(", ", 2, buff, bp);
      }
      safe_str(args[i], buff, bp);
    }
    safe_chr(']', buff, bp);
    return;
  case JSON_OBJECT:
    safe_chr('{', buff, bp);
    for (i = 1; i < nargs; i += 2) {
      if (i > 1)
        safe_strl(", ", 2, buff, bp);
      safe_format(buff, bp, "\"%s\": %s", json_escape_string(args[i]),
                  args[i + 1]);
    }
    safe_chr('}', buff, bp);
    return;
  case JSON_NONE:
    break;
  }
}

void
init_telnet_opts(void)
{
  int i, len;
  struct telnet_opt *telopt;
  for (i = 0; i < 256; i++) {
    telnet_options[i] = NULL;
  }
  telopt = mush_malloc(sizeof(struct telnet_opt), "telopt");
  telopt->optcode = i = TN_SGA;
  telopt->offer = 0;
  telopt->handler = telnet_sga;
  telopt->sb = NULL;
  telnet_options[i] = telopt;

  telopt = mush_malloc(sizeof(struct telnet_opt), "telopt");
  telopt->optcode = i = TN_TTYPE;
  telopt->offer = DO;
  telopt->handler = telnet_ttype;
  telopt->sb = telnet_ttype_sb;
  telnet_options[i] = telopt;

  telopt = mush_malloc(sizeof(struct telnet_opt), "telopt");
  telopt->optcode = i = TN_NAWS;
  telopt->offer = DO;
  telopt->handler = NULL;
  telopt->sb = telnet_naws_sb;
  telnet_options[i] = telopt;

  telopt = mush_malloc(sizeof(struct telnet_opt), "telopt");
  telopt->optcode = i = TN_LINEMODE;
  telopt->offer = 0;
  telopt->handler = telnet_linemode;
  telopt->sb = NULL;
  telnet_options[i] = telopt;

  telopt = mush_malloc(sizeof(struct telnet_opt), "telopt");
  telopt->optcode = i = TN_CHARSET;
  telopt->offer = WILL;
  telopt->handler = telnet_charset;
  telopt->sb = telnet_charset_sb;
  telnet_options[i] = telopt;

  telopt = mush_malloc(sizeof(struct telnet_opt), "telopt");
  telopt->optcode = i = TN_MSSP;
  telopt->offer = WILL;
  telopt->handler = telnet_mssp;
  telopt->sb = NULL;
  telnet_options[i] = telopt;

  telopt = mush_malloc(sizeof(struct telnet_opt), "telopt");
  telopt->optcode = i = TN_GMCP;
  telopt->offer = WILL;
  telopt->handler = telnet_gmcp;
  telopt->sb = telnet_gmcp_sb;
  telnet_options[i] = telopt;

  /* Store the telnet options we negotiate for new connections,
   * to avoid looking them up every time someone connects */
  len = 0;

  for (i = 0; i < 256; i++) {
    if (telnet_options[i] && telnet_options[i]->offer)
      len += 3;
  }
  if (len) {
    char *p = starting_telnet_neg = malloc(len);
    for (i = 0; i < 256; i++) {
      if (telnet_options[i] && telnet_options[i]->offer) {
        *p++ = IAC;
        *p++ = telnet_options[i]->offer;
        *p++ = telnet_options[i]->optcode;
      }
    }
    starting_telnet_neg_len = len;
  }

  register_gmcp_handler("Core.Hello", gmcp_core_hello);
  register_gmcp_handler("Core.Ping", gmcp_core_ping);
  register_gmcp_handler("Core.KeepAlive", gmcp_core_ping);
}

/** Parse a telnet code received from a connection.
 * \param d descriptor
 * \param q first char after the IAC
 * \param qend end of the string
 * \retval -1 Incomplete telnet code received
 * \retval 0 Invalid telnet code (or IAC IAC) received
 * \retval 1 Telnet code successfully handled
 */
static int
handle_telnet(DESC *d, char **q, char *qend)
{
  char *p;
  unsigned char opt = '\0';
  bool got_iac = 0;
  static char telnet_buff[BUFFER_LEN];
  char *tbp = telnet_buff;
  static const char ayt_reply[] = "\r\n*** AYT received, I'm here ***\r\n";

  /* *(*q - q) == IAC at this point. */
  switch (**q) {
  case IAC:
    setup_telnet(d);
    /* We don't skip over the IAC, we leave it to be written out in
     * process_input_helper */
    return 0;
  case NOP:
    setup_telnet(d);
    return 1;
  case AYT:
    setup_telnet(d);
    queue_newwrite(d, ayt_reply, strlen(ayt_reply));
    process_output(d);
    return 1;
  case DONT:
  case WONT:
    setup_telnet(d);
    (*q)++; /* Skip DONT/WONT */
    return 1;
  case DO:
  case WILL:
    setup_telnet(d);
    p = *q;
    (*q)++;
    opt = **q;
    if (*q > qend)
      return -1;
    if (!telnet_options[opt]) {
      telnet_buff[0] = IAC;
      telnet_buff[1] = (*p == DO) ? WONT : DONT;
      telnet_buff[2] = opt;
      queue_newwrite(d, telnet_buff, 3);
      process_output(d);
    } else if (telnet_options[opt]->handler) {
      telnet_options[opt]->handler(d, p, 2);
    }
    return 1;
  case SB:
    /* Make sure we have a complete subcommand.  */
    /* IAC SB <opt> ... IAC SE */
    (*q)++; /* Skip over SB */
    opt = **q;
    (*q)++;
    if (*q >= qend) {
      return -1;
    }
    for (; *q < qend; (*q)++) {
      if (got_iac) {
        got_iac = 0;
        if (**q == IAC) {
          safe_chr(IAC, telnet_buff, &tbp);
        } else if (**q == SE) {
          /* A complete command */
          *tbp = '\0';
          if (telnet_options[opt] && telnet_options[opt]->sb) {
            telnet_options[opt]->sb(d, telnet_buff, (tbp - telnet_buff));
          }
          return 1;
        } else {
          /* We shouldn't get anything else here after an IAC! */
          /* If we return 0 here, we're probably leaving gibberish
           * in the buffer. However, since we know the telnet code
           * isn't valid, we can't safely discard anything, either.
           * Oh well.
           */
          return 0;
        }
      } else if (**q == IAC) {
        got_iac = 1;
      } else {
        safe_chr(**q, telnet_buff, &tbp);
      }
    }
    return -1; /* If we get here, we never found the closing IAC SE */
  default:
    return 0;
  }
}

static void
process_input_helper(DESC *d, char *tbuf1, int got)
{
  char *p, *pend, *q, *qend;

  if (!d->raw_input) {
    d->raw_input = mush_malloc(MAX_COMMAND_LEN, "descriptor_raw_input");
    if (!d->raw_input)
      mush_panic("Out of memory");
    d->raw_input_at = d->raw_input;
  }
  p = d->raw_input_at;
  d->input_chars += got;
  pend = d->raw_input + MAX_COMMAND_LEN - 1;
  for (q = tbuf1, qend = tbuf1 + got; q < qend; q++) {
    if (*q == '\r') {
      /* A broken client (read: WinXP telnet) might send only CR, and not CRLF
       * so it's nice of us to try to handle this.
       */
      *p = '\0';
      if (p > d->raw_input)
        save_command(d, d->raw_input);
      p = d->raw_input;
      if (((q + 1) < qend) && (*(q + 1) == '\n'))
        q++; /* For clients that work */
    } else if (*q == '\n') {
      *p = '\0';
      if (p > d->raw_input)
        save_command(d, d->raw_input);
      p = d->raw_input;
    } else if (*q == '\b') {
      if (p > d->raw_input)
        p--;
    } else if (*q == IAC) { /* Telnet option foo */
      if (q >= qend)
        break;
      q++; /* Skip over IAC */

      if (!MAYBE_TELNET_ABLE(d) || handle_telnet(d, &q, qend) == 0) {
        if (p < pend && isprint(*q))
          *p++ = *q;
      }
    } else if (p < pend && isprint(*q)) {
      *p++ = *q;
    }
  }
  if (p > d->raw_input) {
    d->raw_input_at = p;
  } else {
    mush_free(d->raw_input, "descriptor_raw_input");
    d->raw_input = 0;
    d->raw_input_at = 0;
  }

  d->conn_flags &= ~CONN_AWAITING_FIRST_DATA;
}

/* ARGSUSED */
static int
process_input(DESC *d, int output_ready __attribute__((__unused__)))
{
  int got = 0;
  char tbuf1[BUFFER_LEN];

  errno = 0;

  if (d->ssl) {
    /* Ensure that we're not in a state where we need an SSL_handshake() */
    if (ssl_need_handshake(d->ssl_state)) {
      d->ssl_state = ssl_handshake(d->ssl);
      if (d->ssl_state < 0) {
        /* Fatal error */
        ssl_close_connection(d->ssl);
        d->ssl = NULL;
        d->ssl_state = 0;
        return 0;
      } else if (ssl_need_handshake(d->ssl_state)) {
        /* We're still not ready to send to this connection. Alas. */
        return 1;
      }
    }
    /* Ensure that we're not in a state where we need an SSL_accept() */
    if (ssl_need_accept(d->ssl_state)) {
      d->ssl_state = ssl_accept(d->ssl);
      if (d->ssl_state < 0) {
        /* Fatal error */
        ssl_close_connection(d->ssl);
        d->ssl = NULL;
        d->ssl_state = 0;
        return 0;
      } else if (ssl_need_accept(d->ssl_state)) {
        /* We're still not ready to send to this connection. Alas. */
        return 1;
      }
    }
    /* It's an SSL connection, proceed accordingly */
    d->ssl_state = ssl_read(d->ssl, d->ssl_state, 1, output_ready, tbuf1,
                            sizeof tbuf1, &got);
    if (d->ssl_state < 0) {
      /* Fatal error */
      ssl_close_connection(d->ssl);
      d->ssl = NULL;
      d->ssl_state = 0;
      return 0;
    }
  } else {
    got = recv(d->descriptor, tbuf1, sizeof tbuf1, 0);
    if (got <= 0) {
      /* At this point, select() says there's data waiting to be read from
       * the socket, but we shouldn't assume that read() will actually get it
       * and blindly act like a got of -1 is a disconnect-worthy error.
       */
      if (is_blocking_err(errno))
        return 1;
      else {
        d->conn_flags |= CONN_SOCKET_ERROR;
        return 0;
      }
    }
  }

  process_input_helper(d, tbuf1, got);

  return 1;
}

static void
set_userstring(char **userstring, const char *command)
{
  if (*userstring) {
    mush_free(*userstring, "userstring");
    *userstring = NULL;
  }
  /* command may be NULL */
  if (command && command[0]) {
    while (*command && isspace(*command))
      command++;
    if (*command)
      *userstring = mush_strdup(command, "userstring");
  }
}

static void
process_commands(void)
{
  int nprocessed;

  pc_dnext = NULL;

  do {
    DESC *cdesc;

    nprocessed = 0;
    for (cdesc = descriptor_list; cdesc; cdesc = pc_dnext) {
      struct text_block *t;

      pc_dnext = cdesc->next;

      if (cdesc->quota > 0 && (t = cdesc->input.head) != NULL) {
        enum comm_res retval;

        cdesc->quota -= 1;
        nprocessed += 1;
        start_cpu_timer();
        retval = do_command(cdesc, (char *) t->start);
        reset_cpu_timer();

        switch (retval) {
        case CRES_QUIT:
          shutdownsock(cdesc, "quit", cdesc->player);
          break;
        case CRES_HTTP:
          shutdownsock(cdesc, "http disconnect", NOTHING);
          break;
        case CRES_SITELOCK:
          shutdownsock(cdesc, "sitelocked", NOTHING);
          break;
        case CRES_LOGOUT:
          logout_sock(cdesc);
        /* Falls through - to free input buffer */
        case CRES_OK:
          cdesc->input.head = t->nxt;
          if (!cdesc->input.head)
            cdesc->input.tail = NULL;
#ifdef DEBUG
          do_rawlog(LT_TRACE, "free_text_block(%p) at 5.", (void *) t);
#endif /* DEBUG */
          free_text_block(t);
          break;
        case CRES_BOOTED:
          break;
        }
      }
    }
    pc_dnext = NULL;
  } while (nprocessed > 0);
}

/** Send a descriptor's output prefix */
#define send_prefix(d)                                                         \
  if (d->output_prefix) {                                                      \
    queue_newwrite(d, d->output_prefix, strlen(d->output_prefix));             \
    queue_eol(d);                                                              \
  }

/** Send a descriptor's output suffix */
#define send_suffix(d)                                                         \
  if (d->output_suffix) {                                                      \
    queue_newwrite(d, d->output_suffix, strlen(d->output_suffix));             \
    queue_eol(d);                                                              \
  }

/** Parse a command entered at the socket.
 * \param d descriptor
 * \param command command to parse
 * \return CRES_* enum
 */
static enum comm_res
do_command(DESC *d, char *command)
{
  int j;

  if (!strncmp(command, IDLE_COMMAND, strlen(IDLE_COMMAND))) {
    j = strlen(IDLE_COMMAND);
    if ((int) strlen(command) > j) {
      if (*(command + j) == ' ')
        j++;
      queue_write(d, command + j, strlen(command) - j);
      queue_eol(d);
    }
    return CRES_OK;
  }
  d->last_time = mudtime;
  (d->cmds)++;
  if (!d->connected &&
      (!strncmp(command, GET_COMMAND, strlen(GET_COMMAND)) ||
       !strncmp(command, POST_COMMAND, strlen(POST_COMMAND)))) {
    char buf[BUFFER_LEN];
    snprintf(buf, BUFFER_LEN,
             "HTTP/1.1 200 OK\r\n"
             "Content-Type: text/html; charset:iso-8859-1\r\n"
             "Pragma: no-cache\r\n"
             "\r\n"
             "<!DOCTYPE HTML PUBLIC \"-//W3C//DTD HTML 4.01 Transitional//EN\""
             " \"http://www.w3.org/TR/html4/loose.dtd\">"
             "<HTML><HEAD>"
             "<TITLE>Welcome to %s!</TITLE>"
             "<meta http-equiv=\"Content-Type\" content=\"text/html; "
             "charset=iso-8859-1\">"
             "</HEAD><BODY>"
             "<meta http-equiv=\"refresh\" content=\"0;%s\">"
             "Please click <a href=\"%s\">%s</a> to go to the website for %s."
             "</BODY></HEAD></HTML>",
             MUDNAME, MUDURL, MUDURL, MUDURL, MUDNAME);
    queue_write(d, buf, strlen(buf));
    queue_eol(d);
    return CRES_HTTP;
  } else if (SUPPORT_PUEBLO &&
             !strncmp(command, PUEBLO_COMMAND, strlen(PUEBLO_COMMAND))) {
    parse_puebloclient(d, command);
    if (!(d->conn_flags & CONN_HTML)) {
      queue_newwrite(d, PUEBLO_SEND, strlen(PUEBLO_SEND));
      process_output(d);
      do_rawlog(LT_CONN, "[%d/%s/%s] Switching to Pueblo mode.", d->descriptor,
                d->addr, d->ip);
      d->conn_flags |= CONN_HTML;
      if (!d->connected && !d->conn_timer)
        welcome_user(d, 1);
    } else {
      /* Resend the Pueblo start string, but not the 'clear screen'
       * part. Only useful for someone whose client hasn't noticed
       * they're in Pueblo mode and is showing raw HTML */
      queue_newwrite(d, PUEBLO_SEND_SHORT, strlen(PUEBLO_SEND_SHORT));
    }
    return CRES_OK;
  }
  if (d->conn_timer) {
    sq_cancel(d->conn_timer);
    d->conn_timer = NULL;
    welcome_user(d, 1);
  }
  if (!strcmp(command, QUIT_COMMAND)) {
    return CRES_QUIT;
  } else if (!strcmp(command, LOGOUT_COMMAND)) {
    return CRES_LOGOUT;
  } else if (!strcmp(command, INFO_COMMAND)) {
    send_prefix(d);
    dump_info(d);
    send_suffix(d);
  } else if (!strcmp(command, MSSPREQUEST_COMMAND)) {
    send_prefix(d);
    report_mssp(d, NULL, NULL);
    send_suffix(d);
  } else if (!strncmp(command, PREFIX_COMMAND, strlen(PREFIX_COMMAND))) {
    set_userstring(&d->output_prefix, command + strlen(PREFIX_COMMAND));
  } else if (!strncmp(command, SUFFIX_COMMAND, strlen(SUFFIX_COMMAND))) {
    set_userstring(&d->output_suffix, command + strlen(SUFFIX_COMMAND));
  } else if (!strncmp(command, "SCREENWIDTH", 11)) {
    d->width = parse_integer(command + 11);
  } else if (!strncmp(command, "SCREENHEIGHT", 12)) {
    d->height = parse_integer(command + 12);
  } else if (!strncmp(command, "PROMPT_NEWLINES", 15)) {
    if (parse_integer(command + 15))
      d->conn_flags |= CONN_PROMPT_NEWLINES;
    else
      d->conn_flags &= ~CONN_PROMPT_NEWLINES;
  } else if (!strncmp(command, "SOCKSET", 7)) {
    sockset_wrapper(d, command + 7);
  } else {
    if (d->connected) {
      int fd = d->descriptor;
      DESC *tmp;
      send_prefix(d);
      run_user_input(d->player, d->descriptor, command);
      /* Check to make sure the descriptor hasn't been closed while
       * running the command, via @force/inline someobj=@boot %# */
      tmp = im_find(descs_by_fd, fd);
      if (tmp) {
        send_suffix(d);
      } else {
        return CRES_BOOTED;
      }
    } else {
      j = 0;
      if (!strncmp(command, WHO_COMMAND, strlen(WHO_COMMAND))) {
        j = strlen(WHO_COMMAND);
      } else if (!strncmp(command, DOING_COMMAND, strlen(DOING_COMMAND))) {
        j = strlen(DOING_COMMAND);
      } else if (!strncmp(command, SESSION_COMMAND, strlen(SESSION_COMMAND))) {
        j = strlen(SESSION_COMMAND);
      }
      if (j) {
        send_prefix(d);
        if (!fcache_dump(d, fcache.who_fcache, NULL, command + j))
          dump_users(d, command + j);
        send_suffix(d);
      } else if (!check_connect(d, command)) {
        return CRES_SITELOCK;
      }
    }
  }
  return CRES_OK;
}

/** Parse a PUEBLOCLIENT [md5="checksum"] string
 * \param d descriptor
 * \param command string to parse
 */
static void
parse_puebloclient(DESC *d, char *command)
{
  const char *p, *end;
  if ((p = string_match(command, "md5="))) {
    /* Skip md5=" */
    p += 5;
    if ((end = strchr(p, '"'))) {
      if ((end > p) && ((end - p) <= PUEBLO_CHECKSUM_LEN)) {
        /* Got it! */
        mush_strncpy(d->checksum, p, end - p);
      }
    }
  }
}

/** Show all the appropriate messages when a player attempts to log in.
 * \param d descriptor
 * \param player dbref of player
 * \param isnew has the player just been created?
 * \retval 0 player failed to log in
 * \retval 1 player logged in successfully
 */
static int
dump_messages(DESC *d, dbref player, int isnew)
{
  int num = 0;
  DESC *tmpd;

  d->connected = CONN_PLAYER;
  d->connected_at = mudtime;
  d->player = player;

  login_number++;
  if (MAX_LOGINS) {
    /* check for exceeding max player limit */
    if (under_limit && (login_number > MAX_LOGINS)) {
      under_limit = 0;
      do_rawlog(LT_CONN, "Limit of %d players reached. Logins disabled.\n",
                MAX_LOGINS);
    }
  }
  /* give players a message on connection */
  if (!options.login_allow || !under_limit ||
      (Guest(player) && !options.guest_allow)) {
    if (!options.login_allow) {
      fcache_dump(d, fcache.down_fcache, NULL, NULL);
      if (*cf_downmotd_msg) {
        queue_write(d, cf_downmotd_msg, strlen(cf_downmotd_msg));
        queue_eol(d);
      }
    } else if (MAX_LOGINS && !under_limit) {
      fcache_dump(d, fcache.full_fcache, NULL, NULL);
      if (*cf_fullmotd_msg) {
        queue_write(d, cf_fullmotd_msg, strlen(cf_fullmotd_msg));
        queue_eol(d);
      }
    }
    if (!Can_Login(player)) {
      /* when the connection has been refused, we want to update the
       * LASTFAILED info on the player
       */
      check_lastfailed(player, d->addr);
      return 0;
    }
  }

  /* check to see if this is a reconnect */
  DESC_ITER_CONN (tmpd) {
    if (tmpd->player == player) {
      num++;
    }
  }
  /* give permanent text messages */
  if (isnew)
    fcache_dump(d, fcache.newuser_fcache, NULL, NULL);
  if (num == 1) {
    fcache_dump(d, fcache.motd_fcache, NULL, NULL);
    if (Hasprivs(player))
      fcache_dump(d, fcache.wizmotd_fcache, NULL, NULL);
  }
  if (Guest(player))
    fcache_dump(d, fcache.guest_fcache, NULL, NULL);

  if (ModTime(player))
    notify_format(player, T("%ld failed connections since last login."),
                  (long) ModTime(player));
  ModTime(player) = (time_t) 0;
  announce_connect(d, isnew, num);    /* broadcast connect message */
  check_last(player, d->addr, d->ip); /* set Last, Lastsite, give paycheck */
  /* Check all mail folders. If empty, report lack of mail. */
  queue_eol(d);
  if (can_mail(player)) {
    check_all_mail(player);
  }
  set_player_folder(player, 0);
  do_look_around(player);
  if (Haven(player))
    notify(player, T("Your HAVEN flag is set. You cannot receive pages."));
  if (Vacation(player)) {
    notify(player, T("Welcome back from vacation! Don't forget to unset your "
                     "ON-VACATION flag"));
  }
  local_connect(player, isnew, num);
  return 1;
}

/** Check if a string entered at the login screen is an attempt
 * to connect to or create/register a player.
 * \param d descriptor
 * \param msg string to parse
 * \retval 1 Connection successful, or failed due to too many incorrect pws
 * \retval 0 Connection failed (sitelock, max connections reached, etc)
 */
static int
check_connect(DESC *d, const char *msg)
{
  char command[MAX_COMMAND_LEN];
  char user[MAX_COMMAND_LEN];
  char password[MAX_COMMAND_LEN];
  char errbuf[BUFFER_LEN];
  dbref player;

  parse_connect(msg, command, user, password);

  if (!check_fails(d->ip)) {
    queue_string_eol(d, T(connect_fail_limit_exceeded));
    return 1;
  }
  if (string_prefix("connect", command)) {
    if ((player = connect_player(d, user, password, d->addr, d->ip, errbuf)) ==
        NOTHING) {
      queue_string_eol(d, errbuf);
      do_rawlog(LT_CONN, "[%d/%s/%s] Failed connect to '%s'.", d->descriptor,
                d->addr, d->ip, user);
    } else {
      do_rawlog(LT_CONN, "[%d/%s/%s] Connected to %s(#%d) in %s(#%d)",
                d->descriptor, d->addr, d->ip, Name(player), player,
                Name(Location(player)), Location(player));
      if ((dump_messages(d, player, 0)) == 0) {
        d->connected = CONN_DENIED;
        return 0;
      }
    }

  } else if (!strcasecmp(command, "cd")) {
    if ((player = connect_player(d, user, password, d->addr, d->ip, errbuf)) ==
        NOTHING) {
      queue_string_eol(d, errbuf);
      do_rawlog(LT_CONN, "[%d/%s/%s] Failed connect to '%s'.", d->descriptor,
                d->addr, d->ip, user);
    } else {
      do_rawlog(LT_CONN, "[%d/%s/%s] Connected dark to %s(#%d) in %s(#%d)",
                d->descriptor, d->addr, d->ip, Name(player), player,
                Name(Location(player)), Location(player));
      /* Set player dark */
      d->connected = CONN_PLAYER;
      if (Can_Hide(player))
        d->hide = 1;
      d->player = player;
      set_flag(player, player, "DARK", 0, 0, 0);
      if ((dump_messages(d, player, 0)) == 0) {
        d->connected = CONN_DENIED;
        d->hide = 0;
        return 0;
      }
    }

  } else if (!strcasecmp(command, "cv")) {
    if ((player = connect_player(d, user, password, d->addr, d->ip, errbuf)) ==
        NOTHING) {
      queue_string_eol(d, errbuf);
      do_rawlog(LT_CONN, "[%d/%s/%s] Failed connect to '%s'.", d->descriptor,
                d->addr, d->ip, user);
    } else {
      do_rawlog(LT_CONN, "[%d/%s/%s] Connected to %s(#%d) in %s(#%d)",
                d->descriptor, d->addr, d->ip, Name(player), player,
                Name(Location(player)), Location(player));
      /* Set player !dark */
      d->connected = CONN_PLAYER;
      d->player = player;
      set_flag(player, player, "DARK", 1, 0, 0);
      if ((dump_messages(d, player, 0)) == 0) {
        d->connected = CONN_DENIED;
        return 0;
      }
    }

  } else if (!strcasecmp(command, "ch")) {
    if ((player = connect_player(d, user, password, d->addr, d->ip, errbuf)) ==
        NOTHING) {
      queue_string_eol(d, errbuf);
      do_rawlog(LT_CONN, "[%d/%s/%s] Failed connect to '%s'.", d->descriptor,
                d->addr, d->ip, user);
    } else {
      do_rawlog(LT_CONN, "[%d/%s/%s] Connected hidden to %s(#%d) in %s(#%d)",
                d->descriptor, d->addr, d->ip, Name(player), player,
                Name(Location(player)), Location(player));
      /* Set player hidden */
      d->connected = CONN_PLAYER;
      d->player = player;
      if (Can_Hide(player))
        d->hide = 1;
      if ((dump_messages(d, player, 0)) == 0) {
        d->connected = CONN_DENIED;
        d->hide = 0;
        return 0;
      }
    }

  } else if (string_prefix("create", command)) {
    if (!Site_Can_Create(d->addr) || !Site_Can_Create(d->ip)) {
      fcache_dump(d, fcache.register_fcache, NULL, NULL);
      if (!Deny_Silent_Site(d->addr, AMBIGUOUS) &&
          !Deny_Silent_Site(d->ip, AMBIGUOUS)) {
        do_rawlog(LT_CONN, "[%d/%s/%s] Refused create for '%s'.", d->descriptor,
                  d->addr, d->ip, user);
        queue_event(SYSEVENT, "SOCKET`CREATEFAIL", "%d,%s,%d,%s,%s",
                    d->descriptor, d->ip, count_failed(d->ip),
                    "create: sitelocked !create", user);
      }
      return 0;
    }
    if (!options.login_allow || !options.create_allow) {
      if (!options.login_allow) {
        fcache_dump(d, fcache.down_fcache, NULL, NULL);
        if (*cf_downmotd_msg) {
          queue_write(d, cf_downmotd_msg, strlen(cf_downmotd_msg));
          queue_eol(d);
        }
      } else
        fcache_dump(d, fcache.register_fcache, NULL, NULL);
      do_rawlog(LT_CONN, "REFUSED CREATION for %s from %s on descriptor %d.\n",
                user, d->addr, d->descriptor);
      queue_event(SYSEVENT, "SOCKET`CREATEFAIL", "%d,%s,%d,%s,%s",
                  d->descriptor, d->ip, count_failed(d->ip),
                  "create: creation not allowed", user);
      return 0;
    } else if (MAX_LOGINS && !under_limit) {
      fcache_dump(d, fcache.full_fcache, NULL, NULL);
      if (*cf_fullmotd_msg) {
        queue_write(d, cf_fullmotd_msg, strlen(cf_fullmotd_msg));
        queue_eol(d);
      }
      do_rawlog(LT_CONN, "REFUSED CREATION for %s from %s on descriptor %d.\n",
                user, d->addr, d->descriptor);
      queue_event(SYSEVENT, "SOCKET`CREATEFAIL", "%d,%s,%d,%s,%s",
                  d->descriptor, d->ip, count_failed(d->ip),
                  "create: max login count reached", user);
      return 0;
    }
    player = create_player(d, NOTHING, user, password, d->addr, d->ip);
    switch (player) {
    case NOTHING:
    case AMBIGUOUS:
      queue_string_eol(
        d, T((player == NOTHING ? create_fail_bad : create_fail_preexisting)));
      do_rawlog(LT_CONN, "[%d/%s/%s] Failed create for '%s' (bad name).",
                d->descriptor, d->addr, d->ip, user);
      break;
    case HOME:
      queue_string_eol(d, T(password_fail));
      do_rawlog(LT_CONN, "[%d/%s/%s] Failed create for '%s' (bad password).",
                d->descriptor, d->addr, d->ip, user);
      break;
    default:
      queue_event(SYSEVENT, "PLAYER`CREATE", "%s,%s,%s,%d",
                  unparse_objid(player), Name(player), "create", d->descriptor);
      do_rawlog(LT_CONN, "[%d/%s/%s] Created %s(#%d)", d->descriptor, d->addr,
                d->ip, Name(player), player);
      if ((dump_messages(d, player, 1)) == 0) {
        d->connected = CONN_DENIED;
        return 0;
      }
      break;
    } /* successful player creation */

  } else if (string_prefix("register", command)) {
    if (!Site_Can_Register(d->addr) || !Site_Can_Register(d->ip)) {
      fcache_dump(d, fcache.register_fcache, NULL, NULL);
      if (!Deny_Silent_Site(d->addr, AMBIGUOUS) &&
          !Deny_Silent_Site(d->ip, AMBIGUOUS)) {
        do_rawlog(LT_CONN,
                  "[%d/%s/%s] Refused registration (bad site) for '%s'.",
                  d->descriptor, d->addr, d->ip, user);
        queue_event(SYSEVENT, "SOCKET`CREATEFAIL", "%d,%s,%d,%s,%s",
                    d->descriptor, d->ip, mark_failed(d->ip),
                    "register: sitelocked host or ip", user);
      }
      return 0;
    }
    if (!options.create_allow) {
      fcache_dump(d, fcache.register_fcache, NULL, NULL);
      do_rawlog(LT_CONN, "Refused registration (creation disabled) for %s from "
                         "%s on descriptor %d.\n",
                user, d->addr, d->descriptor);
      queue_event(SYSEVENT, "SOCKET`CREATEFAIL", "%d,%s,%d,%s,%s",
                  d->descriptor, d->ip, mark_failed(d->ip),
                  "register: registration disabled", user);
      return 0;
    }
    if ((player = email_register_player(d, user, password, d->addr, d->ip)) ==
        NOTHING) {
      queue_string_eol(d, T(register_fail));
      do_rawlog(LT_CONN, "[%d/%s/%s] Failed registration for '%s'.",
                d->descriptor, d->addr, d->ip, user);
    } else {
      queue_string_eol(d, T(register_success));
      do_rawlog(LT_CONN, "[%d/%s/%s] Registered %s(#%d) to %s", d->descriptor,
                d->addr, d->ip, Name(player), player, password);
    }
    /* Whether it succeeds or fails, leave them connected */

  } else {
    /* invalid command, just repeat login screen */
    welcome_user(d, 0);
  }
  return 1;
}

/** Attempt to parse a string entered at the connect screen
 * as 'connect name password'.
 * \param msg1 string to parse
 * \param command pointer to store the first word in
 * \param user pointer to store the username - possibly given in quotes - in
 * \param pass pointer to store the password in
 */
static void
parse_connect(const char *msg1, char *command, char *user, char *pass)
{
  char *p;
  const char *msg = msg1;

  while (*msg && isspace(*msg))
    msg++;
  p = command;
  while (*msg && isprint(*msg) && !isspace(*msg))
    *p++ = *msg++;
  *p = '\0';
  while (*msg && isspace(*msg))
    msg++;
  p = user;

  if (*msg == '\"') {
    for (; *msg && ((*msg == '\"') || isspace(*msg)); msg++)
      ;
    while (*msg && (*msg != '\"')) {
      while (*msg && !isspace(*msg) && (*msg != '\"'))
        *p++ = *msg++;
      if (*msg == '\"') {
        msg++;
        while (*msg && isspace(*msg))
          msg++;
        break;
      }
      while (*msg && isspace(*msg))
        msg++;
      if (*msg && (*msg != '\"'))
        *p++ = ' ';
    }
  } else
    while (*msg && isprint(*msg) && !isspace(*msg))
      *p++ = *msg++;

  *p = '\0';
  while (*msg && isspace(*msg))
    msg++;
  p = pass;
  while (*msg && isprint(*msg) && !isspace(*msg))
    *p++ = *msg++;
  *p = '\0';
}

/** Close all connections to the MUSH */
static void
close_sockets(void)
{
  DESC *d, *dnext;
  const char *shutmsg;
  int shutlen;
  int ignoreme __attribute__((__unused__));

  shutmsg = T(shutdown_message);
  shutlen = strlen(shutmsg);

  for (d = descriptor_list; d; d = dnext) {
    dnext = d->next;
    if (!d->ssl) {
#ifdef HAVE_WRITEV
      struct iovec byebye[2];
      byebye[0].iov_base = (char *) shutmsg;
      byebye[0].iov_len = shutlen;
      byebye[1].iov_base = (char *) "\r\n";
      byebye[1].iov_len = 2;
      ignoreme = writev(d->descriptor, byebye, 2);
#else
      send(d->descriptor, shutmsg, shutlen, 0);
      send(d->descriptor, (char *) "\r\n", 2, 0);
#endif
    } else {
      int offset;
      offset = 0;
      ssl_write(d->ssl, d->ssl_state, 0, 1, shutmsg, shutlen, &offset);
      offset = 0;
      ssl_write(d->ssl, d->ssl_state, 0, 1, "\r\n", 2, &offset);
      ssl_close_connection(d->ssl);
      d->ssl = NULL;
      d->ssl_state = 0;
    }
    if (is_remote_desc(d)) {
      if (shutdown(d->descriptor, 2) < 0)
        penn_perror("shutdown");
    }
    closesocket(d->descriptor);
  }
}

/** Give everyone the boot.
 */
void
emergency_shutdown(void)
{
  close_sockets();
#ifdef INFO_SLAVE
  kill_info_slave();
#endif
}

/** Boot a player.
 * Boot all connections associated with victim, or all idle connections if
 * idleonly is true
 * \param player the player being booted
 * \param idleonly only boot idle connections?
 * \param silent suppress notice to player that he's being booted?
 * \param booter the dbref of the player doing the booting
 * \return number of descriptors booted
 */
int
boot_player(dbref player, int idleonly, int silent, dbref booter)
{
  DESC *d, *ignore = NULL, *boot = NULL;
  int count = 0;
  time_t now = mudtime;

  if (idleonly)
    ignore = least_idle_desc(player, 1);

  DESC_ITER_CONN (d) {
    if (boot) {
      boot_desc(boot, "boot", booter);
      boot = NULL;
    }
    if (d->player == player &&
        (!ignore || (d != ignore && difftime(now, d->last_time) > 60.0))) {
      if (!idleonly && !silent && !count)
        notify(player, T("You are politely shown to the door."));
      count++;
      boot = d;
    }
  }

  if (boot)
    boot_desc(boot, "boot", booter);

  if (count && idleonly) {
    if (count == 1)
      notify(player, T("You boot an idle self."));
    else
      notify_format(player, T("You boot %d idle selves."), count);
  }

  return count;
}

/** Disconnect a descriptor.
 * \param d pointer to descriptor to disconnect.
 * \param cause the reason for the descriptor being disconnected, used for
 * events
 * \param executor object causing the boot
 */
void
boot_desc(DESC *d, const char *cause, dbref executor)
{
  shutdownsock(d, cause, executor);
}

/** For sockset: Parse an english bool ('yes', 'no', etc). Assume no,
 *  whitelist yes.
 * \param str The string to check
 * \retval 1 yes
 * \retval 0 no
 */
static int
isyes(char *str)
{
  if (!str)
    return 0;
  if (!strcasecmp(str, "yes"))
    return 1;
  if (!strcasecmp(str, "y"))
    return 1;
  if (!strcasecmp(str, "true"))
    return 1;
  if (!strcasecmp(str, "1"))
    return 1;
  if (!strcasecmp(str, "on"))
    return 1;
  return 0;
}

static void
sockset_wrapper(DESC *d, char *cmd)
{
  const char *res;
  char *p;

  while (cmd && *cmd && isspace(*cmd))
    cmd++;

  if (!*cmd) {
    /* query all */
    res = sockset_show(d, ((d->conn_flags & CONN_HTML) ? "<br>\n" : "\r\n"));
    queue_newwrite(d, res, strlen(res));
    queue_eol(d);
    return;
  }

  if ((p = strchr(cmd, '='))) {
    /* set an option */
    *(p++) = '\0';
    res = sockset(d, cmd, p);
    queue_newwrite(d, res, strlen(res));
    queue_eol(d);
    return;
  } else {
    res = T("You must give an option and a value.");
    queue_newwrite(d, res, strlen(res));
    queue_eol(d);
  }
}

const char *
sockset_show(DESC *d, char *nl)
{
  static char buff[BUFFER_LEN];
  char *bp = buff;
  char colorstyle[SBUF_LEN];
  int ntype;
  int nllen = strlen(nl);

  safe_strl(nl, nllen, buff, &bp);

  if (d->output_prefix && *(d->output_prefix)) {
    safe_format(buff, &bp, "%-15s:  %s", PREFIX_COMMAND, d->output_prefix);
    safe_strl(nl, nllen, buff, &bp);
  }

  if (d->output_suffix && *(d->output_suffix)) {
    safe_format(buff, &bp, "%-15s:  %s", SUFFIX_COMMAND, d->output_suffix);
    safe_strl(nl, nllen, buff, &bp);
  }

  safe_format(buff, &bp, "%-15s:  %s", "Pueblo",
              (d->conn_flags & CONN_HTML ? "Yes" : "No"));
  safe_strl(nl, nllen, buff, &bp);
  safe_format(buff, &bp, "%-15s:  %s", "Telnet",
              (TELNET_ABLE(d) ? "Yes" : "No"));
  safe_strl(nl, nllen, buff, &bp);
  safe_format(buff, &bp, "%-15s:  %d", "Width", d->width);
  safe_strl(nl, nllen, buff, &bp);
  safe_format(buff, &bp, "%-15s:  %d", "Height", d->height);
  safe_strl(nl, nllen, buff, &bp);
  safe_format(buff, &bp, "%-15s:  %s", "Terminal Type",
              (d->ttype ? d->ttype : default_ttype));
  safe_strl(nl, nllen, buff, &bp);

  ntype = notify_type(d);

  safe_format(buff, &bp, "%-15s:  %s", "Stripaccents",
              (ntype & MSG_STRIPACCENTS ? "Yes" : "No"));
  safe_strl(nl, nllen, buff, &bp);

  if (ntype & MSG_XTERM256)
    strcpy(colorstyle, "xterm256");
  else if (ntype & MSG_ANSI16)
    strcpy(colorstyle, "16color");
  else if (ntype & MSG_ANSI2)
    strcpy(colorstyle, "hilite");
  else
    strcpy(colorstyle, "plain");

  if (d->conn_flags & CONN_COLORSTYLE)
    safe_format(buff, &bp, "%-15s:  %s", "Color Style", colorstyle);
  else
    safe_format(buff, &bp, "%-15s:  auto (%s)", "Color Style", colorstyle);
  safe_strl(nl, nllen, buff, &bp);
  safe_format(buff, &bp, "%-15s:  %s", "Prompt Newlines",
              (d->conn_flags & CONN_PROMPT_NEWLINES ? "Yes" : "No"));

  *bp = '\0';
  return buff;
}

/** Set a sock option.
 * \param d the descriptor to set the option on
 * \param name the option name
 * \param val the option value
 * \return string Set message (error or success)
 */
const char *
sockset(DESC *d, char *name, char *val)
{
  static char retval[BUFFER_LEN];
  int ival;

  if (!name || !name[0]) {
    return T("Set what option?");
  }

  if (!strcasecmp(name, PREFIX_COMMAND)) {
    set_userstring(&d->output_prefix, val);
    if (val && *val) {
      return T("OUTPUTPREFIX set.");
    } else {
      return T("OUTPUTPREFIX cleared.");
    }
    return retval;
  }

  if (!strcasecmp(name, SUFFIX_COMMAND)) {
    set_userstring(&d->output_suffix, val);
    if (val && *val) {
      return T("OUTPUTSUFFIX set.");
    } else {
      return T("OUTPUTSUFFIX cleared.");
    }
    return retval;
  }

  if (!strcasecmp(name, "PUEBLO")) {
    if (val && *val) {
      parse_puebloclient(d, val);
      if (!(d->conn_flags & CONN_HTML)) {
        queue_newwrite(d, PUEBLO_SEND, strlen(PUEBLO_SEND));
        process_output(d);
        do_rawlog(LT_CONN,
                  "[%d/%s/%s] Switching to Pueblo mode (via @sockset).",
                  d->descriptor, d->addr, d->ip);
        d->conn_flags |= CONN_HTML;
      }
      return T("Pueblo flag set.");
    } else {
      d->conn_flags &= ~CONN_HTML;
      return T("Pueblo flag cleared.");
    }
  }

  if (!strcasecmp(name, "TELNET")) {
    ival = isyes(val);
    if (ival) {
      d->conn_flags |= CONN_TELNET;
      return T("Telnet flag set.");
    } else {
      d->conn_flags &= ~CONN_TELNET;
      return T("Telnet flag cleared.");
    }
  }

  if (!strcasecmp(name, "WIDTH")) {
    if (!is_strict_integer(val)) {
      return T("Width expects a positive integer.");
    }
    ival = parse_integer(val);
    if (ival < 1) {
      return T("Width expects a positive integer.");
    }
    d->width = ival;
    return T("Width set.");
  }

  if (!strcasecmp(name, "HEIGHT")) {
    if (!is_strict_integer(val)) {
      return T("Height expects a positive integer.");
    }
    ival = parse_integer(val);
    if (ival < 1) {
      return T("Height expects a positive integer.");
    }
    d->height = ival;
    return T("Height set.");
  }

  if (!strcasecmp(name, "TERMINALTYPE")) {
    set_ttype(d, val);
    return T("Terminal Type set.");
  }

  if (!strcasecmp(name, "COLORSTYLE") || !strcasecmp(name, "COLOURSTYLE")) {
    if (!strcasecmp(val, "auto")) {
      d->conn_flags &= ~CONN_COLORSTYLE;
      return tprintf(T("Colorstyle set to '%s'"), "auto");
    } else if (string_prefix("plain", val) || string_prefix("none", val)) {
      d->conn_flags &= ~CONN_COLORSTYLE;
      d->conn_flags |= CONN_PLAIN;
      return tprintf(T("Colorstyle set to '%s'"), "plain");
    } else if (string_prefix("hilite", val) ||
               string_prefix("highlight", val)) {
      d->conn_flags &= ~CONN_COLORSTYLE;
      d->conn_flags |= CONN_ANSI;
      return tprintf(T("Colorstyle set to '%s'"), "hilite");
    } else if (string_prefix("16color", val)) {
      d->conn_flags &= ~CONN_COLORSTYLE;
      d->conn_flags |= CONN_ANSICOLOR;
      return tprintf(T("Colorstyle set to '%s'"), "16color");
    } else if (string_prefix("xterm256", val) || !strcmp(val, "256")) {
      d->conn_flags &= ~CONN_COLORSTYLE;
      d->conn_flags |= CONN_XTERM256;
      return tprintf(T("Colorstyle set to '%s'"), "xterm256");
    }
    return tprintf(T("Unknown color style. Valid color styles: %s"),
                   "'auto', 'plain', 'hilite', '16color', 'xterm256'.");
  }

  if (!strcasecmp(name, "PROMPT_NEWLINES")) {
    ival = isyes(val);
    if (ival) {
      d->conn_flags |= CONN_PROMPT_NEWLINES;
      return T("A newline will be sent after a prompt.");
    } else {
      d->conn_flags &= ~CONN_PROMPT_NEWLINES;
      return T("No newline will be sent after a prompt.");
    }
  }

  if (!strcasecmp(name, "STRIPACCENTS") || !strcasecmp(name, "NOACCENTS")) {
    ival = isyes(val);
    if (ival) {
      d->conn_flags |= CONN_STRIPACCENTS;
      return T("Accents will be stripped.");
    } else {
      d->conn_flags &= ~CONN_STRIPACCENTS;
      return T("Accents will not be stripped.");
    }
  }

  snprintf(retval, BUFFER_LEN, T("@sockset option '%s' is not a valid option."),
           name);
  return retval;
}

/** Given a player dbref, return the player's first connected descriptor.
 * \param player dbref of player.
 * \return pointer to player's first connected descriptor, or NULL.
 */
DESC *
player_desc(dbref player)
{
  DESC *d;

  for (d = descriptor_list; d; d = d->next) {
    if (d->connected && (d->player == player)) {
      return d;
    }
  }
  return (DESC *) NULL;
}

/** Pemit to a specified socket.
 * \param player the enactor.
 * \param pc string containing port number to send message to.
 * \param message message to send.
 * \param flags PEMIT_* flags
 */
void
do_pemit_port(dbref player, const char *pc, const char *message, int flags)
{
  DESC *d = NULL, *last = NULL;
  int port;
  int total = 0;
  char *next;

  if (!Hasprivs(player)) {
    notify(player, T("Permission denied."));
    return;
  }

  if (!message || !*message || !pc || !*pc)
    return;

  next = (char *) pc;
  do {
    if (flags & PEMIT_LIST)
      next = next_in_list(&pc);
    port = atoi(next);

    if (port <= 0) {
      notify_format(player, T("'%s' is not a port number."), next);
    } else {
      d = port_desc(port);
      if (!d) {
        notify(player, T("That port is not active."));
      } else {
        queue_string_eol(d, message);
        total++;
        last = d;
      }
    }

  } while ((flags & PEMIT_LIST) && pc && *pc);

  if (!total)
    return;

  if (!(flags & PEMIT_SILENT)) {
    if (total == 1) {
      notify_format(player, T("You pemit \"%s\" to %s."), message,
                    (last && last->connected ? AName(last->player, AN_SYS, NULL)
                                             : T("a connecting player")));
    } else {
      notify_format(player, T("You pemit \"%s\" to %d connections."), message,
                    total);
    }
  }
}

/** Page a specified socket.
 * \param executor the executor.
 * \param pc string containing port number to send message to.
 * \param message message to send.
 */
void
do_page_port(dbref executor, const char *pc, const char *message)
{
  int p, key;
  DESC *d;
  const char *gap;
  char tbuf[BUFFER_LEN], *tbp = tbuf;
  dbref target = NOTHING;

  if (!Hasprivs(executor)) {
    notify(executor, T("Permission denied."));
    return;
  }

  p = atoi(pc);

  if (p <= 0) {
    notify(executor, T("That's not a port number."));
    return;
  }

  if (!message || !*message) {
    notify(executor, T("What do you want to page with?"));
    return;
  }

  gap = " ";
  switch (*message) {
  case SEMI_POSE_TOKEN:
    gap = "";
  /* Fall through */
  case POSE_TOKEN:
    key = 1;
    break;
  default:
    key = 3;
    break;
  }

  d = port_desc(p);
  if (!d) {
    notify(executor, T("That port's not active."));
    return;
  }
  if (d->connected)
    target = d->player;
  switch (key) {
  case 1:
    safe_format(tbuf, &tbp, T("From afar, %s%s%s"), Name(executor), gap,
                message + 1);
    notify_format(executor, T("Long distance to %s: %s%s%s"),
                  target != NOTHING ? AName(target, AN_SAY, NULL)
                                    : T("a connecting player"),
                  AName(executor, AN_SAY, NULL), gap, message + 1);
    break;
  case 3:
    safe_format(tbuf, &tbp, T("%s pages: %s"), Name(executor), message);
    notify_format(executor, T("You paged %s with '%s'"),
                  target != NOTHING ? AName(target, AN_SAY, NULL)
                                    : T("a connecting player"),
                  message);
    break;
  }
  *tbp = '\0';
  if (target != NOTHING)
    page_return(executor, target, "Idle", "IDLE", NULL);
  if (Typeof(executor) != TYPE_PLAYER && Nospoof(target))
    queue_string_eol(d, tprintf("[#%d] %s", executor, tbuf));
  else
    queue_string_eol(d, tbuf);
}

/** Return an inactive descriptor, as long as there's more than
 * one descriptor connected. Used for boot/me.
 * \param player player to find an inactive descriptor for.
 * \return pointer to player's inactive descriptor, or NULL.
 */
DESC *
inactive_desc(dbref player)
{
  DESC *d, *in = NULL;
  time_t now;
  int numd = 0;
  now = mudtime;
  DESC_ITER_CONN (d) {
    if (d->player == player) {
      numd++;
      if (difftime(now, d->last_time) > 60.0)
        in = d;
    }
  }
  if (numd > 1)
    return in;
  else
    return (DESC *) NULL;
}

/** Given a port (a socket number), return the descriptor.
 * \param port port (socket file descriptor number).
 * \return pointer to descriptor associated with the port.
 */
DESC *
port_desc(int port)
{
  DESC *d;
  for (d = descriptor_list; (d); d = d->next) {
    if (d->descriptor == port) {
      return d;
    }
  }
  return (DESC *) NULL;
}

/** Given a port, find the matching player dbref.
 * \param port (socket file descriptor number).
 * \return dbref of connected player using that port, or NOTHING.
 */
dbref
find_player_by_desc(int port)
{
  DESC *d;
  for (d = descriptor_list; (d); d = d->next) {
    if (d->connected && (d->descriptor == port)) {
      return d->player;
    }
  }

  /* didn't find anything */
  return NOTHING;
}

#ifndef WIN32
/** Handler for SIGINT. Note that we've received it, and reinstall.
 * \param sig signal caught.
 */
void
signal_shutdown(int sig __attribute__((__unused__)))
{
  signal_shutdown_flag = 1;
  reload_sig_handler(SIGINT, signal_shutdown);
}

/** Handler for SIGUSR2. Note that we've received it, and reinstall
 * \param sig signal caught.
 */
void
signal_dump(int sig __attribute__((__unused__)))
{
  usr2_triggered = 1;
  reload_sig_handler(SIGUSR2, signal_dump);
}
#endif

/** A general handler to puke and die.
 * \param sig signal caught.
 */
void
bailout(int sig)
{
  mush_panicf("BAILOUT: caught signal %d", sig);
}

#ifndef WIN32
/** Reap child processes, notably info_slaves and forking dumps,
 * when we receive a SIGCHLD signal. Don't fear this function. :)
 * \param sig signal caught.
 */
void
reaper(int sig __attribute__((__unused__)))
{
  pid_t pid;

  while ((pid = mush_wait(-1, &error_code, WNOHANG)) > 0) {
#ifdef INFO_SLAVE
    if (info_slave_pid > -1 && pid == info_slave_pid) {
      slave_error = info_slave_pid;
      info_slave_state = INFO_SLAVE_DOWN;
      info_slave_pid = -1;
    } else
#endif
#ifdef SSL_SLAVE
      if (ssl_slave_pid > -1 && pid == ssl_slave_pid) {
      ssl_slave_error = ssl_slave_pid;
      ssl_slave_state = SSL_SLAVE_DOWN;
      ssl_slave_pid = -1;
    } else
#endif
      if (forked_dump_pid > -1 && pid == forked_dump_pid) {
      dump_error = forked_dump_pid;
      dump_status = error_code;
      forked_dump_pid = -1;
    }
  }
  reload_sig_handler(SIGCHLD, reaper);
}
#endif /* !(Mac or WIN32) */

/** Return the number of connected players,
 * possibly including Hidden connections */
static int
count_players(void)
{
  int count = 0;
  DESC *d;

  /* Count connected players */
  for (d = descriptor_list; d; d = d->next) {
    if (d->connected) {
      if (!GoodObject(d->player))
        continue;
      if (COUNT_ALL || !Hidden(d))
        count++;
    }
  }

  return count;
}

/** The INFO socket command */
static void
dump_info(DESC *call_by)
{

  queue_string_eol(call_by, tprintf("### Begin INFO %s", INFO_VERSION));

  queue_string_eol(call_by, tprintf("Name: %s", options.mud_name));
  queue_string_eol(call_by, tprintf("Address: %s", options.mud_url));
  queue_string_eol(
    call_by, tprintf("Uptime: %s", show_time(globals.first_start_time, 0)));
  queue_string_eol(call_by, tprintf("Connected: %d", count_players()));
  queue_string_eol(call_by, tprintf("Size: %d", db_top));
  queue_string_eol(call_by,
                   tprintf("Version: PennMUSH %sp%s", VERSION, PATCHLEVEL));
  queue_string_eol(call_by, "### End INFO");
}

/** The MSSP socket command / telnet option */
void
report_mssp(DESC *d, char *buff, char **bp)
{
  MSSP *opt;

  if (d) {
    queue_string_eol(d, "\r\nMSSP-REPLY-START");
    /* Required by current spec, as of 2010-08-15 */
    queue_string_eol(d, tprintf("%s\t%s", "NAME", options.mud_name));
    queue_string_eol(d, tprintf("%s\t%d", "PLAYERS", count_players()));
    queue_string_eol(
      d, tprintf("%s\t%ld", "UPTIME", (long) globals.first_start_time));
    /* Not required, but we know anyway */
    queue_string_eol(d, tprintf("%s\t%d", "PORT", options.port));
    if (options.ssl_port)
      queue_string_eol(d, tprintf("%s\t%d", "SSL", options.ssl_port));
    queue_string_eol(d, tprintf("%s\t%d", "PUEBLO", options.support_pueblo));
    queue_string_eol(
      d, tprintf("%s\t%s %sp%s", "CODEBASE", "PennMUSH", VERSION, PATCHLEVEL));
    queue_string_eol(d, tprintf("%s\t%s", "FAMILY", "TinyMUD"));
    if (strlen(options.mud_url))
      queue_string_eol(d, tprintf("%s\t%s", "WEBSITE", options.mud_url));
  } else {
    safe_format(buff, bp, "%c%s%c%s", MSSP_VAR, "NAME", MSSP_VAL,
                options.mud_name);
    safe_format(buff, bp, "%c%s%c%d", MSSP_VAR, "PLAYERS", MSSP_VAL,
                count_players());
    safe_format(buff, bp, "%c%s%c%ld", MSSP_VAR, "UPTIME", MSSP_VAL,
                (long) globals.first_start_time);

    safe_format(buff, bp, "%c%s%c%d", MSSP_VAR, "PORT", MSSP_VAL, options.port);
    if (options.ssl_port)
      safe_format(buff, bp, "%c%s%c%d", MSSP_VAR, "SSL", MSSP_VAL,
                  options.ssl_port);
    safe_format(buff, bp, "%c%s%c%d", MSSP_VAR, "PUEBLO", MSSP_VAL,
                options.support_pueblo);
    safe_format(buff, bp, "%c%s%cPennMUSH %sp%s", MSSP_VAR, "CODEBASE",
                MSSP_VAL, VERSION, PATCHLEVEL);
    safe_format(buff, bp, "%c%s%c%s", MSSP_VAR, "FAMILY", MSSP_VAL, "TinyMUD");
    if (strlen(options.mud_url))
      safe_format(buff, bp, "%c%s%c%s", MSSP_VAR, "WEBSITE", MSSP_VAL,
                  options.mud_url);
  }

  if (mssp) {
    opt = mssp;
    if (d) {
      while (opt) {
        queue_string_eol(d, tprintf("%s\t%s", opt->name, opt->value));
        opt = opt->next;
      }
      queue_string_eol(d, "MSSP-REPLY-END");
    } else {
      while (opt) {
        safe_format(buff, bp, "%c%s%c%s", MSSP_VAR, opt->name, MSSP_VAL,
                    opt->value);
        opt = opt->next;
      }
    }
  }
}

/** Determine if a new guest can connect at this point. If so, return
 * the dbref of the player they should connect to.
 * The algorithm looks like this:
 * \verbatim
 * 1. Count connected guests. If we have a fixed maximum number and we've
 *    reached it already, fail now.
 * 2. Otherwise, we either have no limit or we're limited to available
 *    unconnected guest players. So if the requested player isn't
 *    connected, succeed now.
 * 3. Search the db for unconnected guest players. If we find any,
 *    succeed immediately.
 * 4. If none were found, succeed only if we have no limit.
 * \endverbatim
 * \param player dbref of guest that connection was attempted to.
 */
dbref
guest_to_connect(dbref player)
{
  DESC *d;
  int desc_count = 0;
  dbref i;

  DESC_ITER_CONN (d) {
    if (!GoodObject(d->player))
      continue;
    if (Guest(d->player))
      desc_count++;
  }
  if ((MAX_GUESTS > 0) && (desc_count >= MAX_GUESTS))
    return NOTHING; /* Limit already reached */

  if (!Connected(player))
    return player; /* Connecting to a free guest */

  /* The requested guest isn't free. Find an available guest in the db */
  for (i = 0; i < db_top; i++) {
    if (IsPlayer(i) && !Hasprivs(i) && Guest(i) && !Connected(i))
      return i;
  }

  /* Oops, all guests are in use. Either fail now or succeed now with
   * a log message
   */
  if (MAX_GUESTS < 0)
    return NOTHING;

  do_rawlog(LT_CONN, "Multiple connection to Guest #%d", player);
  return player;
}

/** The connect-screen WHO command */
static void
dump_users(DESC *call_by, char *match)
{
  DESC *d;
  int count = 0;
  char tbuf[BUFFER_LEN];
  char nbuff[BUFFER_LEN];
  char *np;
  int nlen;

  while (*match && *match == ' ')
    match++;

  if (SUPPORT_PUEBLO && (call_by->conn_flags & CONN_HTML)) {
    queue_newwrite(call_by, "<PRE>", 5);
  }

  snprintf(tbuf, BUFFER_LEN, "%-16s %10s %6s  %s", T("Player Name"),
           T("On For"), T("Idle"), get_poll());
  queue_string_eol(call_by, tbuf);

  for (d = descriptor_list; d; d = d->next) {
    if (!d->connected || !GoodObject(d->player))
      continue;
    if (COUNT_ALL || !Hidden(d))
      count++;
    if (Hidden(d) || (match && !(string_prefix(Name(d->player), match))))
      continue;

    np = nbuff;
    safe_str(AName(d->player, AN_WHO, NULL), nbuff, &np);
    nlen = strlen(Name(d->player));
    if (nlen < 16)
      safe_fill(' ', 16 - nlen, nbuff, &np);
    *np = '\0';
    sprintf(tbuf, "%s %10s   %4s%c %s", nbuff,
            onfor_time_fmt(d->connected_at, 10), idle_time_fmt(d->last_time, 4),
            (Dark(d->player) ? 'D' : ' '),
            get_doing(d->player, NOTHING, NOTHING, NULL, 0));
    queue_string_eol(call_by, tbuf);
  }
  switch (count) {
  case 0:
    mush_strncpy(tbuf, T("There are no players connected."), BUFFER_LEN);
    break;
  case 1:
    mush_strncpy(tbuf, T("There is 1 player connected."), BUFFER_LEN);
    break;
  default:
    snprintf(tbuf, BUFFER_LEN, T("There are %d players connected."), count);
    break;
  }
  queue_string_eol(call_by, tbuf);
  if (SUPPORT_PUEBLO && (call_by->conn_flags & CONN_HTML))
    queue_newwrite(call_by, "</PRE>", 6);
}

/** Filters descriptors based on the name for 'WHO name'.
 * \verbatim
 * Check to see if we should display a line in WHO, DOING or SESSION
 * for the given descriptor. Checks are, in order:
 *  * If 'name' is empty, we show it.
 *  * If d is not a connected player, we don't.
 *  * If wild is false, show only if "name" is a prefix of the player's name
 *  * If wild is true, show if the player's name, or one of his aliases,
 *    matches the wildcard pattern "name".
 * \endverbatim
 * \param d descriptor to check
 * \param name name to match against
 * \param wild is name a wildcard pattern?
 * \retval 1 name matches, or no name filtering
 * \retval 0 name does not match
 */
static bool
who_check_name(DESC *d, char *name, bool wild)
{
  ATTR *a;
  char *aval, *all_aliases, *one_alias;

  if (!name || !*name)
    return 1;

  if (!d->connected || !GoodObject(d->player))
    return 0;

  if (!wild)
    return string_prefix(Name(d->player), name);

  if (quick_wild(name, Name(d->player)))
    return 1;

  a = atr_get(d->player, "ALIAS");
  if (!a)
    return 0;

  aval = safe_atr_value(a, "atrval.who-alias");
  all_aliases = trim_space_sep(aval, ';');
  while ((one_alias = split_token(&all_aliases, ';')) != NULL) {
    if (quick_wild(name, one_alias)) {
      free(aval);
      return 1;
    }
  }
  mush_free(aval, "atrval.who-alias");
  return 0;
}

/** The DOING command */
void
do_who_mortal(dbref player, char *name)
{
  DESC *d;
  int count = 0;
  int privs = Priv_Who(player);
  bool wild = 0;
  char nbuff[BUFFER_LEN];
  char *np;
  int nlen;
  PUEBLOBUFF;

  if (SUPPORT_PUEBLO) {
    PUSE;
    tag("PRE");
    PEND;
    notify_noenter(player, pbuff);
  }

  if (name && *name && wildcard_count(name, 0) == -1)
    wild = 1;

  notify_format(player, "%-16s %10s %6s  %s", T("Player Name"), T("On For"),
                T("Idle"), get_poll());
  for (d = descriptor_list; d; d = d->next) {
    if (!d->connected)
      continue;
    if (COUNT_ALL || (!Hidden(d) || privs))
      count++;
    if (!who_check_name(d, name, wild))
      continue;
    if (Hidden(d) && !privs)
      continue;
    np = nbuff;
    safe_str(AName(d->player, AN_WHO, NULL), nbuff, &np);
    nlen = strlen(Name(d->player));
    if (nlen < 16)
      safe_fill(' ', 16 - nlen, nbuff, &np);
    *np = '\0';
    notify_format(player, "%s %10s   %4s%c %s", nbuff,
                  onfor_time_fmt(d->connected_at, 10),
                  idle_time_fmt(d->last_time, 4),
                  (Dark(d->player) ? 'D' : (Hidden(d) ? 'H' : ' ')),
                  get_doing(d->player, player, player, NULL, 0));
  }
  switch (count) {
  case 0:
    notify(player, T("There are no players connected."));
    break;
  case 1:
    notify(player, T("There is one player connected."));
    break;
  default:
    notify_format(player, T("There are %d players connected."), count);
    break;
  }

  if (SUPPORT_PUEBLO) {
    PUSE;
    tag_cancel("PRE");
    PEND;
    notify_noenter(player, pbuff);
  }
}

/** The admin WHO command */
void
do_who_admin(dbref player, char *name)
{
  DESC *d;
  int count = 0;
  char tbuf[BUFFER_LEN];
  char addr[28];
  bool wild = 0;
  char *tp;
  int nlen;
  PUEBLOBUFF;

  if (SUPPORT_PUEBLO) {
    PUSE;
    tag("PRE");
    PEND;
    notify_noenter(player, pbuff);
  }

  if (name && *name && wildcard_count(name, 0) == -1)
    wild = 1;

  notify_format(player, "%-16s %6s %9s %5s %5s %-4s %-s", T("Player Name"),
                T("Loc #"), T("On For"), T("Idle"), T("Cmds"), T("Des"),
                T("Host"));
  for (d = descriptor_list; d; d = d->next) {
    if (d->connected)
      count++;
    if (!who_check_name(d, name, wild))
      continue;
    if (d->connected) {
      tp = tbuf;
      safe_str(AName(d->player, AN_WHO, NULL), tbuf, &tp);
      nlen = strlen(Name(d->player));
      if (nlen < 16)
        safe_fill(' ', 16 - nlen, tbuf, &tp);
      safe_format(tbuf, &tp, " %6s %9s %5s  %4d %3d%c ",
                  unparse_dbref(Location(d->player)),
                  onfor_time_fmt(d->connected_at, 9),
                  idle_time_fmt(d->last_time, 5), d->cmds, d->descriptor,
                  is_ssl_desc(d) ? 'S' : (is_remote_desc(d) ? ' ' : 'L'));
      strncpy(addr, d->addr, 28);
      if (Dark(d->player)) {
        addr[20] = '\0';
        strcat(addr, " (Dark)");
      } else if (Hidden(d)) {
        addr[20] = '\0';
        strcat(addr, " (Hide)");
      } else {
        addr[27] = '\0';
      }
      safe_str(addr, tbuf, &tp);
      *tp = '\0';
    } else {
      sprintf(tbuf, "%-16s %6s %9s %5s  %4d %3d%c %s", T("Connecting..."),
              "#-1", onfor_time_fmt(d->connected_at, 9),
              idle_time_fmt(d->last_time, 5), d->cmds, d->descriptor,
              is_ssl_desc(d) ? 'S' : ' ', d->addr);
      tbuf[78] = '\0';
    }
    notify(player, tbuf);
  }

  switch (count) {
  case 0:
    notify(player, T("There are no players connected."));
    break;
  case 1:
    notify(player, T("There is one player connected."));
    break;
  default:
    notify_format(player, T("There are %d players connected."), count);
    break;
  }

  if (SUPPORT_PUEBLO) {
    PUSE;
    tag_cancel("PRE");
    PEND;
    notify_noenter(player, pbuff);
  }
}

/** The SESSION command */
void
do_who_session(dbref player, char *name)
{
  DESC *d;
  int count = 0;
  bool wild = 0;
  char nbuff[BUFFER_LEN];
  char *np;
  int nlen;
  PUEBLOBUFF;

  if (SUPPORT_PUEBLO) {
    PUSE;
    tag("PRE");
    PEND;
    notify_noenter(player, pbuff);
  }

  if (name && *name && wildcard_count(name, 0) == -1)
    wild = 1;

  notify_format(player, "%-16s %6s %9s %5s %5s %4s %7s %7s %7s",
                T("Player Name"), T("Loc #"), T("On For"), T("Idle"), T("Cmds"),
                T("Des"), T("Sent"), T("Recv"), T("Pend"));

  for (d = descriptor_list; d; d = d->next) {
    if (d->connected)
      count++;
    if (!who_check_name(d, name, wild))
      continue;
    if (d->connected) {
      np = nbuff;
      safe_str(AName(d->player, AN_WHO, NULL), nbuff, &np);
      nlen = strlen(Name(d->player));
      if (nlen < 16)
        safe_fill(' ', 16 - nlen, nbuff, &np);
      *np = '\0';

      notify_format(player, "%s %6s %9s %5s %5d %3d%c %7lu %7lu %7d", nbuff,
                    unparse_dbref(Location(d->player)),
                    onfor_time_fmt(d->connected_at, 9),
                    idle_time_fmt(d->last_time, 5), d->cmds, d->descriptor,
                    is_ssl_desc(d) ? 'S' : ' ', d->input_chars, d->output_chars,
                    d->output_size);
    } else {
      notify_format(player, "%-16s %6s %9s %5s %5d %3d%c %7lu %7lu %7d",
                    T("Connecting..."), "#-1",
                    onfor_time_fmt(d->connected_at, 9),
                    idle_time_fmt(d->last_time, 5), d->cmds, d->descriptor,
                    is_ssl_desc(d) ? 'S' : ' ', d->input_chars, d->output_chars,
                    d->output_size);
    }
  }

  switch (count) {
  case 0:
    notify(player, T("There are no players connected."));
    break;
  case 1:
    notify(player, T("There is one player connected."));
    break;
  default:
    notify_format(player, T("There are %d players connected."), count);
    break;
  }

  if (SUPPORT_PUEBLO) {
    PUSE;
    tag_cancel("PRE");
    PEND;
    notify_noenter(player, pbuff);
  }
}

/** Format the time the player has been on for for WHO/DOING/ETC.
 *
 * \param at the time connected at.
 * \param len the length of the field to fill.
 * \return a static buffer to a string with the formatted elapsed time.
 */
static char *
onfor_time_fmt(time_t at, int len)
{
  static char buf[64];
  int secs = difftime(mudtime, at);
  return etime_fmt(buf, secs, len);
}

/** Format idle time for WHO/DOING
 *
 * \param last the time the player was last active.
 * \parm len the length of the field to fill.
 * \return a static buffer to a string with the formatted elapsed time.
 */
static char *
idle_time_fmt(time_t last, int len)
{
  static char buf[64];
  int secs = difftime(mudtime, last);
  return etime_fmt(buf, secs, len);
}

/* connection messages
 * isnew: newly created or not?
 * num: how many times connected?
 */
static void
announce_connect(DESC *d, int isnew, int num)
{
  dbref loc;
  char tbuf1[BUFFER_LEN];
  char *message;
  PE_REGS *pe_regs;
  dbref zone;
  dbref obj;

  dbref player = d->player;

  set_flag_internal(player, "CONNECTED");

  if (isnew) {
    /* A brand new player created. */
    snprintf(tbuf1, BUFFER_LEN, T("%s created."),
             AName(player, AN_ANNOUNCE, NULL));
    flag_broadcast(0, "HEAR_CONNECT", "%s %s", T("GAME:"), tbuf1);
    if (Suspect(player))
      flag_broadcast("WIZARD", 0, T("GAME: Suspect %s created."),
                     AName(player, AN_ANNOUNCE, NULL));
  }

  /* Redundant, but better for translators */
  if (Hidden(d)) {
    message =
      (num > 1) ? T("has HIDDEN-reconnected.") : T("has HIDDEN-connected.");
  } else {
    message = (num > 1) ? T("has reconnected.") : T("has connected.");
  }
  snprintf(tbuf1, BUFFER_LEN, "%s %s", AName(player, AN_ANNOUNCE, NULL),
           message);

  /* send out messages */
  if (Suspect(player))
    flag_broadcast("WIZARD", 0, T("GAME: Suspect %s"), tbuf1);

  if (Dark(player)) {
    flag_broadcast("ROYALTY WIZARD", "HEAR_CONNECT", "%s %s", T("GAME:"),
                   tbuf1);
  } else
    flag_broadcast(0, "HEAR_CONNECT", "%s %s", T("GAME:"), tbuf1);

  if (ANNOUNCE_CONNECTS)
    chat_player_announce(d, message, 0);

  loc = Location(player);
  if (!GoodObject(loc)) {
    notify(player, T("You are nowhere!"));
    return;
  }

  if (*cf_motd_msg) {
    raw_notify(player, cf_motd_msg);
  }
  raw_notify(player, " ");
  if (Hasprivs(player) && *cf_wizmotd_msg) {
    if (*cf_motd_msg)
      raw_notify(player, asterisk_line);
    raw_notify(player, cf_wizmotd_msg);
  }

  if (ANNOUNCE_CONNECTS)
    notify_except(player, player, player, tbuf1, 0);

  /* added to allow player's inventory to hear a player connect */
  if (ANNOUNCE_CONNECTS)
    if (!Dark(player))
      notify_except(player, loc, player, tbuf1, NA_INTER_PRESENCE);

  queue_event(player, "PLAYER`CONNECT", "%s,%d,%d", unparse_objid(player), num,
              d->descriptor);
  /* And then load it up, as follows:
   * %0 (unused, reserved for "reason for disconnect")
   * %1 (number of connections after connect)
   */
  pe_regs = pe_regs_create(PE_REGS_ARG, "announce_connect");
  pe_regs_setenv(pe_regs, 1, unparse_integer(num));

  /* do the person's personal connect action */
  (void) queue_attribute_base(player, "ACONNECT", player, 0, pe_regs, 0);
  if (ROOM_CONNECTS) {
    /* Do the room the player connected into */
    if (IsRoom(loc) || IsThing(loc)) {
      (void) queue_attribute_base(loc, "ACONNECT", player, 0, pe_regs, 0);
    }
  }
  /* do the zone of the player's location's possible aconnect */
  if ((zone = Zone(loc)) != NOTHING) {
    switch (Typeof(zone)) {
    case TYPE_THING:
      (void) queue_attribute_base(zone, "ACONNECT", player, 0, pe_regs, 0);
      break;
    case TYPE_ROOM:
      /* check every object in the room for a connect action */
      DOLIST(obj, Contents(zone))
      {
        (void) queue_attribute_base(obj, "ACONNECT", player, 0, pe_regs, 0);
      }
      break;
    default:
      do_rawlog(LT_ERR, "Invalid zone #%d for %s(#%d) has bad type %d", zone,
                Name(player), player, Typeof(zone));
    }
  }
  /* now try the master room */
  DOLIST(obj, Contents(MASTER_ROOM))
  {
    (void) queue_attribute_base(obj, "ACONNECT", player, 0, pe_regs, 0);
  }
  pe_regs_free(pe_regs);
}

static void
announce_disconnect(DESC *saved, const char *reason, bool reboot,
                    dbref executor)
{
  dbref loc;
  int num;
  DESC *d;
  char tbuf1[BUFFER_LEN];
  char *message;
  dbref zone, obj;
  dbref player;
  ATTR *a;
  PE_REGS *pe_regs;

  player = saved->player;
  loc = Location(player);
  if (!GoodObject(loc))
    return;

  for (num = 0, d = descriptor_list; d; d = d->next)
    if (d->connected && (d->player == player))
      num += 1;

  if (reboot)
    num += 1;

  /* And then load it up, as follows:
   * %0 (unused, reserved for "reason for disconnect")
   * %1 (number of connections remaining after disconnect)
   * %2 (bytes received)
   * %3 (bytes sent)
   * %4 (commands queued)
   * %5 (hidden)
   */
  pe_regs = pe_regs_create(PE_REGS_ARG, "announce_disconnect");
  pe_regs_setenv(pe_regs, 1, unparse_integer(num - 1));
  pe_regs_setenv(pe_regs, 2, unparse_integer(saved->input_chars));
  pe_regs_setenv(pe_regs, 3, unparse_integer(saved->output_chars));
  pe_regs_setenv(pe_regs, 4, unparse_integer(saved->cmds));
  pe_regs_setenv(pe_regs, 5, unparse_integer(Hidden(saved)));

  /* Eww. Unwieldy.
   * (objid, count, hidden, cause, ip, descriptor, conn,
   * idle, recv/sent/commands)  */
  queue_event(executor, "PLAYER`DISCONNECT",
              "%s,%d,%d,%s,%s,%d,%d,%d,%lu/%lu/%d", unparse_objid(player),
              num - 1, Hidden(saved), reason, saved->ip, saved->descriptor,
              (int) difftime(mudtime, saved->connected_at),
              (int) difftime(mudtime, saved->last_time), saved->input_chars,
              saved->output_chars, saved->cmds);

  (void) queue_attribute_base(player, "ADISCONNECT", player, 0, pe_regs, 0);
  if (ROOM_CONNECTS)
    if (IsRoom(loc) || IsThing(loc)) {
      a = queue_attribute_getatr(loc, "ADISCONNECT", 0);
      if (a) {
        if (!Priv_Who(loc) && !Can_Examine(loc, player))
          pe_regs_setenv_nocopy(pe_regs, 1, "");
        (void) queue_attribute_useatr(loc, a, player, pe_regs, 0);
        if (!Priv_Who(loc) && !Can_Examine(loc, player))
          pe_regs_setenv(pe_regs, 1, unparse_integer(num - 1));
      }
    }
  /* do the zone of the player's location's possible adisconnect */
  if ((zone = Zone(loc)) != NOTHING) {
    switch (Typeof(zone)) {
    case TYPE_THING:
      a = queue_attribute_getatr(zone, "ADISCONNECT", 0);
      if (a) {
        if (!Priv_Who(zone) && !Can_Examine(zone, player))
          pe_regs_setenv_nocopy(pe_regs, 1, "");
        (void) queue_attribute_useatr(zone, a, player, pe_regs, 0);
        if (!Priv_Who(zone) && !Can_Examine(zone, player))
          pe_regs_setenv(pe_regs, 1, unparse_integer(num - 1));
      }
      break;
    case TYPE_ROOM:
      /* check every object in the room for a connect action */
      DOLIST(obj, Contents(zone))
      {
        a = queue_attribute_getatr(obj, "ADISCONNECT", 0);
        if (a) {
          if (!Priv_Who(obj) && !Can_Examine(obj, player))
            pe_regs_setenv_nocopy(pe_regs, 1, "");
          (void) queue_attribute_useatr(obj, a, player, pe_regs, 0);
          if (!Priv_Who(obj) && !Can_Examine(obj, player))
            pe_regs_setenv(pe_regs, 1, unparse_integer(num - 1));
        }
      }
      break;
    default:
      do_rawlog(LT_ERR, "Invalid zone #%d for %s(#%d) has bad type %d", zone,
                Name(player), player, Typeof(zone));
    }
  }
  /* now try the master room */
  DOLIST(obj, Contents(MASTER_ROOM))
  {
    a = queue_attribute_getatr(obj, "ADISCONNECT", 0);
    if (a) {
      if (!Priv_Who(obj) && !Can_Examine(obj, player))
        pe_regs_setenv_nocopy(pe_regs, 1, "");
      (void) queue_attribute_useatr(obj, a, player, pe_regs, 0);
      if (!Priv_Who(obj) && !Can_Examine(obj, player))
        pe_regs_setenv(pe_regs, 1, unparse_integer(num - 1));
    }
  }

  pe_regs_free(pe_regs);

  /* Redundant, but better for translators */
  if (Hidden(saved)) {
    message = (num > 1) ? T("has partially HIDDEN-disconnected.")
                        : T("has HIDDEN-disconnected.");
  } else {
    message =
      (num > 1) ? T("has partially disconnected.") : T("has disconnected.");
  }
  snprintf(tbuf1, BUFFER_LEN, "%s %s", AName(player, AN_ANNOUNCE, NULL),
           message);

  if (ANNOUNCE_CONNECTS) {
    if (!Dark(player))
      notify_except(player, loc, player, tbuf1, NA_INTER_PRESENCE);
    /* notify contents */
    notify_except(player, player, player, tbuf1, 0);
    /* notify channels */
    chat_player_announce(saved, message, num == 1);
  }

  /* Monitor broadcasts */
  if (Suspect(player))
    flag_broadcast("WIZARD", 0, T("GAME: Suspect %s"), tbuf1);
  if (Dark(player)) {
    flag_broadcast("ROYALTY WIZARD", "HEAR_CONNECT", "%s %s", T("GAME:"),
                   tbuf1);
  } else
    flag_broadcast(0, "HEAR_CONNECT", "%s %s", T("GAME:"), tbuf1);

  if (num < 2) {
    clear_flag_internal(player, "CONNECTED");
    (void) atr_add(player, "LASTLOGOUT", show_time(mudtime, 0), GOD, 0);
  }
  local_disconnect(player, num);
}

/** Set an motd message.
 * \verbatim
 * This implements @motd.
 * \endverbatim
 * \param player the enactor.
 * \param key type of MOTD to set.
 * \param message text to set the motd to.
 */
void
do_motd(dbref player, int key, const char *message)
{
  const char *what;

  if ((key & MOTD_ACTION) == MOTD_LIST ||
      ((key & MOTD_ACTION) == MOTD_SET && (!message || !*message))) {
    notify_format(player, T("MOTD: %s"), cf_motd_msg);
    if (Hasprivs(player) && (key & MOTD_ACTION) != MOTD_MOTD) {
      notify_format(player, T("Wiz MOTD: %s"), cf_wizmotd_msg);
      notify_format(player, T("Down MOTD: %s"), cf_downmotd_msg);
      notify_format(player, T("Full MOTD: %s"), cf_fullmotd_msg);
    }
    return;
  }

  if (!(((key & MOTD_TYPE) == MOTD_MOTD) ? Can_Announce(player)
                                         : Hasprivs(player))) {
    notify(player, T("You may get 15 minutes of fame and glory in life, but "
                     "not right now."));
    return;
  }

  if (key & MOTD_CLEAR) {
    what = T("cleared");
    message = "";
  } else
    what = T("set");

  switch (key & MOTD_TYPE) {
  case MOTD_MOTD:
    mush_strncpy(cf_motd_msg, message, BUFFER_LEN);
    notify_format(player, T("Motd %s."), what);
    break;
  case MOTD_WIZ:
    mush_strncpy(cf_wizmotd_msg, message, BUFFER_LEN);
    notify_format(player, T("Wizard motd %s."), what);
    break;
  case MOTD_DOWN:
    mush_strncpy(cf_downmotd_msg, message, BUFFER_LEN);
    notify_format(player, T("Down motd %s."), what);
    break;
  case MOTD_FULL:
    mush_strncpy(cf_fullmotd_msg, message, BUFFER_LEN);
    notify_format(player, T("Full motd %s."), what);
    break;
  default:
    notify(player, T("Set what?"));
  }
}

/** Return a player's \@doing.
 * \param player the dbref of the player whose \@doing we want
 * \param caller
 * \param enactor the enactor
 * \param full Return the full doing, or limit to DOING_LEN chars for WHO?
 * \return a pointer to a STATIC buffer with the doing in.
 */
static char *
get_doing(dbref player, dbref caller, dbref enactor, NEW_PE_INFO *pe_info,
          bool full)
{
  static char doing[BUFFER_LEN];
  char *dp = doing;
  ufun_attrib ufun;

  doing[0] = '\0';

  if (!GoodObject(player) || !IsPlayer(player)) {
    /* No such player; probably used on an unconnected descriptor */
    return "";
  }

  if (!fetch_ufun_attrib("DOING", player, &ufun,
                         UFUN_LOCALIZE | UFUN_REQUIRE_ATTR | UFUN_IGNORE_PERMS))
    return ""; /* No DOING attribute */

  call_ufun(&ufun, doing, caller, enactor, pe_info, NULL);
  if (!doing[0])
    return "";

  if (!full) {
    /* Truncate to display on WHO */
    if (has_markup(doing)) {
      /* Contains ANSI */
      ansi_string *as;
      dp = doing;
      as = parse_ansi_string(doing);
      safe_ansi_string(as, 0, DOING_LEN - 1, doing, &dp);
      *dp = '\0';
      free_ansi_string(as);
    } else {
      /* Nice and easy */
      doing[DOING_LEN - 1] = '\0';
    }
  }

  /* Smash any undesirable characters */
  dp = doing;
  WALK_ANSI_STRING(dp)
  {
    if (!isprint((int) *dp) || (*dp == '\n') || (*dp == '\r') ||
        (*dp == '\t') || (*dp == BEEP_CHAR)) {
      *dp = ' ';
    }
    dp++;
  }

  return doing;
}

/** Get the current poll message.
 * If there isn't one currently set, sets it to "Doing" first.
 */
char *
get_poll(void)
{
  if (!*poll_msg)
    set_poll(NULL);
  return poll_msg;
}

/** Set the poll message.
 * \param message The new poll, or NULL to use the default, "Doing")
 * \return number of characters trimmed from new poll
 */
int
set_poll(const char *message)
{
  int i = 0;
  size_t len = 0;

  if (message && *message) {
    strncpy(poll_msg, remove_markup(message, &len), DOING_LEN - 1);
    len--; /* Length includes trailing null */
  } else
    strncpy(poll_msg, T("Doing"), DOING_LEN - 1);
  for (i = 0; i < DOING_LEN; i++) {
    if ((poll_msg[i] == '\r') || (poll_msg[i] == '\n') ||
        (poll_msg[i] == '\t') || (poll_msg[i] == BEEP_CHAR))
      poll_msg[i] = ' ';
  }
  poll_msg[DOING_LEN - 1] = '\0';

  if ((int) len >= DOING_LEN)
    return ((int) len - DOING_LEN);
  else
    return 0;
}

/** Set a poll message (which replaces "Doing" in the DOING output).
 * \verbatim
 * This implements @poll.
 * \endverbatim
 * \param player the enactor.
 * \param message the message to set.
 * \param clear true if the poll should be reset to the default 'Doing'
 */
void
do_poll(dbref player, const char *message, int clear)
{
  int i;

  if ((!message || !*message) && !clear) {
    /* Just display the poll. */
    notify_format(player, T("The current poll is: %s"), get_poll());
    return;
  }

  if (!Change_Poll(player)) {
    notify(player, T("Who do you think you are, Gallup?"));
    return;
  }

  if (clear) {
    set_poll(NULL);
    notify(player, T("Poll reset."));
    return;
  }

  i = set_poll(message);

  if (i) {
    notify_format(player, T("Poll set to '%s'. %d characters lost."), poll_msg,
                  i);
  } else
    notify_format(player, T("Poll set to: %s"), poll_msg);
  do_log(LT_WIZ, player, NOTHING, "Poll Set to '%s'.", poll_msg);
}

/** Match the partial name of a connected player.
 * \param match string to match.
 * \return dbref of a unique connected player whose name partial-matches,
 * AMBIGUOUS, or NOTHING.
 */
dbref
short_page(const char *match)
{
  DESC *d;
  dbref who1 = NOTHING;
  int count = 0;

  if (!(match && *match))
    return NOTHING;

  for (d = descriptor_list; d; d = d->next) {
    if (d->connected) {
      if (!string_prefix(Name(d->player), match))
        continue;
      if (!strcasecmp(Name(d->player), match)) {
        count = 1;
        who1 = d->player;
        break;
      }
      if (who1 == NOTHING || d->player != who1) {
        who1 = d->player;
        count++;
      }
    }
  }

  if (count > 1)
    return AMBIGUOUS;
  else if (count == 0)
    return NOTHING;

  return who1;
}

/** Match the partial name of a connected player the enactor can see.
 * \param player the enactor
 * \param match string to match.
 * \return dbref of a unique connected player whose name partial-matches,
 * AMBIGUOUS, or NOTHING.
 */
dbref
visible_short_page(dbref player, const char *match)
{
  dbref target;
  target = short_page(match);
  if (Priv_Who(player) || !GoodObject(target))
    return target;
  if (Dark(target) || (hidden(target) && !nearby(player, target)))
    return NOTHING;
  return target;
}

/* LWHO() function - really belongs elsewhere but needs stuff declared here */

FUNCTION(fun_xwho)
{
  DESC *d;
  int nwho;
  int first;
  int start, count;
  int powered = (*(called_as + 1) != 'M') && Priv_Who(executor);
  int objid = (strchr(called_as, 'D') != NULL);
  int firstnum = 0;
  dbref victim;

  if (nargs > 2) {
    firstnum = 1;
    if ((victim = noisy_match_result(executor, args[0], NOTYPE,
                                     MAT_EVERYTHING)) == NOTHING) {
      safe_str(T(e_notvis), buff, bp);
      return;
    }
    if (!powered && victim != executor) {
      safe_str(T(e_perm), buff, bp);
      return;
    }
    if (!Priv_Who(victim))
      powered = 0;
  }

  if (!is_strict_integer(args[firstnum]) ||
      !is_strict_integer(args[firstnum + 1])) {
    safe_str(T(e_int), buff, bp);
    return;
  }
  start = parse_integer(args[firstnum]);
  count = parse_integer(args[firstnum + 1]);

  if (start < 1 || count < 1) {
    safe_str(T(e_argrange), buff, bp);
    return;
  }

  nwho = 0;
  first = 1;

  DESC_ITER_CONN (d) {
    if (!Hidden(d) || (powered)) {
      nwho += 1;
      if (nwho >= start && nwho < (start + count)) {
        if (first)
          first = 0;
        else
          safe_chr(' ', buff, bp);
        safe_dbref(d->player, buff, bp);
        if (objid) {
          safe_chr(':', buff, bp);
          safe_integer(CreTime(d->player), buff, bp);
        }
      }
    }
  }
}

/* ARGSUSED */
FUNCTION(fun_nwho)
{
  DESC *d;
  dbref victim;
  int count = 0;
  int powered = ((*(called_as + 1) != 'M') && Priv_Who(executor));

  if (nargs && args[0] && *args[0]) {
    /* An argument was given. Find the victim and choose the lowest
     * perms possible */
    if ((victim = noisy_match_result(executor, args[0], NOTYPE,
                                     MAT_EVERYTHING)) == NOTHING) {
      safe_str(T(e_notvis), buff, bp);
      return;
    }
    if (!powered && victim != executor) {
      safe_str(T(e_perm), buff, bp);
      return;
    }
    if (!Priv_Who(victim))
      powered = 0;
  }

  DESC_ITER_CONN (d) {
    if (!Hidden(d) || powered) {
      count++;
    }
  }
  safe_integer(count, buff, bp);
}

/* ARGSUSED */
FUNCTION(fun_lwho)
{
  DESC *d;
  int first = 1;
  dbref victim;
  int powered = ((*called_as == 'L') && Priv_Who(executor));
  int objid = (strchr(called_as, 'D') != NULL);
  int online = 1;
  int offline = 0;

  if (nargs && args[0] && *args[0]) {
    /* An argument was given. Find the victim and choose the lowest
     * perms possible */
    if ((victim = noisy_match_result(executor, args[0], NOTYPE,
                                     MAT_EVERYTHING)) == NOTHING) {
      safe_str(T(e_notvis), buff, bp);
      return;
    }
    if (!powered && victim != executor) {
      safe_str(T(e_perm), buff, bp);
      return;
    }
    if (!Priv_Who(victim))
      powered = 0;
  }

  if (nargs > 1 && args[1] && *args[1]) {
    if (string_prefix("all", args[1])) {
      offline = online = 1;
    } else if (strlen(args[1]) < 2) {
      safe_str(T("#-1 INVALID SECOND ARGUMENT"), buff, bp);
      return;
    } else if (string_prefix("online", args[1])) {
      online = 1;
      offline = 0;
    } else if (string_prefix("offline", args[1])) {
      online = 0;
      offline = 1;
    } else {
      safe_str(T("#-1 INVALID SECOND ARGUMENT"), buff, bp);
      return;
    }
    if (offline && !powered) {
      safe_str(T(e_perm), buff, bp);
      return;
    }
  }

  DESC_ITER (d) {
    if ((d->connected && !online) || (!d->connected && !offline))
      continue;
    if (!powered && (d->connected && Hidden(d)))
      continue;
    if (first)
      first = 0;
    else
      safe_chr(' ', buff, bp);
    if (d->connected) {
      safe_dbref(d->player, buff, bp);
      if (objid) {
        safe_chr(':', buff, bp);
        safe_integer(CreTime(d->player), buff, bp);
      }
    } else
      safe_dbref(-1, buff, bp);
  }
}

#ifdef WIN32
#pragma warning(disable : 4761) /* Disable bogus conversion warning */
#endif
/* ARGSUSED */
FUNCTION(fun_hidden)
{
  if (!See_All(executor)) {
    notify(executor, T("Permission denied."));
    safe_str("#-1", buff, bp);
    return;
  }
  if (is_strict_integer(args[0])) {
    DESC *d = lookup_desc(executor, args[0]);
    if (!d) {
      notify(executor, T("Couldn't find that descriptor."));
      safe_str("#-1", buff, bp);
      return;
    }
    safe_boolean(Hidden(d), buff, bp);
  } else {
    dbref it = match_thing(executor, args[0]);
    if ((it == NOTHING) || (!IsPlayer(it))) {
      notify(executor, T("Couldn't find that player."));
      safe_str("#-1", buff, bp);
      return;
    }
    safe_boolean(hidden(it), buff, bp);
  }
}

#ifdef WIN32
#pragma warning(default : 4761) /* Re-enable conversion warning */
#endif

/** Look up a DESC by character name or file descriptor.
 * \param executor the dbref of the object calling the function calling this.
 * \param name the name or descriptor to look up.
 * \retval a pointer to the proper DESC, or NULL
 */
DESC *
lookup_desc(dbref executor, const char *name)
{
  DESC *d;

  /* Given a file descriptor. See-all only. */
  if (is_strict_integer(name)) {
    int fd = parse_integer(name);

    d = im_find(descs_by_fd, fd);
    if (d && (Priv_Who(executor) || (d->connected && d->player == executor)))
      return d;
    else
      return NULL;
  } else { /* Look up player name */
    DESC *match = NULL;
    dbref target = lookup_player(name);
    if (target == NOTHING) {
      target = match_result(executor, name, TYPE_PLAYER,
                            MAT_ABSOLUTE | MAT_PLAYER | MAT_ME | MAT_TYPE);
    }
    if (!GoodObject(target) || !Connected(target))
      return NULL;
    else {
      /* walk the descriptor list looking for a match of a dbref */
      DESC_ITER_CONN (d) {
        if ((d->player == target) && (!Hidden(d) || Priv_Who(executor)) &&
            (!match || (d->last_time > match->last_time)))
          match = d;
      }
      return match;
    }
  }
}

bool
can_see_connected(dbref player, dbref target)
{
  DESC *d;

  DESC_ITER_CONN (d) {
    if ((d->player == target) && (!Hidden(d) || Priv_Who(player)))
      return 1;
  }
  return 0;
}

/** Return the least idle descriptor of a player.
 * Ignores hidden connections unless priv is true.
 * \param player dbref of the player to find the descriptor for
 * \param priv include hidden descriptors?
 * \return pointer to the player's least idle descriptor, or NULL
 */
DESC *
least_idle_desc(dbref player, int priv)
{
  DESC *d, *match = NULL;
  DESC_ITER_CONN (d) {
    if ((d->player == player) && (priv || !Hidden(d)) &&
        (!match || (d->last_time > match->last_time)))
      match = d;
  }

  return match;
}

/** Return the conn time of the longest-connected connection of a player.
 * This function treats hidden connectios as nonexistent.
 * \param player dbref of player to get ip for.
 * \return connection time of player as an INT, or -1 if not found or hidden.
 */
int
most_conn_time(dbref player)
{
  DESC *d, *match = NULL;
  DESC_ITER_CONN (d) {
    if ((d->player == player) && !Hidden(d) &&
        (!match || (d->connected_at > match->connected_at)))
      match = d;
  }
  if (match) {
    double result = difftime(mudtime, match->connected_at);
    return (int) result;
  } else
    return -1;
}

/** Return the conn time of the longest-connected connection of a player.
 * This function does includes hidden people.
 * \param player dbref of player to get ip for.
 * \return connection time of player as an INT, or -1 if not found.
 */
int
most_conn_time_priv(dbref player)
{
  DESC *d, *match = NULL;
  DESC_ITER_CONN (d) {
    if ((d->player == player) &&
        (!match || (d->connected_at > match->connected_at)))
      match = d;
  }
  if (match) {
    double result = difftime(mudtime, match->connected_at);
    return (int) result;
  } else
    return -1;
}

/** Return the idle time of the least-idle connection of a player.
 * This function treats hidden connections as nonexistant.
 * \param player dbref of player to get time for.
 * \return idle time of player as an INT, or -1 if not found or hidden.
 */
int
least_idle_time(dbref player)
{
  DESC *d;
  d = least_idle_desc(player, 0);
  if (d) {
    double result = difftime(mudtime, d->last_time);
    return (int) result;
  } else
    return -1;
}

/** Return the idle time of the least-idle connection of a player.
 * This function performs no permission checking.
 * \param player dbref of player to get time for.
 * \return idle time of player as an INT, or -1 if not found.
 */
int
least_idle_time_priv(dbref player)
{
  DESC *d;
  d = least_idle_desc(player, 1);
  if (d) {
    double result = difftime(mudtime, d->last_time);
    return (int) result;
  } else
    return -1;
}

/** Return the ip address of the least-idle connection of a player.
 * This function performs no permission checking, and returns the
 * pointer from the descriptor itself (so don't destroy the result!)
 * \param player dbref of player to get ip for.
 * \return IP address of player as a string or NULL if not found.
 */
char *
least_idle_ip(dbref player)
{
  DESC *d;
  d = least_idle_desc(player, 1);
  return d ? (d->ip) : NULL;
}

/** Return the hostname of the least-idle connection of a player.
 * This function performs no permission checking, and returns a static
 * string.
 * \param player dbref of player to get ip for.
 * \return hostname of player as a string or NULL if not found.
 */
char *
least_idle_hostname(dbref player)
{
  DESC *d;
  static char hostname[101];
  char *p;

  d = least_idle_desc(player, 0);
  if (!d)
    return NULL;
  strcpy(hostname, d->addr);
  if ((p = strchr(hostname, '@'))) {
    p++;
    return p;
  } else
    return hostname;
}

/* ZWHO() function - really belongs in eval.c but needs stuff declared here */
/* ARGSUSED */
FUNCTION(fun_zwho)
{
  DESC *d;
  dbref zone, victim;
  int first;
  int powered = (strcmp(called_as, "ZMWHO") && Priv_Who(executor));
  first = 1;

  zone = match_thing(executor, args[0]);

  if (nargs == 1) {
    victim = executor;
  } else if ((nargs == 2) && powered) {
    if ((victim = match_thing(executor, args[1])) == 0) {
      safe_str(T(e_match), buff, bp);
      return;
    }
  } else {
    safe_str(T(e_perm), buff, bp);
    return;
  }

  if (!GoodObject(zone) ||
      (!Priv_Who(executor) &&
       !eval_lock_with(victim, zone, Zone_Lock, pe_info))) {
    if (GoodObject(zone))
      fail_lock(victim, zone, Zone_Lock, NULL, NOTHING);
    safe_str(T(e_perm), buff, bp);
    return;
  }
  if ((getlock(zone, Zone_Lock) == TRUE_BOOLEXP) ||
      (IsPlayer(zone) && !(has_flag_by_name(zone, "SHARED", TYPE_PLAYER)))) {
    safe_str(T("#-1 INVALID ZONE"), buff, bp);
    return;
  }

  /* Use lowest privilege for victim */
  if (!Priv_Who(victim))
    powered = 0;

  DESC_ITER_CONN (d) {
    if (!Hidden(d) || powered) {
      if (Zone(Location(d->player)) == zone) {
        if (first) {
          first = 0;
        } else {
          safe_chr(' ', buff, bp);
        }
        safe_dbref(d->player, buff, bp);
      }
    }
  }
}

/* ARGSUSED */
FUNCTION(fun_player)
{
  /* Gets the player associated with a particular descriptor */
  DESC *d = lookup_desc(executor, args[0]);
  if (d)
    safe_dbref(d->player, buff, bp);
  else
    safe_str("#-1", buff, bp);
}

/* ARGSUSED */
FUNCTION(fun_doing)
{
  /* Gets a player's @doing */
  DESC *d = lookup_desc(executor, args[0]);
  if (d)
    safe_str(get_doing(d->player, executor, enactor, pe_info, 0), buff, bp);
}

/* ARGSUSED */
FUNCTION(fun_hostname)
{
  /* Gets a player's hostname */
  DESC *d = lookup_desc(executor, args[0]);
  if (d && (d->player == executor || See_All(executor)))
    safe_str(d->addr, buff, bp);
  else
    safe_str("#-1", buff, bp);
}

/* ARGSUSED */
FUNCTION(fun_ipaddr)
{
  /* Gets a player's IP address */
  DESC *d = lookup_desc(executor, args[0]);
  if (d && (d->player == executor || See_All(executor)))
    safe_str(d->ip, buff, bp);
  else
    safe_str("#-1", buff, bp);
}

/* ARGSUSED */
FUNCTION(fun_cmds)
{
  /* Gets a player's IP address */
  DESC *d = lookup_desc(executor, args[0]);
  if (d && (d->player == executor || See_All(executor)))
    safe_integer(d->cmds, buff, bp);
  else
    safe_integer(-1, buff, bp);
}

/* ARGSUSED */
FUNCTION(fun_sent)
{
  /* Gets a player's bytes sent */
  DESC *d = lookup_desc(executor, args[0]);
  if (d && (d->player == executor || See_All(executor)))
    safe_integer(d->input_chars, buff, bp);
  else
    safe_integer(-1, buff, bp);
}

/* ARGSUSED */
FUNCTION(fun_recv)
{
  /* Gets a player's bytes received */
  DESC *d = lookup_desc(executor, args[0]);
  if (d && (d->player == executor || See_All(executor)))
    safe_integer(d->output_chars, buff, bp);
  else
    safe_integer(-1, buff, bp);
}

FUNCTION(fun_poll) { safe_str(get_poll(), buff, bp); }

FUNCTION(fun_pueblo)
{
  /* Return the status of the pueblo flag on the least idle descriptor we
   * find that matches the player's dbref.
   */
  DESC *match = lookup_desc(executor, args[0]);
  if (match)
    safe_boolean(match->conn_flags & CONN_HTML, buff, bp);
  else
    safe_str(T("#-1 NOT CONNECTED"), buff, bp);
}

FUNCTION(fun_ssl)
{
  /* Return the status of the ssl flag on the least idle descriptor we
   * find that matches the player's dbref.
   */
  DESC *match;
  match = lookup_desc(executor, args[0]);
  if (match) {
    if (match->player == executor || See_All(executor))
      safe_boolean(is_ssl_desc(match), buff, bp);
    else
      safe_str(T(e_perm), buff, bp);
  } else
    safe_str(T("#-1 NOT CONNECTED"), buff, bp);
}

FUNCTION(fun_width)
{
  DESC *match;
  if (!*args[0])
    safe_str(T("#-1 FUNCTION REQUIRES ONE ARGUMENT"), buff, bp);
  else if ((match = lookup_desc(executor, args[0])) && match->width > 0)
    safe_integer(match->width, buff, bp);
  else if (args[1])
    safe_str(args[1], buff, bp);
  else
    safe_str("78", buff, bp);
}

FUNCTION(fun_height)
{
  DESC *match;
  if (!*args[0])
    safe_str(T("#-1 FUNCTION REQUIRES ONE ARGUMENT"), buff, bp);
  else if ((match = lookup_desc(executor, args[0])) && match->height > 0)
    safe_integer(match->height, buff, bp);
  else if (args[1])
    safe_str(args[1], buff, bp);
  else
    safe_str("24", buff, bp);
}

FUNCTION(fun_terminfo)
{
  DESC *match;
  if (!*args[0])
    safe_str(T("#-1 FUNCTION REQUIRES ONE ARGUMENT"), buff, bp);
  else if (!(match = lookup_desc(executor, args[0])))
    safe_str(T("#-1 NOT CONNECTED"), buff, bp);
  else {
    bool has_privs = (match->player == executor) || See_All(executor);
    int type;
    if (has_privs && match->ttype)
      safe_str(match->ttype, buff, bp);
    else
      safe_str(default_ttype, buff, bp);
    if (match->conn_flags & CONN_HTML)
      safe_str(" pueblo", buff, bp);
    if (has_privs) {
      if (match->conn_flags & CONN_TELNET)
        safe_str(" telnet", buff, bp);
      if (match->conn_flags & CONN_GMCP)
        safe_str(" gmcp", buff, bp);
      if (match->conn_flags & CONN_PROMPT_NEWLINES)
        safe_str(" prompt_newlines", buff, bp);
      if (is_ssl_desc(match))
        safe_str(" ssl", buff, bp);
    }
    type = notify_type(match);
    if (type & MSG_STRIPACCENTS)
      safe_str(" stripaccents", buff, bp);

    if (type & MSG_XTERM256)
      safe_str(" xterm256", buff, bp);
    else if (type & MSG_ANSI16)
      safe_str(" 16color", buff, bp);
    else if (type & MSG_ANSI2)
      safe_str(" hilite", buff, bp);
    else
      safe_str(" plain", buff, bp);
  }
}

/* ARGSUSED */
FUNCTION(fun_idlesecs)
{
  /* returns the number of seconds a player has been idle, using
   * their least idle connection
   */

  DESC *match = lookup_desc(executor, args[0]);
  if (match)
    safe_number(difftime(mudtime, match->last_time), buff, bp);
  else
    safe_str("-1", buff, bp);
}

/* ARGSUSED */
FUNCTION(fun_conn)
{
  /* returns the number of seconds a player has been connected, using
   * their longest-connected descriptor
   */

  DESC *match = lookup_desc(executor, args[0]);
  if (match)
    safe_number(difftime(mudtime, match->connected_at), buff, bp);
  else
    safe_str("-1", buff, bp);
}

/* ARGSUSED */
FUNCTION(fun_lports)
{
  DESC *d;
  int first = 1;
  dbref victim;
  int powered = 1;
  int online = 1;
  int offline = 0;

  if (!Priv_Who(executor)) {
    safe_str(T(e_perm), buff, bp);
    return;
  }

  if (nargs && args[0] && *args[0]) {
    /* An argument was given. Find the victim and adjust perms */
    if ((victim = noisy_match_result(executor, args[0], NOTYPE,
                                     MAT_EVERYTHING)) == NOTHING) {
      safe_str(T(e_notvis), buff, bp);
      return;
    }
    if (!Priv_Who(victim))
      powered = 0;
  }

  if (nargs > 1 && args[1] && *args[1]) {
    if (string_prefix("all", args[1])) {
      offline = online = 1;
    } else if (strlen(args[1]) < 2) {
      safe_str(T("#-1 INVALID SECOND ARGUMENT"), buff, bp);
      return;
    } else if (string_prefix("online", args[1])) {
      online = 1;
      offline = 0;
    } else if (string_prefix("offline", args[1])) {
      online = 0;
      offline = 1;
    } else {
      safe_str(T("#-1 INVALID SECOND ARGUMENT"), buff, bp);
      return;
    }
    if (offline && !powered) {
      safe_str(T(e_perm), buff, bp);
      return;
    }
  }

  DESC_ITER (d) {
    if ((d->connected && !online) || (!d->connected && !offline))
      continue;
    if (!powered && (d->connected && Hidden(d)))
      continue;
    if (first)
      first = 0;
    else
      safe_chr(' ', buff, bp);
    safe_integer(d->descriptor, buff, bp);
  }
}

/* ARGSUSED */
FUNCTION(fun_ports)
{
  /* returns a list of the network descriptors that a player is
   * connected to
   */

  dbref target;
  DESC *d;
  int first;

  target = lookup_player(args[0]);
  if (target == NOTHING) {
    target = match_result(executor, args[0], TYPE_PLAYER,
                          MAT_ABSOLUTE | MAT_PLAYER | MAT_ME | MAT_TYPE);
  }
  if (target != executor && !Priv_Who(executor)) {
    /* This should probably be a safe_str */
    notify(executor, T("Permission denied."));
    return;
  }
  if (!GoodObject(target) || !Connected(target)) {
    return;
  }
  /* Walk descriptor chain. */
  first = 1;
  DESC_ITER_CONN (d) {
    if (d->player == target) {
      if (first)
        first = 0;
      else
        safe_chr(' ', buff, bp);
      safe_integer(d->descriptor, buff, bp);
    }
  }
}

/** Hide or unhide the specified descriptor/player.
 * Although hiding is a per-descriptor state, this function sets all of
 * a player's connected descriptors to be hidden.
 * \param player dbref of player using command.
 * \param hide if 1, hide; if 0, unhide. If 2, unhide if all connections are
 * hidden, hide if any are unhidden
 * \param victim descriptor, or name of player, to hide (or NULL to hide
 * enacting player)
 */
void
hide_player(dbref player, int hide, char *victim)
{
  DESC *d;
  dbref thing;

  if (!Can_Hide(player)) {
    notify(player, T("Permission denied."));
    return;
  }
  if (!victim || !*victim) {
    thing = Owner(player);
  } else {
    if (is_strict_integer(victim)) {
      d = lookup_desc(player, victim);
      if (!d) {
        if (See_All(player))
          notify(player, T("Couldn't find that descriptor."));
        else
          notify(player, T("Permission denied."));
        return;
      }
      thing = d->player;
      if (!Wizard(player) && thing != player) {
        notify(player, T("Permission denied."));
        return;
      }
      if (!d->connected) {
        notify(player, T("Noone is connected to that descriptor."));
        return;
      }
      if (hide == 2)
        hide = !(d->hide);
      d->hide = hide;
      if (hide) {
        notify(player, T("Connection hidden."));
      } else {
        notify(player, T("Connection unhidden."));
      }
      return;
    } else {
      thing = noisy_match_result(player, victim, TYPE_PLAYER,
                                 MAT_ABSOLUTE | MAT_PMATCH | MAT_ME | MAT_TYPE);
      if (!GoodObject(thing)) {
        return;
      }
    }
  }

  if (!Connected(thing)) {
    notify(player, T("That player is not online."));
    return;
  }

  if (hide == 2) {
    hide = 0;
    DESC_ITER_CONN (d) {
      if (d->player == thing && !d->hide) {
        hide = 1;
        break;
      }
    }
  }

  DESC_ITER_CONN (d) {
    if (d->player == thing)
      d->hide = hide;
  }
  if (hide) {
    if (player == thing)
      notify(player, T("You no longer appear on the WHO list."));
    else
      notify_format(player, T("%s no longer appears on the WHO list."),
                    AName(thing, AN_SYS, NULL));
  } else {
    if (player == thing)
      notify(player, T("You now appear on the WHO list."));
    else
      notify_format(player, T("%s now appears on the WHO list."),
                    AName(thing, AN_SYS, NULL));
  }
}

/** Perform the periodic check of inactive descriptors, and
 * disconnect them or autohide them as appropriate.
 * \return true if any players were booted/autohidden.
 */
bool
inactivity_check(void)
{
  DESC *d, *nextd;
  time_t now;
  int idle, idle_for, unconnected_idle;
  bool booted = false;

  now = mudtime;
  idle = INACTIVITY_LIMIT ? INACTIVITY_LIMIT : INT_MAX;
  unconnected_idle = UNCONNECTED_LIMIT ? UNCONNECTED_LIMIT : INT_MAX;
  for (d = descriptor_list; d; d = nextd) {
    nextd = d->next;
    idle_for = (int) difftime(now, d->last_time);

    /* If they've been connected for 60 seconds without getting a telnet-option
       back, the client probably doesn't understand them */
    if (d->conn_flags & CONN_TELNET_QUERY &&
        difftime(now, d->connected_at) >= 60.0)
      d->conn_flags &= ~CONN_TELNET_QUERY;

    /* If they've been idle for 60 seconds and are set KEEPALIVE and using
       a telnet-aware client, send a NOP */
    if (d->connected && (d->conn_flags & CONN_TELNET) && idle_for >= 60 &&
        IS(d->player, TYPE_PLAYER, "KEEPALIVE")) {
      static const char nopmsg[2] = {IAC, NOP};
      queue_newwrite(d, nopmsg, 2);
      process_output(d);
    }

    if ((d->connected) ? (idle_for > idle) : (idle_for > unconnected_idle)) {

      if (!d->connected) {
        shutdownsock(d, "idle", NOTHING);
        booted = true;
      } else if (!Can_Idle(d->player)) {

        queue_string(d, T("\n*** Inactivity timeout ***\n"));
        do_rawlog(LT_CONN, "[%d/%s/%s] Logout by %s(#%d) <Inactivity Timeout>",
                  d->descriptor, d->addr, d->ip, Name(d->player), d->player);
        boot_desc(d, "idle", NOTHING);
        booted = true;
      } else if (Unfind(d->player)) {

        if ((Can_Hide(d->player)) && (!Hidden(d))) {
          queue_string(
            d, T("\n*** Inactivity limit reached. You are now HIDDEN. ***\n"));
          d->hide = 1;
          booted = true;
        }
      }
    }
  }
  return booted;
}

/** Given a player dbref, return the player's hidden status.
 * \param player dbref of player to check.
 * \retval 1 player is hidden.
 * \retval 0 player is not hidden.
 */
int
hidden(dbref player)
{
  DESC *d;
  int i = 0;
  DESC_ITER_CONN (d) {
    if (d->player == player) {
      if (!Hidden(d))
        return 0;
      else
        i++;
    }
  }
  return (i > 0);
}

#ifndef SSL_SLAVE
/** Take down all SSL client connections and close the SSL server socket.
 * Typically, this is in preparation for a shutdown/reboot.
 */
void
close_ssl_connections(void)
{
  DESC *d;

  if (!sslsock)
    return;

  /* Close clients */
  DESC_ITER (d) {
    if (d->ssl) {
      queue_string_eol(d, T(ssl_shutdown_message));
      process_output(d);
      ssl_close_connection(d->ssl);
      d->ssl = NULL;
      d->conn_flags |= CONN_CLOSE_READY;
    }
  }
  /* Close server socket */
  ssl_close_connection(ssl_master_socket);
  shutdown(sslsock, 2);
  closesocket(sslsock);
  sslsock = 0;
  options.ssl_port = 0;
}
#endif

/** Dump the descriptor list to our REBOOTFILE so we can restore it on reboot.
 */
void
dump_reboot_db(void)
{
  PENNFILE *f;
  DESC *d;
  uint32_t flags = RDBF_SCREENSIZE | RDBF_TTYPE | RDBF_PUEBLO_CHECKSUM |
                   RDBF_SOCKET_SRC | RDBF_NO_DOING;

#ifdef LOCAL_SOCKET
  flags |= RDBF_LOCAL_SOCKET;
#endif

#ifdef SSL_SLAVE
  flags |= RDBF_SSL_SLAVE | RDBF_SLAVE_FD;
#endif

  if (setjmp(db_err)) {
    flag_broadcast(0, 0, T("GAME: Error writing reboot database!"));
    exit(0);
  } else {

    f = penn_fopen(REBOOTFILE, "w");
    /* This shouldn't happen */
    if (!f) {
      flag_broadcast(0, 0, T("GAME: Error writing reboot database!"));
      exit(0);
    }
    /* Write out the reboot db flags here */
    penn_fprintf(f, "V%u\n", (unsigned int) flags);
    putref(f, sock);
#ifdef LOCAL_SOCKET
    putref(f, localsock);
#endif
    putref(f, maxd);
    /* First, iterate through all descriptors to get to the end
     * we do this so the descriptor_list isn't reversed on reboot
     */
    for (d = descriptor_list; d && d->next; d = d->next)
      ;
    /* Second, we iterate backwards from the end of descriptor_list
     * which is now in the d variable.
     */
    for (; d != NULL; d = d->prev) {
      putref(f, d->descriptor);
      putref(f, d->connected_at);
      putref(f, d->hide);
      putref(f, d->cmds);
      if (GoodObject(d->player))
        putref(f, d->player);
      else
        putref(f, -1);
      putref(f, d->last_time);
      if (d->output_prefix)
        putstring(f, (char *) d->output_prefix);
      else
        putstring(f, REBOOT_DB_NOVALUE);
      if (d->output_suffix)
        putstring(f, (char *) d->output_suffix);
      else
        putstring(f, REBOOT_DB_NOVALUE);
      putstring(f, d->addr);
      putstring(f, d->ip);
      putref(f, d->conn_flags);
      putref(f, d->width);
      putref(f, d->height);
      if (d->ttype)
        putstring(f, d->ttype);
      else
        putstring(f, REBOOT_DB_NOVALUE);
      putref(f, d->source);
      putstring(f, d->checksum);
    } /* for loop */

    putref(f, 0);
    putstring(f, poll_msg);
    putref(f, globals.first_start_time);
    putref(f, globals.reboot_count);
#ifdef SSL_SLAVE
    putref(f, ssl_slave_pid);
    putref(f, ssl_slave_ctl_fd);
#endif
    penn_fclose(f);
  }
}

/** Load the descriptor list back from the REBOOTFILE on reboot.
 */
void
load_reboot_db(void)
{
  PENNFILE *f;
  DESC *d = NULL;
  DESC *closed = NULL, *nextclosed;
  volatile int val = 0;
  const char *temp;
  char c;
  volatile uint32_t flags = 0;

  f = penn_fopen(REBOOTFILE, "r");
  if (!f) {
    restarting = 0;
    return;
  }
  restarting = 1;

  if (setjmp(db_err)) {
    do_rawlog(LT_ERR, "GAME: Unable to read reboot database!");
    return;
  } else {
    /* Get the first line and see if it's a set of reboot db flags.
     * Those start with V<number>
     * If not, assume we're using the original format, in which the
     * sock appears first
     * */
    c = penn_fgetc(f); /* Skip the V */
    if (c == 'V') {
      flags = getref(f);
    } else {
      penn_ungetc(c, f);
    }

    sock = getref(f);

    if (flags & RDBF_LOCAL_SOCKET)
      val = getref(f);

#ifdef LOCAL_SOCKET
    localsock = val;
#endif

    val = getref(f);
    if (val > maxd)
      maxd = val;

    while ((val = getref(f)) != 0) {
      ndescriptors++;
      d = mush_malloc(sizeof(DESC), "descriptor");
      d->descriptor = val;
      d->connected_at = getref(f);
      d->conn_timer = NULL;
      d->hide = getref(f);
      d->cmds = getref(f);
      d->player = getref(f);
      d->last_time = getref(f);
      d->connected = (GoodObject(d->player) && IsPlayer(d->player))
                       ? CONN_PLAYER
                       : CONN_SCREEN;
      temp = getstring_noalloc(f);
      d->output_prefix = NULL;
      if (strcmp(temp, REBOOT_DB_NOVALUE))
        set_userstring(&d->output_prefix, temp);
      temp = getstring_noalloc(f);
      d->output_suffix = NULL;
      if (strcmp(temp, REBOOT_DB_NOVALUE))
        set_userstring(&d->output_suffix, temp);
      mush_strncpy(d->addr, getstring_noalloc(f), 100);
      mush_strncpy(d->ip, getstring_noalloc(f), 100);
      if (!(flags & RDBF_NO_DOING))
        (void) getstring_noalloc(f);
      d->conn_flags = getref(f);
      if (flags & RDBF_SCREENSIZE) {
        d->width = getref(f);
        d->height = getref(f);
      } else {
        d->width = 78;
        d->height = 24;
      }
      d->ttype = NULL;
      if (flags & RDBF_TTYPE) {
        temp = getstring_noalloc(f);
        if (!strcmp(temp, REBOOT_DB_NOVALUE) || !strcmp(temp, default_ttype))
          set_ttype(d, NULL);
        else
          set_ttype(d, (char *) temp);
      }
      if (flags & RDBF_SOCKET_SRC)
        d->source = getref(f);
      if (flags & RDBF_PUEBLO_CHECKSUM)
        strcpy(d->checksum, getstring_noalloc(f));
      else
        d->checksum[0] = '\0';
      d->input_chars = 0;
      d->output_chars = 0;
      d->output_size = 0;
      init_text_queue(&d->input);
      init_text_queue(&d->output);
      d->raw_input = NULL;
      d->raw_input_at = NULL;
      d->quota = options.starting_quota;
      d->ssl = NULL;
      d->ssl_state = 0;

      if (d->conn_flags & CONN_CLOSE_READY) {
        /* This isn't really an open descriptor, we're just tracking
         * it so we can announce the disconnect properly. Do so, but
         * don't link it into the descriptor list. Instead, keep a
         * separate list.
         */
        if (closed)
          closed->prev = d;
        d->next = closed;
        d->prev = NULL;
        closed = d;
      } else {
        if (descriptor_list)
          descriptor_list->prev = d;
        d->next = descriptor_list;
        d->prev = NULL;
        descriptor_list = d;
        im_insert(descs_by_fd, d->descriptor, d);
        if (d->connected && GoodObject(d->player) && IsPlayer(d->player))
          set_flag_internal(d->player, "CONNECTED");
        else if ((!d->player || !GoodObject(d->player)) && d->connected) {
          d->connected = CONN_SCREEN;
          d->player = NOTHING;
        }
      }
    } /* while loop */

    strcpy(poll_msg, getstring_noalloc(f));
    globals.first_start_time = getref(f);
    globals.reboot_count = getref(f) + 1;

#ifndef SSL_SLAVE
    if (SSLPORT) {
      sslsock = make_socket(SSLPORT, SOCK_STREAM, NULL, NULL, SSL_IP_ADDR);
      ssl_master_socket = ssl_setup_socket(sslsock);
      if (sslsock >= maxd)
        maxd = sslsock + 1;
    }
#endif

    if (flags & RDBF_SSL_SLAVE)
      val = getref(f);
    else
      val = -1;

#ifdef SSL_SLAVE
    ssl_slave_pid = val;

    if (flags & RDBF_SLAVE_FD)
      ssl_slave_ctl_fd = getref(f);
    else
      ssl_slave_ctl_fd = -1;

    if (SSLPORT && (ssl_slave_pid == -1 || kill(ssl_slave_pid, 0) != 0)) {
      /* Attempt to restart a missing ssl_slave on reboot */
      do_rawlog(LT_ERR, "ssl_slave does not appear to be running on reboot. "
                        "Restarting the slave.");
      if (make_ssl_slave() < 0)
        do_rawlog(LT_ERR, "Unable to start ssl_slave");
    } else
      ssl_slave_state = SSL_SLAVE_RUNNING;

#endif

    penn_fclose(f);
    remove(REBOOTFILE);
  }

  /* Now announce disconnects of everyone who's not really here */
  while (closed) {
    nextclosed = closed->next;
    announce_disconnect(closed, "disconnect", 1, NOTHING);
    if (closed->ttype && closed->ttype != default_ttype)
      mush_free(closed->ttype, "terminal description");
    closed->ttype = NULL;
    if (closed->output_prefix)
      mush_free(closed->output_prefix, "userstring");
    if (closed->output_suffix)
      mush_free(closed->output_suffix, "userstring");
    mush_free(closed, "descriptor");
    closed = nextclosed;
  }

  flag_broadcast(0, 0, T("GAME: Reboot finished."));
}

/** Reboot the game without disconnecting players.
 * \verbatim
 * This implements @shutdown/reboot, which performs a dump, saves
 * information about which player is associated with which socket,
 * and then re-execs the mush process without closing the sockets.
 * \endverbatim
 * \param player the enactor.
 * \param flag if 0, normal dump; if 1, paranoid dump.
 */
void
do_reboot(dbref player, int flag)
{
#ifndef WIN32
  /* Quick and dirty check to make sure the executable is still
     there. Not a security check to speak of, hence the race condition
     implied by using access() doesn't matter. The exec can still fail
     for various reasons, but if it does, it gets logged and you get an
     inadvertent full @shutdown. */
  if (access(saved_argv[0], R_OK | X_OK) < 0) {
    notify_format(player, T("Unable to reboot using executable '%s': %s"),
                  saved_argv[0], strerror(errno));
    return;
  }
#endif

  if (player == NOTHING) {
    flag_broadcast(
      0, 0, T("GAME: Reboot w/o disconnect from game account, please wait."));
    do_rawlog(LT_WIZ, "Reboot w/o disconnect triggered by signal.");
  } else {
    flag_broadcast(0, 0, T("GAME: Reboot w/o disconnect by %s, please wait."),
                   AName(Owner(player), AN_ANNOUNCE, NULL));
    do_rawlog(LT_WIZ, "Reboot w/o disconnect triggered by %s(#%d).",
              Name(player), player);
  }
  if (flag) {
    globals.paranoid_dump = 1;
    globals.paranoid_checkpt = db_top / 5;
    if (globals.paranoid_checkpt < 1)
      globals.paranoid_checkpt = 1;
  }
#ifndef SSL_SLAVE
  close_ssl_connections();
#endif
  if (!fork_and_dump(0)) {
    /* Database save failed. Cancel the reboot */
    flag_broadcast(0, 0, T("GAME: Reboot failed."));
    return;
  }
  sql_shutdown();
  shutdown_queues();
#ifndef PROFILING
#ifndef WIN32
/* Some broken libcs appear to retain the itimer across exec!
 * So we make sure that if we get a SIGPROF in our next incarnation,
 * we ignore it until our proper handler is set up.
 */
#ifdef __CYGWIN__
  ignore_signal(SIGALRM);
#else
  ignore_signal(SIGPROF);
#endif /* __CYGWIN__ */
#endif /* WIN32 */
#endif /* PROFILING */
  dump_reboot_db();
#ifdef INFO_SLAVE
  kill_info_slave();
#endif
  local_shutdown();
  end_all_logs();
#ifndef WIN32
  {
    const char *args[6];
    int n = 0;

    args[n++] = saved_argv[0];
    args[n++] = "--no-session";
    if (pidfile) {
      args[n++] = "--pid-file";
      args[n++] = pidfile;
    }
    args[n++] = confname;
    args[n] = NULL;

    execv(saved_argv[0], (char **) args);
  }
#else
  execl("pennmush.exe", "pennmush.exe", "/run", NULL);
#endif /* WIN32 */
  /* Shouldn't ever get here, but just in case... */
  fprintf(stderr, "Unable to restart game: exec: %s\nAborting.",
          strerror(errno));
  exit(1);
}

/* File modification watching code. Linux-specific for now.
 * Future directions include: kqueue() for BSD, fam for linux, irix, others?
 *
 * The idea to watch help.txt and motd.txt and friends to avoid having
 * to do a manual @readcache. Rather than figuring out which exact
 * file was changed, just re-read them all on modification of
 * any. That will probably change in the future.
 */

extern HASHTAB help_files;

static void reload_files(void) __attribute__((__unused__));

static void
reload_files(void)
{
  do_rawlog(
    LT_TRACE,
    "Reloading help indexes and cached files after detecting a change.");
  fcache_load(NOTHING);
  help_reindex(NOTHING);
}

#ifdef HAVE_INOTIFY
/* Linux 2.6 and greater inotify() file monitoring interface */

intmap *watchtable = NULL;
int watch_fd = -1;

void
WATCH(const char *name)
{
  int wd;

  if (watch_fd < 0)
    return;

  if (*name != NUMBER_TOKEN) {
    if ((wd = inotify_add_watch(watch_fd, name,
                                IN_MODIFY | IN_DELETE_SELF | IN_MOVE_SELF)) < 0)
      do_rawlog(LT_TRACE, "file_watch_init:inotify_add_watch(\"%s\"): %s", name,
                strerror(errno));
    else
      im_insert(watchtable, wd, (void *) name);
  }
}

static void
watch_files_in(void)
{
  int n;
  help_file *h;

  if (!watchtable)
    watchtable = im_new();

  if (watch_fd < 0)
    return;

  do_rawlog(LT_TRACE, "'No such file or directory' errors immediately "
                      "following are probably harmless.");
  for (n = 0; n < 2; n++) {
    WATCH(options.connect_file[n]);
    WATCH(options.motd_file[n]);
    WATCH(options.wizmotd_file[n]);
    WATCH(options.register_file[n]);
    WATCH(options.quit_file[n]);
    WATCH(options.down_file[n]);
    WATCH(options.full_file[n]);
    WATCH(options.guest_file[n]);
  }

  for (h = hash_firstentry(&help_files); h; h = hash_nextentry(&help_files))
    WATCH(h->file);
}

static int
file_watch_init_in(void)
{
  if (watch_fd != -1) {
    close(watch_fd);
    im_destroy(watchtable);
    watchtable = NULL;
  }
#ifdef HAVE_INOTIFY_INIT1
  watch_fd = inotify_init1(IN_NONBLOCK | IN_CLOEXEC);
#else
  if ((watch_fd = inotify_init()) >= 0) {
    int flags;

    make_nonblocking(watch_fd);
    flags = fcntl(watch_fd, F_GETFD);
    if (flags < 0)
      penn_perror("file_watch_init_in: fcntl F_GETFD");
    else {
      flags |= FD_CLOEXEC;
      if (fcntl(watch_fd, F_SETFD, flags) < 0)
        penn_perror("file_watch_init_in: fcntl F_SETFD");
    }
  }
#endif

  if (watch_fd < 0) {
    penn_perror("file_watch_init: inotify_init1");
    return -1;
  }

  if (watch_fd >= maxd)
    maxd = watch_fd + 1;

  watch_files_in();

  return watch_fd;
}

static void
file_watch_event_in(int fd)
{
  uint8_t raw[BUFFER_LEN], *ptr;
  int len, lastwd = -1;

  while ((len = read(fd, raw, sizeof raw)) > 0) {
    ptr = raw;
    while (len > 0) {
      int thislen;
      struct inotify_event *ev = (struct inotify_event *) ptr;
      const char *file = im_find(watchtable, ev->wd);

      thislen = sizeof(struct inotify_event) + ev->len;
      len -= thislen;
      ptr += thislen;

      if (file) {
        if (!(ev->mask & IN_IGNORED)) {
          if (ev->mask & IN_DELETE_SELF) {
            inotify_rm_watch(fd, ev->wd);
            im_delete(watchtable, ev->wd);
          }
          if (lastwd == ev->wd)
            continue;
          if (fcache_read_one(file)) {
            do_rawlog(LT_TRACE, "Updated cached copy of %s.", file);
            WATCH(file);
          } else if (help_reindex_by_name(file)) {
            do_rawlog(LT_TRACE, "Reindexing help file %s.", file);
            WATCH(file);
          } else {
            do_rawlog(LT_ERR, "Got status change for file '%s' but I don't "
                              "know what to do with it! Mask 0x%x",
                      file, ev->mask);
          }
          lastwd = ev->wd;
        }
      }
    }
  }
}
#endif

/** Start monitoring various useful files for changes.
 * \return descriptor of the notification service, or -1 on error
 */
int
file_watch_init(void)
{
#ifdef HAVE_INOTIFY
  return file_watch_init_in();
#else
  return -1;
#endif
}

/** Test for modified files and re-read them if indicated.
 * \param fd the notification monitorh descriptor
 */
void
file_watch_event(int fd __attribute__((__unused__)))
{
#ifdef HAVE_INOTIFY
  file_watch_event_in(fd);
#endif
  return;
}<|MERGE_RESOLUTION|>--- conflicted
+++ resolved
@@ -2211,23 +2211,16 @@
 save_command(DESC *d, const char *command)
 {
   if (d->conn_flags & CONN_UTF8) {
-<<<<<<< HEAD
-    size_t len = strlen(command) + 1;
-    
-    if (u8_check((uint8_t *)command, len)) {
-=======
     const char *latin1;
     int len;
 
     if (!valid_utf8(command)) {
->>>>>>> 8581ef0a
       const char errmsg[] = "ERROR: Invalid UTF-8 sequence.\r\n";
       // Expecting UTF-8, got something else!
       queue_newwrite(d, errmsg, sizeof(errmsg) - 1);
       do_rawlog(LT_CONN, "Invalid utf-8 sequence '%s'", command);
       return;
     }
-<<<<<<< HEAD
 
     size_t normlen;
     char *normalized = normalized_utf8(command, len, &normlen);
@@ -2241,15 +2234,6 @@
     utf8 = latin1_to_utf8(command, inlen, &outlen, false);
     add_to_queue(&d->input, utf8, outlen + 1);
     mush_free(utf8, "string");
-=======
-    latin1 = utf8_to_latin1(command, &len);
-    if (latin1) {
-      add_to_queue(&d->input, latin1, len);
-      mush_free(latin1, "string");
-    }
-  } else {
-    add_to_queue(&d->input, command, strlen(command) + 1);
->>>>>>> 8581ef0a
   }
 }
 
