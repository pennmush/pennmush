--- conflicted
+++ resolved
@@ -27,32 +27,13 @@
 /** Return the maximum number of bytes a latin-1 string
  * will take when encoded as utf-8. Actual size might be
  * smaller if it has telnet escape sequences embedded.
- *
-<<<<<<< HEAD
- * \param latin1 the string
- * \param len the length of the string
- * \return the size in bytes
  */
 size_t
-latin1_as_utf8_bytes(const char *latin1, size_t len) {
+latin1_as_utf8_bytes(const char *latin, size_t len)
+{
   size_t bytes = 0;
-  const unsigned char *s = (const unsigned char *)latin1;
-=======
- * \param s the latin-1 string.
- * \param latin the length of the string.
- * \param outlen the number of bytes of the returned string, NOT counting the
- * trailing nul.
- * \param telnet true if we should handle telnet escape sequences.
- * \return a newly allocated utf-8 string.
- */
-char *
-latin1_to_utf8(const char *latin, int len, int *outlen, bool telnet)
-{
-  int bytes = 1;
-  int outbytes = 0;
 
   const unsigned char *s = (const unsigned char *) latin;
->>>>>>> 8581ef0a
 
 #ifdef HAVE_SSE42
   __m128i zeros = _mm_setzero_si128();
@@ -130,7 +111,6 @@
     *u++ = 0x80 | (c & 0x3F);                                                  \
   } while (0)
 
-<<<<<<< HEAD
 
 #ifdef HAVE_SSE42
   __m128i zeros = _mm_setzero_si128();
@@ -139,9 +119,6 @@
 #endif
   
   for (size_t n = 0; n < len; ) {
-=======
-  for (int n = 0; n < len;) {
->>>>>>> 8581ef0a
 
 #if defined(HAVE_SSE42)
     // Use SSE4.2 instructions to find the first 8 bit character and
@@ -264,14 +241,10 @@
   mush_free(utf8, "string");
 
   if (outlen)
-<<<<<<< HEAD
     *outlen = normlen;
 
   return normalized;
-=======
-    *outlen = outbytes;
-  return (char *) utf8;
->>>>>>> 8581ef0a
+
 #undef ENCODE_CHAR
 }
 
@@ -283,50 +256,12 @@
  * \param telnet true to handle telnet escape sequences
  * \return a newly allocated latin-1 string
  */
-<<<<<<< HEAD
 char*
 utf8_to_latin1(const char *utf8, size_t *outlen, bool telnet) {
   const unsigned char *u = (const unsigned char *)utf8;
   size_t bytes = 1;
   size_t ulen = 0;
   size_t n;
-=======
-char *
-utf8_to_latin1(const char *utf8, int *outlen)
-{
-  const unsigned char *u = (const unsigned char *) utf8;
-  int bytes = 1;
-  int ulen = 0;
-  int n;
-
-#ifdef HAVE_SSE42
-  __m128i zeros = _mm_setzero_si128();
-  const unsigned char maskarray[16] __attribute__((aligned(16))) = {
-    0x1, 0x7F, 0xC1, 0xDF, 0xE1, 0xEF, 0xF1, 0xF7};
-  __m128i mask = _mm_load_si128((__m128i *) maskarray);
-
-  while (1) {
-    __m128i chunk = _mm_loadu_si128((__m128i *) u);
-    int r = _mm_cvtsi128_si32(
-      _mm_cmpistrm(mask, chunk, _SIDD_UBYTE_OPS + _SIDD_CMP_RANGES));
-    int chars = _mm_popcnt_u32(r);
-    bytes += chars;
-    int eos = _mm_cmpistri(zeros, chunk,
-                           _SIDD_UBYTE_OPS + _SIDD_CMP_EQUAL_EACH +
-                             _SIDD_LEAST_SIGNIFICANT);
-    // fprintf("Chunk '%.16s': chars = %d, eos = %d\n",
-    //	    u, chars, eos);
-    u += 16;
-    if (eos != 16) {
-      ulen += eos;
-      break;
-    } else {
-      ulen += 16;
-    }
-  }
-
-#else
->>>>>>> 8581ef0a
 
   while (*u) {
     if (*u < 128) {
@@ -353,6 +288,7 @@
       case NOP:
 	u += 1;
 	bytes += 1;
+        break;
       default:
 	/* Shouldn't ever happen */
 	(void)0;
@@ -365,12 +301,7 @@
     u += 1;
     ulen += 1;
   }
-<<<<<<< HEAD
-  
-=======
-#endif
-
->>>>>>> 8581ef0a
+
   if (outlen)
     *outlen = bytes;
 
@@ -378,14 +309,9 @@
   unsigned char *p = (unsigned char *) s;
 
 #ifdef HAVE_SSE42
-<<<<<<< HEAD
   __m128i zeros = _mm_setzero_si128();
-  const char ar[16] __attribute__((aligned(16))) = { 0x01, 0x7F };
-  __m128i ascii_range = _mm_load_si128((__m128i *)ar);
-=======
   const char ar[16] __attribute__((aligned(16))) = {0x01, 0x7F};
   __m128i ascii_range = _mm_load_si128((__m128i *) ar);
->>>>>>> 8581ef0a
 #endif
 
   for (n = 0; n < ulen;) {
@@ -476,7 +402,6 @@
       }
     } else if ((utf8[n] & 0xE0) == 0xC0) {
       if ((utf8[n] & 0x1F) <= 0x03) {
-<<<<<<< HEAD
 	unsigned char output = utf8[n] << 6;
 	n += 1;
 	output |= utf8[n] & 0x3F;
@@ -484,13 +409,6 @@
 	if (telnet && output == IAC) // Escape a literal 0xFF character
 	  *p++ = output;
 	n += 1;
-=======
-        unsigned char output = utf8[n] << 6;
-        n += 1;
-        output |= utf8[n] & 0x3F;
-        *p++ = output;
-        n += 1;
->>>>>>> 8581ef0a
       } else {
         *p++ = '?';
         n += 2;
@@ -514,45 +432,10 @@
  * \return true or false
  */
 bool
-<<<<<<< HEAD
 valid_utf8(const char *utf8) {
   size_t len = strlen(utf8);
   return u8_check((uint8_t *)utf8, len) == NULL;
 }
-=======
-valid_utf8(const char *utf8)
-{
-  const unsigned char *u = (const unsigned char *) utf8;
-
-  int nconts = 0;
-
-  while (*u) {
-    if (*u < 128) {
-      if (nconts)
-        return 0;
-    } else if ((*u & 0xF8) == 0xF0) {
-      if (nconts)
-        return 0;
-      nconts = 3;
-    } else if ((*u & 0xF0) == 0xE0) {
-      if (nconts)
-        return 0;
-      nconts = 2;
-    } else if ((*u & 0xE0) == 0xC0) {
-      if (nconts)
-        return 0;
-      nconts = 1;
-    } else if ((*u & 0xC0) == 0x80) {
-      if (nconts > 0)
-        nconts -= 1;
-      else
-        return 0;
-    } else {
-      return 0;
-    }
-    u += 1;
-  }
->>>>>>> 8581ef0a
 
 /**
  * Normalize a utf-8 string.
