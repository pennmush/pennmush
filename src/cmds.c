--- conflicted
+++ resolved
@@ -53,12 +53,9 @@
 #include "ssl_slave.h"
 #include "strutil.h"
 #include "version.h"
-<<<<<<< HEAD
-#include "confmagic.h"
-=======
 #include "mushsql.h"
 #include "charconv.h"
->>>>>>> 49e5b49e
+#include "confmagic.h"
 
 /* External Stuff */
 void do_poor(dbref player, char *arg1);
