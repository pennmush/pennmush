--- conflicted
+++ resolved
@@ -1851,11 +1851,7 @@
       if (status == SQLITE_ROW) {
         const char *name = (const char *)sqlite3_column_text(cats, 0);
         int nlen = sqlite3_column_bytes(cats, 0);
-<<<<<<< HEAD
-        char *cat1 = utf8_to_latin1_us(name, nlen, NULL, "string");
-=======
         char *cat1 = utf8_to_latin1_us(name, nlen, NULL, 0, "string");
->>>>>>> ba2557b6
         count += 1;
         notify_format(executor, "\t%s", cat1);
         mush_free(cat1, "string");
