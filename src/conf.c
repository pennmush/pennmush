--- conflicted
+++ resolved
@@ -338,7 +338,8 @@
   {"use_connlog", cf_bool, &options.use_connlog, sizeof options.use_connlog, 0,
    "log"},
   {"connlog_db", cf_str, options.connlog_db, sizeof options.help_db, 0, NULL},
-  {"dict_file", cf_str, options.dict_file, sizeof options.dict_file, 0, "files"},
+  {"dict_file", cf_str, options.dict_file, sizeof options.dict_file, 0,
+   "files"},
 
   {NULL, NULL, NULL, 0, 0, NULL}};
 
@@ -1887,14 +1888,11 @@
   }
 #endif
 
-<<<<<<< HEAD
 #ifdef HAVE_ICU
   notify(player, T(" (Very limited) Unicode support is enabled."));
 #endif
-=======
+
 #ifdef HAVE_LIBCURL
   notify(player, T(" @HTTP is supported."));
 #endif
-
->>>>>>> 6a058d2b
 }