/**
 * \file db.c
 *
 * \brief Loading and saving the PennMUSH object database.
 *
 *
 */

#define _GNU_SOURCE

#include "copyrite.h"
#include "config.h"
#include <stdio.h>
#include <ctype.h>
#include <string.h>
#ifdef HAVE_SYS_TIME_H
#include <sys/time.h>
#ifdef TIME_WITH_SYS_TIME
#include <time.h>
#endif
#else
#include <time.h>
#endif
#include <stdlib.h>
#include <errno.h>
#include <stdarg.h>
#ifdef HAVE_STDINT_H
#include <stdint.h>
#endif
#ifdef HAVE_INTTYPES_H
#include <inttypes.h>
#endif

#include "ansi.h"
#include "attrib.h"
#include "conf.h"
#include "dbdefs.h"
#include "dbio.h"
#include "extchat.h"
#include "externs.h"
#include "extmail.h"
#include "flags.h"
#include "game.h"
#include "htab.h"
#include "lock.h"
#include "log.h"
#include "memcheck.h"
#include "mushdb.h"
#include "mymalloc.h"
#include "parse.h"
#include "privtab.h"
#include "strtree.h"
#include "strutil.h"
<<<<<<< HEAD
#include "confmagic.h"
=======
#include "mushsql.h"
#include "charclass.h"
>>>>>>> 49e5b49e

#ifdef WIN32
#pragma warning(disable : 4761) /* disable warning re conversion */
#endif

#ifdef WIN32SERVICES
void shutdown_checkpoint(void);
#endif

/** Get a ref out of the database if a given db flag is set */
#define MAYBE_GET(f, x) (globals.indb_flags & (x)) ? getref(f) : 0

int loading_db = 0; /**< Are we loading the database? */

char db_timestamp[100]; /**< Time the read database was saved. */

struct object *db = NULL; /**< The object db array */
dbref db_top = 0;         /**< The number of objects in the db array */

dbref errobj; /**< Dbref of object on which an error has occurred */

int dbline = 0; /**< Line of the database file being read */

/** String that markes the end of dumps */
const char EOD[] = "***END OF DUMP***\n";

#ifndef DB_INITIAL_SIZE
#define DB_INITIAL_SIZE 5000 /**< Initial size for db array */
#endif                       /* DB_INITIAL_SIZE */

dbref db_size = DB_INITIAL_SIZE; /**< Current size of db array */

static void db_grow(dbref newtop);

static void db_write_obj_basic(PENNFILE *f, dbref i, struct object *o);
int db_paranoid_write_object(PENNFILE *f, dbref i, int flag);
int db_write_object(PENNFILE *f, dbref i);
void putlocks(PENNFILE *f, lock_list *l);
void getlocks(dbref i, PENNFILE *f);
void get_new_locks(dbref i, PENNFILE *f, int c);
void db_read_attrs(PENNFILE *f, dbref i, int c);
int get_list(PENNFILE *f, dbref i);
void db_free(void);
static void init_objdata();
static void db_write_flags(PENNFILE *f);
static void db_write_attrs(PENNFILE *f);
static dbref db_read_oldstyle(PENNFILE *f);
static void add_object_table(dbref);

StrTree object_names; /**< String tree of object names */
extern StrTree atr_names;

void init_names(void);

void create_minimal_db(void);

extern struct db_stat_info current_state;

/** Initialize the name strtree.
 */
void
init_names(void)
{
  st_init(&object_names, "ObjectNameTree");
}

/** Set an object's name through the name strtree.
 * We maintain object names in a strtree because many objects have
 * the same name (cardinal exits, weapons and armor, etc.)
 * This function is used to set an object's name; if the name's already
 * in the strtree, we just get a pointer to it, saving memory.
 * (If not, we add it to the strtree and use that pointer).
 * \param obj dbref of object whose name is to be set.
 * \param newname name to set on the object, or NULL to clear the name.
 * \return object's new name, or NULL if none is given.
 */
const char *
set_name(dbref obj, const char *newname)
{
  /* if pointer not null unalloc it */
  if (Name(obj))
    st_delete(Name(obj), &object_names);
  if (!newname || !*newname)
    return NULL;
  Name(obj) = st_insert(newname, &object_names);
  return Name(obj);
}

int db_init = 0; /**< Has the db array been initialized yet? */

static void
db_grow(dbref newtop)
{
  struct object *newdb;
  dbref initialized;
  struct object *o;

  if (newtop > db_top) {
    initialized = db_top;
    current_state.total = newtop;
    current_state.garbage += newtop - db_top;
    db_top = newtop;
    if (!db) {
      /* make the initial one */
      db_size = (db_init) ? db_init : DB_INITIAL_SIZE;
      while (db_top > db_size)
        db_size *= 2;
      if ((db = (struct object *) malloc(db_size * sizeof(struct object))) ==
          NULL) {
        do_rawlog(LT_ERR, "ERROR: out of memory while creating database!");
        abort();
      }
    }
    /* maybe grow it */
    if (db_top > db_size) {
      /* make sure it's big enough */
      while (db_top > db_size)
        db_size *= 2;
      if ((newdb = (struct object *) realloc(
             db, db_size * sizeof(struct object))) == NULL) {
        do_rawlog(LT_ERR, "ERROR: out of memory while extending database!");
        abort();
      }
      db = newdb;
    }
    while (initialized < db_top) {
      o = db + initialized;
      o->name = 0;
      o->location = NOTHING;
      o->contents = NOTHING;
      o->exits = NOTHING;
      o->next = NOTHING;
      o->parent = NOTHING;
      o->locks = NULL;
      o->owner = GOD;
      o->zone = NOTHING;
      o->penn = 0;
      o->type = TYPE_GARBAGE;
      o->flags = NULL;
      o->powers = NULL;
      o->warnings = 0;
      o->modification_time = o->creation_time = mudtime;
      o->attrcount = 0;
      o->attrcap = 0;
      o->list = NULL;
      initialized++;
    }
  }
}

/** Allocate a new object structure.
 * This function allocates and returns a new object structure.
 * The caller must see that it gets appropriately typed and otherwise
 * initialized.
 * \return dbref of newly allocated object.
 */
dbref
new_object(void)
{
  dbref newobj;
  struct object *o;
  /* if stuff in free list use it */
  if ((newobj = free_get()) == NOTHING) {
    /* allocate more space */
    newobj = db_top;
    db_grow(db_top + 1);
  }
  /* clear it out */
  o = db + newobj;
  o->name = 0;
  o->list = 0;
  o->location = NOTHING;
  o->contents = NOTHING;
  o->exits = NOTHING;
  o->next = NOTHING;
  o->parent = NOTHING;
  o->locks = NULL;
  o->owner = GOD;
  o->zone = NOTHING;
  o->penn = 0;
  o->type = TYPE_GARBAGE;
  o->warnings = 0;
  o->modification_time = o->creation_time = mudtime;
  o->attrcount = 0;
  /* Flags are set by the functions that call this */
  o->powers = new_flag_bitmask("POWER");
  if (current_state.garbage) {
    current_state.garbage--;
  }

  add_object_table(newobj);

  return newobj;
}

/** Output a long int to a file.
 * \param f file pointer to write to.
 * \param ref value to write.
 */
void
putref(PENNFILE *f, long int ref)
{
  penn_fprintf(f, "%ld\n", ref);
}

/** Output a uint32_t to a file.
 * \param f file pointer to write to.
 * \param ref value to write.
 */
void
putref_u32(PENNFILE *f, uint32_t ref)
{
  penn_fprintf(f, "%" PRIu32 "\n", ref);
}

/** Output a uint64_t to a file.
 * \param f file pointer to write to.
 * \param ref value to write.
 */
void
putref_u64(PENNFILE *f, uint64_t ref)
{
#ifdef WIN32
  penn_fprintf(f, "%I64u\n", ref);
#else
  penn_fprintf(f, "%" PRIu64 "\n", ref);
#endif
}

/** Output a string to a file.
 * This function writes a string to a file, double-quoted,
 * appropriately escaping quotes and backslashes (the escape character).
 * \param f file pointer to write to.
 * \param s value to write.
 */
void
putstring(PENNFILE *f, const char *s)
{
  penn_fputc('"', f);
  while (*s) {
    switch (*s) {
    case '\\':
    case '"':
      penn_fputc('\\', f);
    /* FALL THROUGH */
    default:
      penn_fputc(*s, f);
    }
    s++;
  }
  penn_fputc('"', f);
  penn_fputc('\n', f);
}

/** Read a labeled entry from a database.
 * Labeled entries look like 'label entry', and are used
 * extensively in the current database format, and to a lesser
 * extent in older versions.
 * \param f the file to read from
 * \param label pointer to update to the address of a static
 * buffer containing the label that was read.
 * \param value pointer to update to the address of a static
 * buffer containing the value that was read.
 */
void
db_read_labeled_string(PENNFILE *f, char **label, char **value)
{
  static char lbuf[BUFFER_LEN], vbuf[BUFFER_LEN];
  int c;
  char *p;

  *label = lbuf;
  *value = vbuf;

  /* invariant: we start at the beginning of a line. */

  dbline++;

  do {
    c = penn_fgetc(f);
    while (isspace(c)) {
      if (c == '\n')
        dbline++;
      c = penn_fgetc(f);
    }
    if (c == '#') {
      while ((c = penn_fgetc(f)) != '\n' && c != EOF) {
        /* nothing */
      }
      if (c == '\n')
        dbline++;
    }
  } while (c != EOF && isspace(c));

  if (c == EOF) {
    do_rawlog(LT_ERR, "DB: Unexpected EOF at line %d", dbline);
    longjmp(db_err, 1);
  }

  /* invariant: we should have the first character of a label in 'c'. */

  p = lbuf;
  do {
    if (c != '_' && c != '-' && c != '!' && c != '.' && c != '>' && c != '<' &&
        c != '#' && /* these really should only be first time */
        !isalnum(c)) {
      do_rawlog(LT_ERR, "DB: Illegal character '%c'(%d) in label, line %d", c,
                c, dbline);
      longjmp(db_err, 1);
    }
    safe_chr(c, lbuf, &p);
    c = penn_fgetc(f);
  } while (c != EOF && !isspace(c));
  *p++ = '\0';
  if (p >= lbuf + BUFFER_LEN)
    do_rawlog(LT_ERR, "DB: warning: very long label, line %d", dbline);

  /* suck up separating whitespace */
  while (c != '\n' && c != EOF && isspace(c))
    c = penn_fgetc(f);

  /* check for presence of a value, which we must have. */
  if (c == EOF || c == '\n') {
    if (c == EOF)
      do_rawlog(LT_ERR, "DB: Unexpected EOF at line %d", dbline);
    else
      do_rawlog(LT_ERR, "DB: Missing value for '%s' at line %d", lbuf, dbline);
    longjmp(db_err, 1);
  }

  /* invariant: we should have the first character of a value in 'c'. */

  p = vbuf;
  if (c == '"') {
    /* quoted string */
    int sline;
    sline = dbline;
    for (;;) {
      c = penn_fgetc(f);
      if (c == '"')
        break;
      if (c == '\\')
        c = penn_fgetc(f);
      if (c == EOF) {
        do_rawlog(LT_ERR, "DB: Unclosed quoted string starting on line %d",
                  sline);
        longjmp(db_err, 1);
      }
      if (c == '\0')
        do_rawlog(LT_ERR,
                  "DB: warning: null in quoted string, remainder lost, line %d",
                  dbline);
      if (c == '\n')
        dbline++;
      safe_chr(c, vbuf, &p);
    }
    do {
      c = penn_fgetc(f);
      if (c != EOF && !isspace(c)) {
        do_rawlog(LT_ERR, "DB: Garbage after quoted string, line %d", dbline);
        longjmp(db_err, 1);
      }
    } while (c != '\n' && c != EOF);
  } else {
    /* non-quoted value */
    do {
      if (c != '_' && c != '-' && c != '!' && c != '.' && c != '#' &&
          !isalnum(c) && !isspace(c)) {
        do_rawlog(LT_ERR, "DB: Illegal character '%c'(%d) in value, line %d", c,
                  c, dbline);
        longjmp(db_err, 1);
      }
      safe_chr(c, vbuf, &p);
      c = penn_fgetc(f);
    } while (c != EOF && c != '\n');
    if (c == '\n' && (p - vbuf >= 2) && (*(p - 2) == '\r')) {
      /* Oops, we read in \r\n at the end of this value. Drop the \r */
      p--;
      *(p - 1) = '\n';
    }
  }
  *p++ = '\0';
  if (p >= vbuf + BUFFER_LEN)
    do_rawlog(LT_ERR, "DB: warning: very long value, line %d", dbline);

  /* note no line increment for final newline because of initial increment */
}

/** Read a string with a given label.
 * If the label read is different than the one being checked, the
 * database load will abort with an error.
 * \param f the file to read from.
 * \param label the label that should be read.
 * \param value pointer to update to the address of a static
 * buffer containing the value that was read.
 */
void
db_read_this_labeled_string(PENNFILE *f, const char *label, char **value)
{
  char *readlabel;

  db_read_labeled_string(f, &readlabel, value);

  if (strcmp(readlabel, label)) {
    do_rawlog(LT_ERR,
              "DB: error: Got label '%s', expected label '%s' at line %d",
              readlabel, label, dbline);
    longjmp(db_err, 1);
  }
}

/** Read an int with a given label.
 * If the label read is different than the one being checked, the
 * database load will abort with an error.
 * \param f the file to read from.
 * \param label the label that should be read.
 * \param value pointer to update to the number that was read.
 */
void
db_read_this_labeled_int(PENNFILE *f, const char *label, int *value)
{
  char *readlabel;
  char *readvalue;

  db_read_labeled_string(f, &readlabel, &readvalue);

  if (strcmp(readlabel, label)) {
    do_rawlog(LT_ERR,
              "DB: error: Got label '%s', expected label '%s' at line %d",
              readlabel, label, dbline);
    longjmp(db_err, 1);
  }

  *value = parse_integer(readvalue);
}

/** Read an int and label.
 * \param f the file to read from.
 * \param label pointer to update to the address of a static
 * buffer containing the label that was read.
 * \param value pointer to update to the number that was read.
 */
void
db_read_labeled_int(PENNFILE *f, char **label, int *value)
{
  char *readvalue;
  db_read_labeled_string(f, label, &readvalue);
  *value = parse_integer(readvalue);
}

/** Read a uint32_t with a given label.
 * If the label read is different than the one being checked, the
 * database load will abort with an error.
 * \param f the file to read from.
 * \param label the label that should be read.
 * \param value pointer to update to the number that was read.
 */
void
db_read_this_labeled_uint32(PENNFILE *f, const char *label, uint32_t *value)
{
  char *readlabel;
  char *readvalue;

  db_read_labeled_string(f, &readlabel, &readvalue);

  if (strcmp(readlabel, label)) {
    do_rawlog(LT_ERR,
              "DB: error: Got label '%s', expected label '%s' at line %d",
              readlabel, label, dbline);
    longjmp(db_err, 1);
  }

  *value = parse_uint32(readvalue, NULL, 10);
}

/** Read a uint32_t and label.
 * \param f the file to read from.
 * \param label pointer to update to the address of a static
 * buffer containing the label that was read.
 * \param value pointer to update to the number that was read.
 */
void
db_read_labeled_uint32(PENNFILE *f, char **label, uint32_t *value)
{
  char *readvalue;
  db_read_labeled_string(f, label, &readvalue);
  *value = parse_uint32(readvalue, NULL, 10);
}

/** Read a dbref with a given label.
 * If the label read is different than the one being checked, the
 * database load will abort with an error.
 * \param f the file to read from.
 * \param label the label that should be read.
 * \param val pointer to update to the dbref that was read.
 */
void
db_read_this_labeled_dbref(PENNFILE *f, const char *label, dbref *val)
{
  char *readlabel;
  char *readvalue;

  db_read_labeled_string(f, &readlabel, &readvalue);

  if (strcmp(readlabel, label)) {
    do_rawlog(LT_ERR,
              "DB: error: Got label '%s', expected label '%s' at line %d",
              readlabel, label, dbline);
    longjmp(db_err, 1);
  }
  *val = qparse_dbref(readvalue);
}

/** Read a dbref and label.
 * \param f the file to read from.
 * \param label pointer to update to the address of a static
 * buffer containing the label that was read.
 * \param val pointer to update to the dbref that was read.
 */
void
db_read_labeled_dbref(PENNFILE *f, char **label, dbref *val)
{
  char *readvalue;
  db_read_labeled_string(f, label, &readvalue);
  *val = qparse_dbref(readvalue);
}

static void
db_write_label(PENNFILE *f, char const *l)
{
  penn_fputs(l, f);
  penn_fputc(' ', f);
}

void
db_write_labeled_string(PENNFILE *f, char const *label, char const *value)
{
  db_write_label(f, label);
  putstring(f, value);
}

void
db_write_labeled_int(PENNFILE *f, char const *label, int value)
{
  penn_fprintf(f, "%s %d\n", label, value);
}

void
db_write_labeled_dbref(PENNFILE *f, char const *label, dbref value)
{
  penn_fprintf(f, "%s #%d\n", label, value);
}

/** Write a boolexp to a file in unparsed (text) form.
 * \param f file pointer to write to.
 * \param b pointer to boolexp to write.
 */
void
putboolexp(PENNFILE *f, boolexp b)
{
  db_write_labeled_string(f, "  key", unparse_boolexp(GOD, b, UB_DBREF));
}

/** Write a list of locks to a file.
 * \param f file pointer to write to.
 * \param l pointer to lock_list to write.
 */
void
putlocks(PENNFILE *f, lock_list *l)
{
  lock_list *ll;
  int count = 0;
  for (ll = l; ll; ll = ll->next)
    count++;
  db_write_labeled_int(f, "lockcount", count);
  for (ll = l; ll; ll = ll->next) {
    db_write_labeled_string(f, " type", ll->type);
    db_write_labeled_dbref(f, "  creator", L_CREATOR(ll));
    db_write_labeled_string(f, "  flags", lock_flags_long(ll));
    db_write_labeled_int(f, "  derefs", chunk_derefs(L_KEY(ll)));
    putboolexp(f, ll->key);
    /* putboolexp adds a '\n', so we won't. */
  }
}

/** Write out the basics of an object.
 * This function writes out the basic information associated with an
 * object - just about everything but the attributes.
 * \param f file pointer to write to.
 * \param i dbref of object to write.
 * \param o pointer to object to write.
 */
static void
db_write_obj_basic(PENNFILE *f, dbref i, struct object *o)
{
  db_write_labeled_string(f, "name", o->name);
  db_write_labeled_dbref(f, "location", o->location);
  db_write_labeled_dbref(f, "contents", o->contents);
  db_write_labeled_dbref(f, "exits", o->exits);
  db_write_labeled_dbref(f, "next", o->next);
  db_write_labeled_dbref(f, "parent", o->parent);
  putlocks(f, Locks(i));
  db_write_labeled_dbref(f, "owner", o->owner);
  db_write_labeled_dbref(f, "zone", o->zone);
  db_write_labeled_int(f, "pennies", Pennies(i));
  db_write_labeled_int(f, "type", Typeof(i));
  db_write_labeled_string(f, "flags",
                          bits_to_string("FLAG", o->flags, GOD, NOTHING));
  db_write_labeled_string(f, "powers",
                          bits_to_string("POWER", o->powers, GOD, NOTHING));
  db_write_labeled_string(f, "warnings", unparse_warnings(o->warnings));
  db_write_labeled_int(f, "created", (int) o->creation_time);
  db_write_labeled_int(f, "modified", (int) o->modification_time);
}

/** Write out an object.
 * This function writes a single object out to a file.
 * \param f file pointer to write to.
 * \param i dbref of object to write.
 */
int
db_write_object(PENNFILE *f, dbref i)
{
  struct object *o;
  ALIST *list;
  int count = 0;

  o = db + i;
  db_write_obj_basic(f, i, o);

  /* write the attribute list */

  /* Don't trust AttrCount(thing) for number of attributes to write. */
  ATTR_FOR_EACH (i, list) {
    if (AF_Nodump(list))
      continue;
    count++;
  }
  db_write_labeled_int(f, "attrcount", count);

  ATTR_FOR_EACH (i, list) {
    if (AF_Nodump(list))
      continue;
    db_write_labeled_string(f, " name", AL_NAME(list));
    db_write_labeled_dbref(f, "  owner", Owner(AL_CREATOR(list)));
    db_write_labeled_string(f, "  flags", atrflag_to_string(AL_FLAGS(list)));
    db_write_labeled_int(f, "  derefs", AL_DEREFS(list));
    db_write_labeled_string(f, "  value", atr_value(list));
  }
  return 0;
}

/** Write out the object database to disk.
 * \verbatim
 * This function writes the databsae out to disk. The database
 * structure currently looks something like this:
 * +V<header line>
 * savedtime <timestamp>
 * +FLAGS LIST
 * <flag data>
 * +POWERS LIST
 * <flag data>
 * ~<number of objects>
 * <object data>
 * \endverbatim
 * \param f file pointer to write to.
 * \param flag 0 for normal dump, DBF_PANIC for panic dumps.
 * \return the number of objects in the database (db_top)
 */
dbref
db_write(PENNFILE *f, int flag)
{
  dbref i;
  int dbflag;

  /* print a header line to make a later conversion to 2.0 easier to do.
   * the odd choice of numbers is based on 256*x + 2 offset
   * The original PennMUSH had x=5 (chat) or x=6 (nochat), and Tiny expects
   * to deal with that. We need to use some extra flags as well, so
   * we may be adding to 5/6 as needed, using successive binary numbers.
   */
  dbflag = 5 + flag;
  dbflag += DBF_NO_CHAT_SYSTEM;
  dbflag += DBF_WARNINGS;
  dbflag += DBF_CREATION_TIMES;
  dbflag += DBF_SPIFFY_LOCKS;
  dbflag += DBF_NEW_STRINGS;
  dbflag += DBF_TYPE_GARBAGE;
  dbflag += DBF_SPLIT_IMMORTAL;
  dbflag += DBF_NO_TEMPLE;
  dbflag += DBF_LESS_GARBAGE;
  dbflag += DBF_AF_VISUAL;
  dbflag += DBF_VALUE_IS_COST;
  dbflag += DBF_LINK_ANYWHERE;
  dbflag += DBF_NO_STARTUP_FLAG;
  dbflag += DBF_AF_NODUMP;
  dbflag += DBF_NEW_FLAGS;
  dbflag += DBF_NEW_POWERS;
  dbflag += DBF_POWERS_LOGGED;
  dbflag += DBF_LABELS;
  dbflag += DBF_SPIFFY_AF_ANSI;
  dbflag += DBF_HEAR_CONNECT;
  dbflag += DBF_NEW_VERSIONS;

  penn_fprintf(f, "+V%d\n", dbflag * 256 + 2);

  db_write_labeled_int(f, "dbversion", NDBF_VERSION);

  db_write_labeled_string(f, "savedtime", show_time(mudtime, 1));

  db_write_flags(f);

  db_write_attrs(f);

  penn_fprintf(f, "~%d\n", db_top);

  for (i = 0; i < db_top; i++) {
#ifdef WIN32SERVICES
    /* Keep the service manager happy */
    if (shutdown_flag && (i & 0xFF) == 0)
      shutdown_checkpoint();
#endif
    if (IsGarbage(i))
      continue;
    penn_fprintf(f, "!%d\n", i);
    db_write_object(f, i);
  }
  penn_fputs(EOD, f);
  return db_top;
}

static void
db_write_flags(PENNFILE *f)
{
  penn_fputs("+FLAGS LIST\n", f);
  flag_write_all(f, "FLAG");
  penn_fputs("+POWER LIST\n", f);
  flag_write_all(f, "POWER");
}

static void
db_write_attrs(PENNFILE *f)
{
  penn_fputs("+ATTRIBUTES LIST\n", f);
  attr_write_all(f);
}

/** Write out an object, in paranoid fashion.
 * This function writes a single object out to a file in paranoid
 * mode, which warns about several potential types of corruption,
 * and can fix some of them.
 * \param f file pointer to write to.
 * \param i dbref of object to write.
 * \param flag 1 = debug, 0 = normal
 */
int
db_paranoid_write_object(PENNFILE *f, dbref i, int flag)
{
  struct object *o;
  ALIST *list;
  char name[ATTRIBUTE_NAME_LIMIT + 1];
  char tbuf1[BUFFER_LEN];
  char *p;
  int attrcount = 0;

  o = db + i;
  db_write_obj_basic(f, i, o);

  /* write the attribute list, scanning */
  ATTR_FOR_EACH (i, list) {
    if (AF_Nodump(list))
      continue;
    attrcount++;
  }

  db_write_labeled_int(f, "attrcount", attrcount);

  list = o->list;
  for (int seen = 0; seen < AttrCount(i); seen++, list++) {
    bool fixmemdb = 0, err = 0;
    bool fixname = 0, fixtext = 0;
    dbref owner;

    if (AF_Nodump(list))
      continue;

    /* smash unprintable characters in the name, replace with ! */
    mush_strncpy(name, AL_NAME(list), sizeof name);
    for (p = name; *p; p++) {
      if (!ascii_isprint(*p) || isspace(*p)) {
        *p = '!';
        err = 1;
      }
    }
    if (err) {
      fixname = fixmemdb = 1;
      /* If name already exists on this object, try adding a
       * number to the end. Give up if we can't find one < 10000
       */
      if (atr_get_noparent(i, name)) {
        int count = 0;
        char newname[ATTRIBUTE_NAME_LIMIT + 1];
        do {
          snprintf(newname, sizeof newname, "%.1018s%d", name, count);
          count++;
        } while (count < 10000 && atr_get_noparent(i, newname));
        strcpy(name, newname);
      }
      do_rawlog(LT_CHECK,
                " * Bad attribute name on #%d. Changing name to %s.\n", i,
                name);
      err = 0;
    }
    /* check the owner */
    owner = AL_CREATOR(list);
    if (!GoodObject(owner)) {
      do_rawlog(LT_CHECK, " * Bad owner on attribute %s on #%d.\n", name, i);
      owner = GOD;
      fixmemdb = 1;
    } else {
      owner = Owner(owner);
    }

    /* write that info out */
    db_write_labeled_string(f, " name", name);
    db_write_labeled_dbref(f, "  owner", owner);
    db_write_labeled_string(f, "  flags", atrflag_to_string(AL_FLAGS(list)));
    db_write_labeled_int(f, "  derefs", AL_DEREFS(list));

    /* now check the attribute */
    mush_strncpy(tbuf1, atr_value(list), sizeof tbuf1);
    /* get rid of unprintables and hard newlines */
    for (p = tbuf1; *p; p++) {
      if (!char_isprint(*p) && !isspace(*p) && *p != TAG_START &&
          *p != TAG_END && *p != ESC_CHAR && *p != BEEP_CHAR) {
        *p = '!';
        err = 1;
      }
    }
    if (err) {
      fixtext = fixmemdb = 1;
      do_rawlog(LT_CHECK, " * Bad text in attribute %s on #%d. Changed to:\n",
                name, i);
      do_rawlog(LT_CHECK, "%s\n", tbuf1);
    }
    db_write_labeled_string(f, "  value", tbuf1);

    if (flag && fixmemdb) {
      /* Fix the db in memory. */
      AL_CREATOR(list) = owner;

      if (fixtext) {
        char *t = compress(tbuf1);
        if (!t)
          return 0;

        chunk_delete(list->data);
        list->data = chunk_create(t, strlen(t), 0);
        free(t);
      }
      if (fixname) {
        /* Changing the name of the attribute means this can result in
         * writing the attribute to disk several times, and likely has
         * for many, many years. Shows how often this is used. Figure
         * out something eventually.
         */
        /*
          privbits flags = AL_FLAGS(list);
          atr_clr(i, AL_NAME(list), owner);
          (void) atr_add(i, name, tbuf1, owner, flags);
          list = atr_get_noparent(i, name);
          AL_FLAGS(list) = flags;
        */
      }
    }
  }
  return 0;
}

/** Write out the object database to disk, in paranoid mode.
 * \verbatim
 * This function writes the databsae out to disk, in paranoid mode.
 * The database structure currently looks something like this:
 * +V<header line>
 * +FLAGS LIST
 * <flag data>
 * ~<number of objects>
 * <object data>
 * \endverbatim
 * \param f file pointer to write to.
 * \param flag 0 for normal paranoid dump, 1 for debug paranoid dump.
 * \return the number of objects in the database (db_top)
 */
dbref
db_paranoid_write(PENNFILE *f, int flag)
{
  dbref i;
  int dbflag;

  /* print a header line to make a later conversion to 2.0 easier to do.
   * the odd choice of numbers is based on 256*x + 2 offset
   */
  dbflag = 5;
  dbflag += DBF_NO_CHAT_SYSTEM;
  dbflag += DBF_WARNINGS;
  dbflag += DBF_CREATION_TIMES;
  dbflag += DBF_SPIFFY_LOCKS;
  dbflag += DBF_NEW_STRINGS;
  dbflag += DBF_TYPE_GARBAGE;
  dbflag += DBF_SPLIT_IMMORTAL;
  dbflag += DBF_NO_TEMPLE;
  dbflag += DBF_LESS_GARBAGE;
  dbflag += DBF_AF_VISUAL;
  dbflag += DBF_VALUE_IS_COST;
  dbflag += DBF_LINK_ANYWHERE;
  dbflag += DBF_NO_STARTUP_FLAG;
  dbflag += DBF_AF_NODUMP;
  dbflag += DBF_NEW_FLAGS;
  dbflag += DBF_NEW_POWERS;
  dbflag += DBF_POWERS_LOGGED;
  dbflag += DBF_LABELS;
  dbflag += DBF_SPIFFY_AF_ANSI;
  dbflag += DBF_HEAR_CONNECT;
  dbflag += DBF_NEW_VERSIONS;

  do_rawlog(LT_CHECK, "PARANOID WRITE BEGINNING...\n");

  penn_fprintf(f, "+V%d\n", dbflag * 256 + 2);
  db_write_labeled_int(f, "dbversion", NDBF_VERSION);
  db_write_labeled_string(f, "savedtime", show_time(mudtime, 1));
  db_write_flags(f);
  penn_fprintf(f, "~%d\n", db_top);

  /* write out each object */
  for (i = 0; i < db_top; i++) {
#ifdef WIN32SERVICES
    /* Keep the service manager happy */
    if (shutdown_flag && (i & 0xFF) == 0)
      shutdown_checkpoint();
#endif
    if (IsGarbage(i))
      continue;
    penn_fprintf(f, "!%d\n", i);
    db_paranoid_write_object(f, i, flag);
    /* print out a message every so many objects */
    if (i % globals.paranoid_checkpt == 0)
      do_rawlog(LT_CHECK, "\t...wrote up to object #%d\n", i);
  }
  penn_fputs(EOD, f);
  do_rawlog(LT_CHECK, "\t...finished at object #%d\n", i - 1);
  do_rawlog(LT_CHECK, "END OF PARANOID WRITE.\n");
  return db_top;
}

/** Read in a long int.
 * \param f file pointer to read from.
 * \return long int read.
 */
long int
getref(PENNFILE *f)
{
  static char buf[BUFFER_LEN];
  if (!penn_fgets(buf, sizeof(buf), f)) {
    do_rawlog(LT_ERR, "Unexpected EOF at line %d", dbline);
    longjmp(db_err, 1);
  }
  dbline++;
  return parse_integer(buf);
}

/** Read in a uint32_t
 * \param f file pointer to read from.
 * \return uint32_t read.
 */
uint32_t
getref_u32(PENNFILE *f)
{
  static char buf[BUFFER_LEN];
  if (!penn_fgets(buf, sizeof(buf), f)) {
    do_rawlog(LT_ERR, "Unexpected EOF at line %d", dbline);
    longjmp(db_err, 1);
  }
  dbline++;
  return parse_uint32(buf, NULL, 10);
}

/** Read in a uint64_t
 * \param f file pointer to read from.
 * \return uint64_t read.
 */
uint64_t
getref_u64(PENNFILE *f)
{
  static char buf[BUFFER_LEN];
  if (!penn_fgets(buf, sizeof(buf), f)) {
    do_rawlog(LT_ERR, "Unexpected EOF at line %d", dbline);
    longjmp(db_err, 1);
  }
  dbline++;
  return parse_uint64(buf, NULL, 10);
}

/** Read in a string, into a static buffer.
 * This function reads a double-quoted escaped string of the form
 * written by putstring. The string is read into a static buffer
 * that is not allocated, so the return value must usually be copied
 * elsewhere.
 * \param f file pointer to read from.
 * \return pointer to static buffer containing string read.
 */
char *
getstring_noalloc(PENNFILE *f)
{
  static char buf[BUFFER_LEN];
  char *p;
  int c;

  p = buf;
  c = penn_fgetc(f);
  if (c == EOF) {
    do_rawlog(LT_ERR, "Unexpected EOF at line %d", dbline);
    longjmp(db_err, 1);
  } else if (c != '"') {
    for (;;) {
      if ((c == '\0') || (c == EOF) ||
          ((c == '\n') && ((p == buf) || (p[-1] != '\r')))) {
        *p = '\0';
        if (c == '\n')
          dbline++;
        return buf;
      }
      safe_chr(c, buf, &p);
      c = penn_fgetc(f);
    }
  } else {
    for (;;) {
      c = penn_fgetc(f);
      if (c == '"') {
        /* It's a closing quote if it's followed by \r or \n */
        c = penn_fgetc(f);
        if (c == '\r') {
          /* Get a possible \n, too */
          if ((c = penn_fgetc(f)) != '\n')
            penn_ungetc(c, f);
          else
            dbline++;
        } else if (c != '\n')
          penn_ungetc(c, f);
        *p = '\0';
        return buf;
      } else if (c == '\\') {
        c = penn_fgetc(f);
      }
      if ((c == '\0') || (c == EOF)) {
        *p = '\0';
        return buf;
      }
      safe_chr(c, buf, &p);
    }
  }
}

/** Read a boolexp from a file.
 * This function reads a boolexp from a file. It expects the format that
 * put_boolexp writes out.
 * \param f file pointer to read from.
 * \param type pointer to lock type being read.
 * \return pointer to boolexp read.
 */
boolexp
getboolexp(PENNFILE *f, const char *type)
{
  char *val;
  db_read_this_labeled_string(f, "key", &val);
  return parse_boolexp(GOD, val, type);
}

extern PRIV lock_privs[];

/** Read locks for an object.
 * This function is used for DBF_SPIFFY_LOCKS to read a whole list
 * of locks from an object and set them.
 * \param i dbref of the object.
 * \param f file pointer to read from.
 * \param c number of locks, or -1 if not yet known.
 */
void
get_new_locks(dbref i, PENNFILE *f, int c)
{
  char *val, *key;
  dbref creator;
  privbits flags;
  char type[BUFFER_LEN];
  boolexp b;
  int count = c, derefs = 0, found = 0;

  if (c < 0) {
    db_read_this_labeled_string(f, "lockcount", &val);
    count = parse_integer(val);
  }

  for (;;) {
    int ch;

    ch = penn_fgetc(f);
    penn_ungetc(ch, f);

    if (ch != ' ')
      break;

    found++;

    /* Name of the lock */
    db_read_this_labeled_string(f, "type", &val);
    strcpy(type, val);
    if (globals.indb_flags & DBF_LABELS) {
      db_read_this_labeled_dbref(f, "creator", &creator);
      db_read_this_labeled_string(f, "flags", &val);
      flags = string_to_privs(lock_privs, val, 0);
      db_read_this_labeled_int(f, "derefs", &derefs);
    } else {
      db_read_this_labeled_int(f, "creator", &creator);
      db_read_this_labeled_uint32(f, "flags", &flags);
    }
    /* boolexp */
    db_read_this_labeled_string(f, "key", &key);
    b = parse_boolexp_d(GOD, key, type, derefs);
    if (b == TRUE_BOOLEXP)
      /* Malformed lock key in the db! Oops. */
      do_rawlog(LT_ERR, "WARNING: Invalid lock key '%s' for lock #%d/%s!", key,
                i, type);
    else
      add_lock_raw(creator, i, type, b, flags);
  }

  if (found != count)
    do_rawlog(
      LT_ERR,
      "WARNING: Actual lock count (%d) different from expected count (%d).",
      found, count);
}

/** Free the entire database.
 * This function frees the name, attributes, and locks on every object
 * in the database, and then free the entire database structure and
 * resets db_top.
 */
void
db_free(void)
{
  dbref i;

  if (db) {

    for (i = 0; i < db_top; i++) {
      set_name(i, NULL);
      atr_free_all(i);
      free_locks(Locks(i));
    }

    free((char *) db);
    db = NULL;
    db_init = db_top = 0;
  }
}

/** Read an attribute list for an object from a file
 * \param f file pointer to read from.
 * \param i dbref for the attribute list.
 */
int
get_list(PENNFILE *f, dbref i)
{
  int c;
  char *p, *q;
  char tbuf1[BUFFER_LEN + 150];
  privbits flags;
  int count = 0;
  uint8_t derefs;
  ansi_string *as;
  char tbuf2[BUFFER_LEN];
  char *tb2;

  tbuf1[0] = '\0';
  while (1)
    switch (c = penn_fgetc(f)) {
    case ']': /* new style attribs, read name then value */
      /* Using getstring_noalloc here will cause problems with attribute
         names starting with ". This is probably a better fix than just
         disallowing " in attribute names. */
      penn_fgets(tbuf1, BUFFER_LEN + 150, f);
      if (!(p = strchr(tbuf1, '^'))) {
        do_rawlog(LT_ERR, "ERROR: Bad format on new attributes. object #%d", i);
        return -1;
      }
      *p++ = '\0';
      if (!(q = strchr(p, '^'))) {
        do_rawlog(LT_ERR, "ERROR: Bad format on new attribute %s. object #%d",
                  tbuf1, i);
        return -1;
      }
      *q++ = '\0';
      flags = parse_uinteger(q);
      /* Remove obsolete AF_NUKED flag and AF_STATIC, just in case */
      flags &= ~AF_NUKED;
      flags &= ~AF_STATIC;
      if (!(globals.indb_flags & DBF_AF_VISUAL)) {
        /* Remove AF_ODARK flag. If it wasn't there, set AF_VISUAL */
        if (!(flags & AF_ODARK))
          flags |= AF_VISUAL;
        flags &= ~AF_ODARK;
      }
      /* Read in the deref count for the attribute, or set it to 0 if not
         present. */
      q = strchr(q, '^');
      if (q++)
        derefs = parse_uinteger(q);
      else
        derefs = 0;
      /* We add the attribute assuming that atoi(p) is an ok dbref
       * since we haven't loaded the whole db and can't really tell
       * if it is or not. We'll fix this up at the end of the load
       */
      tb2 = getstring_noalloc(f);
      if (has_markup(tb2)) {
        as = parse_ansi_string(tb2);
        tb2 = tbuf2;
        safe_ansi_string(as, 0, as->len, tbuf2, &tb2);
        *(tb2) = '\0';
        tb2 = tbuf2;
        free_ansi_string(as);
      }

      atr_new_add(i, tbuf1, tb2, atoi(p), flags, derefs, 1);
      count++;
      /* Check removed for atoi(q) == 0  (which results in NOTHING for that
       * parameter, and thus no flags), since this eliminates 'visual'
       * attributes (which, if not built-in attrs, have a flag val of 0.)
       */
      break;
    case '>': /* old style attribs, die noisily */
      do_rawlog(LT_ERR, "ERROR: old-style attribute format in object %d", i);
      return -1;
      break;
    case '<': /* end of list */
      if ('\n' != penn_fgetc(f)) {
        do_rawlog(LT_ERR, "ERROR: no line feed after < on object %d", i);
        return -1;
      }
      return count;
    default:
      if (c == EOF) {
        do_rawlog(LT_ERR, "ERROR: Unexpected EOF on file.");
        return -1;
      }
      do_rawlog(LT_ERR,
                "ERROR: Bad character %c (%d) in attribute list on object %d",
                c, c, i);
      do_rawlog(LT_ERR,
                "  (expecting ], >, or < as first character of the line.)");
      if (*tbuf1)
        do_rawlog(LT_ERR, "  Last attribute read was: %s", tbuf1);
      else
        do_rawlog(LT_ERR, "  No attributes had been read yet.");
      return -1;
    }
}

extern PRIV attr_privs_view[];

/** Read an attribute list for an object from a file
 * \param f file pointer to read from.
 * \param i dbref for the attribute list.
 * \param count the number of attributes to read.
 */
void
db_read_attrs(PENNFILE *f, dbref i, int count)
{
  char name[ATTRIBUTE_NAME_LIMIT + 1];
  char value[BUFFER_LEN + 1];
  dbref owner;
  int derefs;
  privbits flags;
  char *tmp;
  int found = 0;
  ansi_string *as;

  attr_reserve(i, count);

  for (;;) {
    int c;

    c = penn_fgetc(f);
    penn_ungetc(c, f);

    if (c != ' ')
      break;

    found++;

    db_read_this_labeled_string(f, "name", &tmp);
    strcpy(name, tmp);
    db_read_this_labeled_dbref(f, "owner", &owner);
    db_read_this_labeled_string(f, "flags", &tmp);
    flags = string_to_privs(attr_privs_view, tmp, 0);
    db_read_this_labeled_int(f, "derefs", &derefs);
    db_read_this_labeled_string(f, "value", &tmp);
    strcpy(value, tmp);
    if (!(globals.indb_flags & DBF_SPIFFY_AF_ANSI)) {
      if (has_markup(value)) {
        char *vp = value;
        as = parse_ansi_string(value);
        safe_ansi_string(as, 0, as->len, value, &vp);
        *vp = '\0';
        free_ansi_string(as);
      }
    }
    atr_new_add(i, name, value, owner, flags, derefs, 1);
  }

  if (found != count)
    do_rawlog(LT_ERR,
              "WARNING: Actual attribute count (%d) different than "
              "expected count (%d).",
              found, count);
}

/** Read a non-labeled database from a file.
 * \param f the file to read from
 * \return number of objects in the database
 */
static dbref
db_read_oldstyle(PENNFILE *f)
{
  int c;
  dbref i;
  struct object *o;
  int temp = 0;
  time_t temp_time = 0;

  init_objdata();

  for (i = 0;; i++) {
    /* Loop invariant: we always begin at the beginning of a line. */
    errobj = i;
    c = penn_fgetc(f);
    switch (c) {
    /* make sure database is at least this big *1.5 */
    case '~':
      db_init = (getref(f) * 3) / 2;
      break;
    /* Use the MUSH 2.0 header stuff to see what's in this db */
    case '+':
      c = penn_fgetc(f); /* Skip the V */
      if (c == 'F') {
        (void) getstring_noalloc(f);
        flag_read_all(f, "FLAG");
      } else if (c == 'P') {
        (void) getstring_noalloc(f);
        flag_read_all(f, "POWER");
      } else {
        do_rawlog(LT_ERR, "Unrecognized database format!");
        return -1;
      }
      break;
    /* old fashioned database */
    case '#':
    case '&': /* zone oriented database */
      do_rawlog(LT_ERR, "ERROR: old style database.");
      return -1;
      break;
    /* new database */
    case '!': /* non-zone oriented database */
      /* make space */
      i = getref(f);
      db_grow(i + 1);
      /* read it in */
      o = db + i;
      set_name(i, getstring_noalloc(f));
      o->location = getref(f);
      o->contents = getref(f);
      o->exits = getref(f);
      o->next = getref(f);
      o->parent = getref(f);
      o->locks = NULL;
      get_new_locks(i, f, -1);
      o->owner = getref(f);
      o->zone = getref(f);
      s_Pennies(i, getref(f));
      if (globals.indb_flags & DBF_NEW_FLAGS) {
        o->type = getref(f);
        o->flags = string_to_bits("FLAG", getstring_noalloc(f));
      } else {
        int old_flags, old_toggles;
        old_flags = getref(f);
        old_toggles = getref(f);
        if ((o->type = type_from_old_flags(old_flags)) < 0) {
          do_rawlog(LT_ERR, "Unable to determine type of #%d\n", i);
          return -1;
        }
        o->flags =
          flags_from_old_flags("FLAG", old_flags, old_toggles, o->type);
      }

      add_object_table(i);

      /* We need to have flags in order to do this right, which is why
       * we waited until now
       */
      switch (Typeof(i)) {
      case TYPE_PLAYER:
        current_state.players++;
        current_state.garbage--;
        break;
      case TYPE_THING:
        current_state.things++;
        current_state.garbage--;
        break;
      case TYPE_EXIT:
        current_state.exits++;
        current_state.garbage--;
        break;
      case TYPE_ROOM:
        current_state.rooms++;
        current_state.garbage--;
        break;
      }

      if (IsPlayer(i) && (strlen(o->name) > (size_t) PLAYER_NAME_LIMIT)) {
        char buff[BUFFER_LEN]; /* The name plus a NUL */
        mush_strncpy(buff, o->name, PLAYER_NAME_LIMIT);
        set_name(i, buff);
        do_rawlog(LT_CHECK,
                  " * Name of #%d is longer than the maximum, truncating.\n",
                  i);
      } else if (!IsPlayer(i) && (strlen(o->name) > OBJECT_NAME_LIMIT)) {
        char buff[OBJECT_NAME_LIMIT + 1]; /* The name plus a NUL */
        mush_strncpy(buff, o->name, OBJECT_NAME_LIMIT);
        set_name(i, buff);
        do_rawlog(LT_CHECK,
                  " * Name of #%d is longer than the maximum, truncating.\n",
                  i);
      }

      if (!(globals.indb_flags & DBF_VALUE_IS_COST) && IsThing(i))
        s_Pennies(i, (Pennies(i) + 1) * 5);

      if (globals.indb_flags & DBF_NEW_POWERS) {
        o->powers = string_to_bits("POWER", getstring_noalloc(f));
      } else {
        int old_powers;
        old_powers = getref(f);
        o->powers = flags_from_old_flags("POWER", old_powers, 0, o->type);
      }

      /* If we've got a variable exit predating the link_anywhere power,
       * give it the link_anywhere power now.
       */
      if (!(globals.indb_flags & DBF_LINK_ANYWHERE)) {
        if (IsExit(i) && (Destination(i) == AMBIGUOUS))
          set_power_internal(i, "LINK_ANYWHERE");
      }

      /* Remove the STARTUP and ACCESSED flags */
      if (!(globals.indb_flags & DBF_NO_STARTUP_FLAG)) {
        clear_flag_internal(i, "STARTUP");
        clear_flag_internal(i, "ACCESSED");
      }

      /* Clear the GOING flags. If it was scheduled for destruction
       * when the db was saved, it gets a reprieve.
       */
      clear_flag_internal(i, "GOING");
      clear_flag_internal(i, "GOING_TWICE");
      /* If there are channels in the db, read 'em in */
      /* We don't support this anymore, so we just discard them */
      if (!(globals.indb_flags & DBF_NO_CHAT_SYSTEM))
        getref(f);

      /* If there are warnings in the db, read 'em in */
      temp = MAYBE_GET(f, DBF_WARNINGS);
      o->warnings = temp;
      /* If there are creation times in the db, read 'em in */
      temp_time = MAYBE_GET(f, DBF_CREATION_TIMES);
      if (temp_time)
        o->creation_time = (time_t) temp_time;
      else
        o->creation_time = mudtime;
      temp_time = MAYBE_GET(f, DBF_CREATION_TIMES);
      if (temp_time || IsPlayer(i))
        o->modification_time = (time_t) temp_time;
      else
        o->modification_time = o->creation_time;

      /* read attribute list for item */
      if ((o->attrcount = get_list(f, i)) < 0) {
        do_rawlog(LT_ERR, "ERROR: bad attribute list object %d", i);
        return -1;
      }
      if (!(globals.indb_flags & DBF_AF_NODUMP)) {
        /* Clear QUEUE and SEMAPHORE attributes */
        atr_clr(i, "QUEUE", GOD);
        atr_clr(i, "SEMAPHORE", GOD);
      }
      /* check to see if it's a player */
      if (IsPlayer(i)) {
        add_player(i);
        clear_flag_internal(i, "CONNECTED");
        /* If it has the MONITOR flag and the db predates HEAR_CONNECT, swap
         * them over */
        if (!(globals.indb_flags & DBF_HEAR_CONNECT) &&
            has_flag_by_name(i, "MONITOR", NOTYPE)) {
          clear_flag_internal(i, "MONITOR");
          set_flag_internal(i, "HEAR_CONNECT");
        }
      }

      if (IsRoom(i) && has_flag_by_name(i, "HAVEN", TYPE_ROOM)) {
        /* HAVEN flag is no longer settable on rooms. */
        clear_flag_internal(i, "HAVEN");
      }

      break;

    case '*': {
      char buff[80];
      penn_ungetc('*', f);
      penn_fgets(buff, sizeof buff, f);
      if (strcmp(buff, EOD) != 0) {
        do_rawlog(LT_ERR, "ERROR: No end of dump after object #%d", i - 1);
        return -1;
      } else {
        /** In newdb_version 4+, HAVEN defaults to PLAYER only, not PLAYER |
         * ROOM. */
        set_flag_type_by_name("FLAG", "HAVEN", TYPE_PLAYER);
        do_rawlog(LT_ERR, "READING: done");
        loading_db = 0;
        fix_free_list();
        dbck();
        log_mem_check();
        return db_top;
      }
    }
    default:
      do_rawlog(LT_ERR, "ERROR: failed object %d", i);
      return -1;
    }
  }
}

/** Read the object database from a file.
 * This function reads the entire database from a file. See db_write()
 * for some notes about the expected format.
 * \param f file pointer to read from.
 * \return number of objects in the database.
 */
dbref
db_read(PENNFILE *f)
{
  sqlite3 *sqldb;
  sqlite3_stmt *adder;
  int status;
  int c;
  dbref i = 0;
  char *tmp;
  struct object *o;
  int minimum_flags = DBF_NEW_STRINGS | DBF_TYPE_GARBAGE | DBF_SPLIT_IMMORTAL |
                      DBF_NO_TEMPLE | DBF_SPIFFY_LOCKS;

  log_mem_check();

  loading_db = 1;

  sqldb = get_shared_db();
  init_objdata();
  clear_players();
  db_free();
  globals.indb_flags = 1;

  c = penn_fgetc(f);
  if (c != '+') {
    do_rawlog(LT_ERR, "Database does not start with a version string");
    return -1;
  }
  c = penn_fgetc(f);
  if (c != 'V') {
    do_rawlog(LT_ERR, "Database does not start with a version string");
    return -1;
  }
  globals.indb_flags = ((getref(f) - 2) / 256) - 5;
  /* if you want to read in an old-style database, use an earlier
   * patchlevel to upgrade.
   */
  if (((globals.indb_flags & minimum_flags) != minimum_flags) ||
      (globals.indb_flags & DBF_NO_POWERS)) {
    do_rawlog(LT_ERR, "ERROR: Old database without required dbflags.");
    return -1;
  }

  if (!(globals.indb_flags & DBF_LABELS))
    return db_read_oldstyle(f);

  if ((globals.indb_flags & DBF_NEW_VERSIONS)) {
    db_read_this_labeled_int(f, "dbversion", &i);
    globals.new_indb_version = i;
  }

  db_read_this_labeled_string(f, "savedtime", &tmp);
  strcpy(db_timestamp, tmp);

  do_rawlog(LT_ERR, "Loading database saved on %s UTC", db_timestamp);

  sqlite3_exec(sqldb, "BEGIN TRANSACTION", NULL, NULL, NULL);
  adder = prepare_statement(sqldb, "INSERT INTO objects(dbref) VALUES (?)",
                            "objects.add");

  while ((c = penn_fgetc(f)) != EOF) {
    switch (c) {
    case '+':
      c = penn_fgetc(f);
      if (c == 'F') {
        (void) getstring_noalloc(f);
        flag_read_all(f, "FLAG");
      } else if (c == 'P') {
        (void) getstring_noalloc(f);
        flag_read_all(f, "POWER");
      } else if (c == 'A') {
        (void) getstring_noalloc(f);
        attr_read_all(f);
        if (globals.new_indb_version < 2) {
          add_new_attr("MONIKER",
                       AF_WIZARD | AF_NOPROG | AF_VISUAL | AF_LOCKED);
        }
        if (globals.new_indb_version < 5) {
          /* The MAILQUOTA attr was missing from some dbs for some reason */
          add_new_attr("MAILQUOTA",
                       AF_NOPROG | AF_NOCOPY | AF_LOCKED | AF_WIZARD);
        }
      } else {
        do_rawlog(LT_ERR, "Unrecognized database format!");
        sqlite3_exec(sqldb, "ROLLBACK TRANSACTION", NULL, NULL, NULL);
        return -1;
      }
      break;
    case '~':
      db_init = (getref(f) * 3) / 2;
      break;
    case '!':
      /* Read an object */
      {
        char *label, *value;
        /* Thre should be an entry in the enum and following table and
           switch for each top-level label associated with an
           object. Not finding a label is not an error; the default
           set in new_object() is used. Finding a label not listed
           below is an error. */
        enum known_labels {
          LBL_NAME,
          LBL_LOCATION,
          LBL_CONTENTS,
          LBL_EXITS,
          LBL_NEXT,
          LBL_PARENT,
          LBL_LOCKS,
          LBL_OWNER,
          LBL_ZONE,
          LBL_PENNIES,
          LBL_TYPE,
          LBL_FLAGS,
          LBL_POWERS,
          LBL_WARNINGS,
          LBL_CREATED,
          LBL_MODIFIED,
          LBL_ATTRS,
          LBL_ERROR
        };
        struct label_table {
          const char *label;
          enum known_labels tag;
        };
        struct label_table fields[] = {{"name", LBL_NAME},
                                       {"location", LBL_LOCATION},
                                       {"contents", LBL_CONTENTS},
                                       {"exits", LBL_EXITS},
                                       {"next", LBL_NEXT},
                                       {"parent", LBL_PARENT},
                                       {"lockcount", LBL_LOCKS},
                                       {"owner", LBL_OWNER},
                                       {"zone", LBL_ZONE},
                                       {"pennies", LBL_PENNIES},
                                       {"type", LBL_TYPE},
                                       {"flags", LBL_FLAGS},
                                       {"powers", LBL_POWERS},
                                       {"warnings", LBL_WARNINGS},
                                       {"created", LBL_CREATED},
                                       {"modified", LBL_MODIFIED},
                                       {"attrcount", LBL_ATTRS},
                                       /* Add new label types here. */
                                       {NULL, LBL_ERROR}},
                           *entry;
        enum known_labels the_label;

        i = getref(f);
        db_grow(i + 1);
        o = db + i;
        while (1) {
          c = penn_fgetc(f);
          penn_ungetc(c, f);
          /* At the start of another object or the EOD marker */
          if (c == '!' || c == '*')
            break;
          db_read_labeled_string(f, &label, &value);
          the_label = LBL_ERROR;
          /* Look up the right enum value in the label table */
          for (entry = fields; entry->label; entry++) {
            if (strcmp(entry->label, label) == 0) {
              the_label = entry->tag;
              break;
            }
          }
          switch (the_label) {
          case LBL_NAME:
            set_name(i, value);
            break;
          case LBL_LOCATION:
            o->location = qparse_dbref(value);
            break;
          case LBL_CONTENTS:
            o->contents = qparse_dbref(value);
            break;
          case LBL_EXITS:
            o->exits = qparse_dbref(value);
            break;
          case LBL_NEXT:
            o->next = qparse_dbref(value);
            break;
          case LBL_PARENT:
            o->parent = qparse_dbref(value);
            break;
          case LBL_LOCKS:
            get_new_locks(i, f, parse_integer(value));
            break;
          case LBL_OWNER:
            o->owner = qparse_dbref(value);
            break;
          case LBL_ZONE:
            o->zone = qparse_dbref(value);
            break;
          case LBL_PENNIES:
            s_Pennies(i, parse_integer(value));
            break;
          case LBL_TYPE:
            o->type = parse_integer(value);
            switch (Typeof(i)) {
            case TYPE_PLAYER:
              current_state.players++;
              current_state.garbage--;
              break;
            case TYPE_THING:
              current_state.things++;
              current_state.garbage--;
              break;
            case TYPE_EXIT:
              current_state.exits++;
              current_state.garbage--;
              break;
            case TYPE_ROOM:
              current_state.rooms++;
              current_state.garbage--;
              break;
            }
            break;
          case LBL_FLAGS:
            o->flags = string_to_bits("FLAG", value);
            /* Clear the GOING flags. If it was scheduled for destruction
             * when the db was saved, it gets a reprieve.
             */
            clear_flag_internal(i, "GOING");
            clear_flag_internal(i, "GOING_TWICE");
            break;
          case LBL_POWERS:
            o->powers = string_to_bits("POWER", value);
            break;
          case LBL_WARNINGS:
            o->warnings = parse_warnings(NOTHING, value);
            break;
          case LBL_CREATED:
            o->creation_time = (time_t) parse_integer(value);
            break;
          case LBL_MODIFIED:
            o->modification_time = (time_t) parse_integer(value);
            break;
          case LBL_ATTRS: {
            int attrcount = parse_integer(value);
            db_read_attrs(f, i, attrcount);
          } break;
          case LBL_ERROR:
          default:
            do_rawlog(LT_ERR, "Unrecognized field '%s' in object #%d", label,
                      i);
            sqlite3_exec(sqldb, "ROLLBACK TRANSACTION", NULL, NULL, NULL);
            return -1;
          }
        }
        sqlite3_bind_int(adder, 1, i);
        do {
          status = sqlite3_step(adder);
        } while (is_busy_status(status));
        if (status != SQLITE_DONE) {
          do_rawlog(LT_ERR, "Unable to add #%d to objects table: %s", i,
                    sqlite3_errstr(status));
        }
        sqlite3_reset(adder);

        if (IsPlayer(i) && (strlen(o->name) > (size_t) PLAYER_NAME_LIMIT)) {
          char buff[BUFFER_LEN]; /* The name plus a NUL */
          mush_strncpy(buff, o->name, PLAYER_NAME_LIMIT);
          set_name(i, buff);
          do_rawlog(LT_CHECK,
                    " * Name of #%d is longer than the maximum, truncating.\n",
                    i);
        } else if (!IsPlayer(i) && (strlen(o->name) > OBJECT_NAME_LIMIT)) {
          char buff[OBJECT_NAME_LIMIT + 1]; /* The name plus a NUL */
          mush_strncpy(buff, o->name, OBJECT_NAME_LIMIT);
          set_name(i, buff);
          do_rawlog(LT_CHECK,
                    " * Name of #%d is longer than the maximum, truncating.\n",
                    i);
        }
        if (IsPlayer(i)) {
          add_player(i);
          clear_flag_internal(i, "CONNECTED");
          /* If it has the MONITOR flag and the db predates HEAR_CONNECT, swap
           * them over */
          if (!(globals.indb_flags & DBF_HEAR_CONNECT) &&
              has_flag_by_name(i, "MONITOR", NOTYPE)) {
            clear_flag_internal(i, "MONITOR");
            set_flag_internal(i, "HEAR_CONNECT");
          }
        }

        if (globals.new_indb_version < 4 && IsRoom(i) &&
            has_flag_by_name(i, "HAVEN", TYPE_ROOM)) {
          /* HAVEN flag is no longer settable on rooms. */
          clear_flag_internal(i, "HAVEN");
        }
      }
      break;
    case '*': {
      char buff[80];
      penn_ungetc('*', f);
      penn_fgets(buff, sizeof buff, f);
      if (strcmp(buff, EOD) != 0) {
        do_rawlog(LT_ERR, "ERROR: No end of dump after object #%d", i - 1);
        sqlite3_exec(sqldb, "ROLLBACK TRANSACTION", NULL, NULL, NULL);
        return -1;
      } else {
        if (globals.new_indb_version < 4) {
          /** In newdb_version 4+, HAVEN defaults to PLAYER only, not PLAYER |
           * ROOM. */
          set_flag_type_by_name("FLAG", "HAVEN", TYPE_PLAYER);
        }
        do_rawlog(LT_ERR, "READING: done");
        sqlite3_exec(sqldb, "COMMIT TRANSACTION", NULL, NULL, NULL);
        loading_db = 0;
        fix_free_list();
        dbck();
        log_mem_check();
        return db_top;
      }
    }
    default:
      do_rawlog(LT_ERR, "ERROR: failed object %d", i);
      sqlite3_exec(sqldb, "ROLLBACK TRANSACTION", NULL, NULL, NULL);
      return -1;
    }
  }
  sqlite3_exec(sqldb, "ROLLBACK TRANSACTION", NULL, NULL, NULL);
  return -1;
}

static sqlite3 *penn_sqldb = NULL;
static sqlite3 *statement_cache = NULL;
static sqlite3_stmt *find_stmt = NULL;
static sqlite3_stmt *insert_stmt = NULL;
static sqlite3_stmt *delete_stmt = NULL;
static sqlite3_stmt *delete_all_stmts = NULL;
static sqlite3_stmt *find_all_stmts = NULL;

static int
comp_helper(const char *a, int lena, const char *b, int lenb)
{
  int i = 0;
  while (lena && lenb) {
    int d;
    lena -= 1;
    lenb -= 1;
    d = (int) a[i] - (int) b[i];
    if (d) {
      return d;
    }
    i += 1;
  }
  return lena - lenb;
}

/* sqlite3 collator function that sorts strings like foo100, foo1 in the order
 * foo1, foo100 */
static int
comp_trailing_numbers(void *data __attribute__((__unused__)), int lena,
                      const void *va, int lenb, const void *vb)
{
  const char *a = va;
  const char *b = vb;

  if (lena == 0 && lenb == 0) {
    return 0;
  } else if (lena == 0) {
    return -1;
  } else if (lenb == 0) {
    return 1;
  } else if (isdigit(a[lena - 1]) && isdigit(b[lenb - 1])) {
    int traila = lena - 1;
    int trailb = lenb - 1;
    int d;
    int na = 0, nb = 0;
    int place;

    place = 1;
    while (traila > 0 && isdigit(a[traila])) {
      na += place * (a[traila] - '0');
      place *= 10;
      traila -= 1;
    }
    traila += 1;

    place = 1;
    while (trailb > 0 && isdigit(b[trailb])) {
      nb += place * (b[trailb] - '0');
      place *= 10;
      trailb -= 1;
    }
    trailb += 1;

    d = comp_helper(a, traila, b, trailb);
    if (d) {
      return d;
    } else {
      return na - nb;
    }

  } else {
    return comp_helper(a, lena, b, lenb);
  }
}

/** Callback function for sqlite3_bind_text to free a
    mush_malloc-allocated "string" */
void
free_string(void *s)
{
  mush_free(s, "string");
}

static bool
optimize_shared_db(void *data __attribute__((__unused__)))
{
  if (penn_sqldb) {
    return optimize_db(penn_sqldb);
  } else {
    return false;
  }
}

/** Return a pointer to a global in-memory sql database. */
sqlite3 *
get_shared_db(void)
{
#if 1
  /* Normally use a ephemeral in-memory database */
  const char *sqldb_file = "file::memory:?cache=shared";
#else
  /* Use a file based one for testing. Not suitable for use with
   * @shutdown/reboot. */
  const char *sqldb_file = "mushsql.db";
#endif

  /* When merging with threaded branch, database connections should be
     handled by thread local storage - one connection per thread, all
     to the same db. */

  if (!penn_sqldb) {
    sqlite3_enable_shared_cache(1);
    penn_sqldb = open_sql_db(sqldb_file, 0);
    if (!penn_sqldb) {
      mush_panic("Unable to create sql database");
    }
    sq_register_loop(24 * 60 * 60 + 300, optimize_shared_db, NULL, NULL);
  }
  return penn_sqldb;
}

/** Close the shared database connection. Use only when a mush process
    or thread using a shared database connection exits. */
void
close_shared_db(void)
{
  /* When merging with threaded branch, this should instead be handled
     by the tls finalizer callback. */
  if (penn_sqldb) {
    close_sql_db(penn_sqldb);
    penn_sqldb = NULL;
  }
}

int sqlite3_spellfix_init(sqlite3 *db, char **pzErrMsg,
                          const sqlite3_api_routines *pApi);
int sqlite3_remember_init(sqlite3 *db, char **pzErrMsg,
                          const sqlite3_api_routines *pApi);

/** Open a new connection to a sqlite3 database.
 * If given a NULL file, returns a NEW in-memory database.
 * A zero-length file, returns a new temporary-file based database.
 * Otherwise opens the given file.
 *
 * The connection should only be used in a single thread.
 *
 * \param name the database filename to open URI names are supported.
 * \param nocreate true if the database should not be created if not already
 * present. \return a handle to the database connection or NULL.
 */
sqlite3 *
open_sql_db(const char *name, bool nocreate)
{
  sqlite3 *db;
  int status;
  int flags = SQLITE_OPEN_READWRITE | SQLITE_OPEN_URI | SQLITE_OPEN_NOMUTEX;

  if (!name) {
    name = ":memory:";
  }

  if (!nocreate) {
    flags |= SQLITE_OPEN_CREATE;
  }

  if ((status = sqlite3_open_v2(name, &db, flags, NULL)) != SQLITE_OK) {
    do_rawlog(LT_ERR, "Unable to open sqlite3 database %s: %s",
              *name ? name : ":unnamed:", sqlite3_errstr(status));
    return NULL;
  }
  if ((status = sqlite3_create_collation(db, "TRAILNUMBERS", SQLITE_UTF8, NULL,
                                         comp_trailing_numbers)) != SQLITE_OK) {
    do_rawlog(LT_ERR,
              "Unable to attach TRAILNUMBERS collator to database %s: %s",
              *name ? name : ":unnamed:", sqlite3_errstr(status));
  }

  sqlite3_spellfix_init(db, NULL, NULL);
  sqlite3_remember_init(db, NULL, NULL);
  sqlite3_busy_timeout(db, 250);

  sqlite3_exec(db, "PRAGMA foreign_keys = ON", NULL, NULL, NULL);

  return db;
}

/** Returns the application_id and user_version fields from a sqlite3 database.
 *
 * \param db the database connection
 * \param app_id filled with the application_id value.
 * \param version filled with the user_version value.
 * \return 0 on success, -1 on error.
 */
int
get_sql_db_id(sqlite3 *db, int *app_id, int *version)
{
  sqlite3_stmt *vers;
  int status;
  vers = prepare_statement_cache(db, "PRAGMA application_id", "app.id", 0);
  if (!vers) {
    return -1;
  }
  do {
    status = sqlite3_step(vers);
    if (status == SQLITE_ROW) {
      *app_id = sqlite3_column_int(vers, 0);
    }
  } while (is_busy_status(status));
  sqlite3_finalize(vers);
  if (status != SQLITE_ROW) {
    return -1;
  }

  vers = prepare_statement_cache(db, "PRAGMA user_version", "user.version", 0);
  if (!vers) {
    return -1;
  }
  do {
    status = sqlite3_step(vers);
    if (status == SQLITE_ROW) {
      *version = sqlite3_column_int(vers, 0);
    }
  } while (is_busy_status(status));
  sqlite3_finalize(vers);
  if (status != SQLITE_ROW) {
    return -1;
  } else {
    return 0;
  }
}

/** Run PRAGMA optmize on a sqlite3 database */
bool
optimize_db(void *vdb)
{
  sqlite3 *db = vdb;
  char *err;
  if (sqlite3_exec(db, "PRAGMA optimize", NULL, NULL, &err) != SQLITE_OK) {
    do_rawlog(LT_ERR, "Unable to optimize database: %s", err);
    sqlite3_free(err);
    return false;
  } else {
    return true;
  }
}

/** Returns true if the sqlite status code indicates an operation is
    waiting on another process or thread to unlock a database. */
bool
is_busy_status(int s)
{
  return s == SQLITE_BUSY || s == SQLITE_LOCKED;
}

/** Close a currently-opened sqlite3 handle, cleaning up
   any cached prepared statements first. */
void
close_sql_db(sqlite3 *db)
{
  int status;

  /* Finalize any cached prepared statements associated with this
     connection. */
  if (statement_cache) {
    if (!delete_all_stmts) {
      const char query[] = "DELETE FROM prepared_cache WHERE handle = ?";
      if ((status = sqlite3_prepare_v3(statement_cache, query, sizeof query,
                                       SQLITE_PREPARE_PERSISTENT,
                                       &delete_all_stmts, NULL)) != SQLITE_OK) {
        do_rawlog(LT_ERR,
                  "Unable to prepare query statement_cache.delete_all: %s",
                  sqlite3_errstr(status));
        delete_all_stmts = NULL;
      }
    }
    if (!find_all_stmts) {
      const char query[] =
        "SELECT statement FROM prepared_cache WHERE handle = ?";
      if ((status = sqlite3_prepare_v3(statement_cache, query, sizeof query,
                                       SQLITE_PREPARE_PERSISTENT,
                                       &find_all_stmts, NULL)) != SQLITE_OK) {
        do_rawlog(LT_ERR,
                  "Unable to prepare query statement_cache.find_all: %s",
                  sqlite3_errstr(status));
        find_all_stmts = NULL;
      }
    }

    if (find_all_stmts) {
      sqlite3_bind_int64(find_all_stmts, 1, (intptr_t) db);
      do {
        status = sqlite3_step(find_all_stmts);
        if (status == SQLITE_ROW) {
          sqlite3_stmt *stmt = (sqlite3_stmt *) ((
            intptr_t) sqlite3_column_int64(find_all_stmts, 0));
          sqlite3_finalize(stmt);
        }
      } while (status == SQLITE_ROW || is_busy_status(status));
      sqlite3_reset(find_all_stmts);
    }

    if (delete_all_stmts) {
      sqlite3_bind_int64(delete_all_stmts, 1, (intptr_t) db);
      do {
        status = sqlite3_step(delete_all_stmts);
      } while (status != SQLITE_DONE && is_busy_status(status));
      sqlite3_reset(delete_all_stmts);
    }
  }
  sqlite3_exec(db, "PRAGMA optimize", NULL, NULL, NULL);
  sqlite3_close_v2(db);
}

/** Return a cached prepared statement, or create and cache it if not
 * already present.
 *
 * \param db the sqlite3 database connection to use.
 * \param query the SQL query to prepare, in UTF-8.
 * \param name the name of the query. (db,name) is the cache key, not the actual
 * text of the query, in UTF-8.
 * \param cache if true, cache the query, if false not and it needs to be
 * cleaned up with sqlite3_finalize(). \return the prepared statement, NULL on
 * errors.
 */
sqlite3_stmt *
prepare_statement_cache(sqlite3 *db, const char *query, const char *name,
                        bool cache)
{
  sqlite3_stmt *stmt;
  int status;
  int flags = cache ? SQLITE_PREPARE_PERSISTENT : 0;

  /* When merging with the threaded branch this probably needs a
   * mutex. Also think about if the cache can be tables in the general
   * shared db. */

  /* Set up prepared statement cache database */
  if (!statement_cache) {
    char *errmsg;
    if ((status = sqlite3_open_v2(":memory:", &statement_cache,
                                  SQLITE_OPEN_READWRITE | SQLITE_OPEN_CREATE |
                                    SQLITE_OPEN_FULLMUTEX,
                                  NULL)) != SQLITE_OK) {
      do_rawlog(LT_ERR, "Unable to create prepared statement cache: %s",
                sqlite3_errstr(status));
      statement_cache = NULL;
      return NULL;
    }

    if (sqlite3_exec(
          statement_cache,
          "CREATE TABLE prepared_cache(handle INTEGER NOT NULL, name TEXT NOT "
          "NULL, statement INTEGER NOT NULL, PRIMARY KEY(handle, name)) "
          "WITHOUT ROWID",
          NULL, NULL, &errmsg) != SQLITE_OK) {
      do_rawlog(LT_ERR, "Unable to build prepared statement cache table: %s",
                errmsg);
      sqlite3_free(errmsg);
      sqlite3_close_v2(statement_cache);
      statement_cache = NULL;
      return NULL;
    }
  }

  if (!find_stmt) {
    const char fquery[] =
      "SELECT statement FROM prepared_cache WHERE handle = ? AND name = ?";
    if ((status = sqlite3_prepare_v3(statement_cache, fquery, sizeof fquery,
                                     SQLITE_PREPARE_PERSISTENT, &find_stmt,
                                     NULL)) != SQLITE_OK) {
      do_rawlog(LT_ERR, "Unable to prepare query statement_cache.find: %s",
                sqlite3_errstr(status));
      find_stmt = NULL;
      return NULL;
    }
  }

  if (!insert_stmt) {
    const char iquery[] =
      "INSERT INTO prepared_cache(handle, name, statement) VALUES (?,?,?)";
    if ((status = sqlite3_prepare_v3(statement_cache, iquery, sizeof iquery,
                                     SQLITE_PREPARE_PERSISTENT, &insert_stmt,
                                     NULL)) != SQLITE_OK) {
      do_rawlog(LT_ERR, "Unable to prepare query statement_cache.insert: %s",
                sqlite3_errstr(status));
      insert_stmt = NULL;
      return NULL;
    }
  }

  if (cache) {
    /* See if the statement is cached and return it if so */
    sqlite3_bind_int64(find_stmt, 1, (intptr_t) db);
    sqlite3_bind_text(find_stmt, 2, name, strlen(name), SQLITE_TRANSIENT);
    do {
      status = sqlite3_step(find_stmt);
      if (status == SQLITE_ROW) {
        stmt = (sqlite3_stmt *) ((intptr_t) sqlite3_column_int64(find_stmt, 0));
        sqlite3_reset(find_stmt);
        return stmt;
      }
    } while (is_busy_status(status));
    sqlite3_reset(find_stmt);
  }

  /* Prepare a new statement and cache it. */
  if ((status = sqlite3_prepare_v3(db, query, -1, flags, &stmt, NULL)) !=
      SQLITE_OK) {
    do_rawlog(LT_ERR, "Unable to prepare query %s: %s", name,
              sqlite3_errstr(status));
    return NULL;
  }

  if (cache) {
    sqlite3_bind_int64(insert_stmt, 1, (intptr_t) db);
    sqlite3_bind_text(insert_stmt, 2, name, strlen(name), SQLITE_TRANSIENT);
    sqlite3_bind_int64(insert_stmt, 3, (intptr_t) stmt);
    do {
      status = sqlite3_step(insert_stmt);
    } while (is_busy_status(status));
    sqlite3_reset(insert_stmt);
  }

  return stmt;
}

/** Finalize a cached prepared statement and clear it from the cache.
 *
 * \param db the statement to delete.
 */
void
close_statement(sqlite3_stmt *stmt)
{

  /* When merging with the threaded branch this probably needs a mutex. */

  if (statement_cache) {
    int status;
    if (!delete_stmt) {
      const char query[] = "DELETE FROM prepared_cache WHERE statement = ?";

      if ((status = sqlite3_prepare_v3(statement_cache, query, sizeof query,
                                       SQLITE_PREPARE_PERSISTENT, &delete_stmt,
                                       NULL)) != SQLITE_OK) {
        do_rawlog(LT_ERR,
                  "Unable to prepare query statement_cache.delete_one: %s",
                  sqlite3_errstr(status));
        delete_stmt = NULL;
        return;
      }
    }

    sqlite3_bind_int64(delete_stmt, 1, (intptr_t) stmt);
    do {
      status = sqlite3_step(delete_stmt);
    } while (is_busy_status(status));
    sqlite3_reset(delete_stmt);
  }

  sqlite3_finalize(stmt);
}

static void
init_objdata()
{
  const char *create_query =
    "CREATE TABLE objects(dbref INTEGER NOT NULL PRIMARY KEY, queue INTEGER "
    "NOT NULL DEFAULT 0);"
    "CREATE TABLE objdata(dbref INTEGER NOT NULL, key TEXT NOT NULL, ptr "
    "INTEGER, PRIMARY KEY (dbref, key), FOREIGN KEY(dbref) REFERENCES "
    "objects(dbref) ON DELETE CASCADE) WITHOUT ROWID;";
  char *errmsg = NULL;
  sqlite3 *sqldb = get_shared_db();

  if (sqlite3_exec(sqldb, create_query, NULL, NULL, &errmsg) != SQLITE_OK) {
    do_rawlog(LT_ERR, "Unable to create objdata table: %s", errmsg);
    sqlite3_free(errmsg);
    return;
  }
}

/** Add data to the object data hashtable.
 * This hash table is typically used to store transient object data
 * that is built at database load and isn't saved to disk, but it
 * can be used for other purposes as well - it's a good general
 * tool for hackers who want to add their own data to objects.
 * This function adds data to the hashtable. NULL data cleared
 * that particular keybase/object entry. It does not free the
 * data pointer.
 * \param thing dbref of object to associate the data with.
 * \param keybase base string for type of data, in UTF-8.
 * \param data pointer to the data to store.
 * \return data passed in.
 */
void *
set_objdata(dbref thing, const char *keybase, void *data)
{
  sqlite3_stmt *setter;
  int status;
  sqlite3 *sqldb;

  if (data == NULL) {
    delete_objdata(thing, keybase);
    return NULL;
  }

  sqldb = get_shared_db();
  setter =
    prepare_statement(sqldb,
                      "INSERT INTO objdata(dbref, key, ptr) VALUES(?, ?, ?) ON "
                      "CONFLICT (dbref, key) DO UPDATE SET ptr=excluded.ptr",
                      "objdata.set");
  if (!setter) {
    return NULL;
  }

  sqlite3_bind_int(setter, 1, thing);
  sqlite3_bind_text(setter, 2, keybase, strlen(keybase), SQLITE_STATIC);
  sqlite3_bind_int64(setter, 3, (intptr_t) data);

  do {
    status = sqlite3_step(setter);
  } while (is_busy_status(status));

  if (status != SQLITE_DONE) {
    do_rawlog(LT_ERR, "Unable to execute objdata set query for #%d/%s: %s",
              thing, keybase, sqlite3_errstr(status));
  }
  sqlite3_reset(setter);

  return data;
}

/** Retrieve data from the object data hashtable.
 * \param thing dbref of object data is associated with.
 * \param keybase base string for type of data, in UTF-8.
 * \return data stored for that object and keybase, or NULL.
 */
void *
get_objdata(dbref thing, const char *keybase)
{
  sqlite3_stmt *getter;
  int status;
  void *data = NULL;
  sqlite3 *sqldb = get_shared_db();

  getter = prepare_statement(
    sqldb, "SELECT ptr FROM objdata WHERE dbref = ? AND key = ?",
    "objdata.get");
  if (!getter) {
    return NULL;
  }

  sqlite3_bind_int(getter, 1, thing);
  sqlite3_bind_text(getter, 2, keybase, strlen(keybase), SQLITE_STATIC);
  do {
    status = sqlite3_step(getter);
  } while (is_busy_status(status));
  if (status == SQLITE_ROW) {
    data = (void *) ((intptr_t) sqlite3_column_int64(getter, 0));
  } else if (status != SQLITE_DONE) {
    do_rawlog(LT_TRACE, "Unable to execute objdata get query for #%d/%s: %s",
              thing, keybase, sqlite3_errstr(status));
  }
  sqlite3_reset(getter);
  return data;
}

/** Clear an object's data for a specific key.
 * \param thing dbref of object data is associated with.
 * \param keybase the key to remove, in UTF-8.
 */
void
delete_objdata(dbref thing, const char *keybase)
{
  sqlite3_stmt *deleter;
  int status;
  sqlite3 *sqldb = get_shared_db();

  deleter = prepare_statement(
    sqldb, "DELETE FROM objdata WHERE dbref = ? AND key = ?", "objdata.delete");
  if (!deleter) {
    return;
  }

  sqlite3_bind_int(deleter, 1, thing);
  sqlite3_bind_text(deleter, 2, keybase, strlen(keybase), SQLITE_STATIC);
  do {
    status = sqlite3_step(deleter);
  } while (is_busy_status(status));

  if (status != SQLITE_DONE) {
    do_rawlog(LT_ERR, "Unable to execute objdata delete query for #%d: %s",
              thing, sqlite3_errstr(status));
  }
  sqlite3_reset(deleter);
}

static void
add_object_table(dbref obj)
{
  sqlite3 *sqldb;
  sqlite3_stmt *adder;
  int status;

  sqldb = get_shared_db();
  adder = prepare_statement(sqldb, "INSERT INTO objects(dbref) VALUES (?)",
                            "objects.add");
  sqlite3_bind_int(adder, 1, obj);
  do {
    status = sqlite3_step(adder);
  } while (is_busy_status(status));
  if (status != SQLITE_DONE) {
    do_rawlog(LT_ERR, "Unable to add #%d to objects table: %s", obj,
              sqlite3_errstr(status));
  }
  sqlite3_reset(adder);
}

/** Create a basic 3-object (Start Room, God, Master Room) database. */
void
create_minimal_db(void)
{
  dbref start_room, god, master_room;
  uint32_t desc_flags = AF_VISUAL | AF_NOPROG | AF_PREFIXMATCH | AF_PUBLIC;

  init_objdata();

  start_room = new_object();  /* #0 */
  god = new_object();         /* #1 */
  master_room = new_object(); /* #2 */

  if (!READ_REMOTE_DESC)
    desc_flags |= AF_NEARBY;

  set_name(start_room, "Room Zero");
  Type(start_room) = TYPE_ROOM;
  Flags(start_room) = string_to_bits("FLAG", "LINK_OK");
  atr_new_add(start_room, "DESCRIBE", "You are in Room Zero.", GOD, desc_flags,
              1, 1);
  CreTime(start_room) = ModTime(start_room) = mudtime;
  current_state.rooms++;

  set_name(god, "One");
  Type(god) = TYPE_PLAYER;
  Flags(god) = string_to_bits("FLAG", "WIZARD");
  Location(god) = start_room;
  Home(god) = start_room;
  Owner(god) = god;
  CreTime(god) = mudtime;
  ModTime(god) = (time_t) 0;
  add_lock(god, god, Basic_Lock, parse_boolexp(god, "=me", Basic_Lock),
           LF_DEFAULT);
  add_lock(god, god, Enter_Lock, parse_boolexp(god, "=me", Enter_Lock),
           LF_DEFAULT);
  add_lock(god, god, Use_Lock, parse_boolexp(god, "=me", Use_Lock), LF_DEFAULT);
  atr_new_add(god, "DESCRIBE", "You see Number One.", god, desc_flags, 1, 1);
  atr_new_add(god, "MAILCURF", "0", god, AF_LOCKED | AF_NOPROG | AF_WIZARD, 1,
              1);
  add_folder_name(god, 0, "inbox");
  PUSH(god, Contents(start_room));
  add_player(god);
  s_Pennies(god, START_BONUS);
  local_data_create(god);
  current_state.players++;

  set_name(master_room, "Master Room");
  Type(master_room) = TYPE_ROOM;
  Flags(master_room) = string_to_bits("FLAG", "FLOATING");
  Owner(master_room) = god;
  CreTime(master_room) = ModTime(master_room) = mudtime;
  atr_new_add(master_room, "DESCRIBE",
              "This is the master room. Any exit in here is considered global. "
              "The same is true for objects with $-commands placed here.",
              god, desc_flags, 1, 1);
  current_state.rooms++;

  init_chatdb();
  mail_init();
}

/** Run a function, and jump if error */
/* Uncomment the below line to help with debugging if needed. */
/* static OUTPUT(int) __attribute__((noinline)); */
static inline void
OUTPUT(int r)
{
  if (r < 0)
    longjmp(db_err, 1);
}

/* Wrapper for fopen for use in reboot code. */
PENNFILE *
penn_fopen(const char *filename, const char *mode)
{
  PENNFILE *pf;

  pf = mush_malloc(sizeof *pf, "pennfile");
  pf->type = PFT_FILE;
  pf->handle.f = fopen(filename, mode);
  if (!pf->handle.f) {
    do_rawlog(LT_ERR, "Unable to open %s in mode '%s': %s", filename, mode,
              strerror(errno));
    mush_free(pf, "pennfile");
    return NULL;
  }
  return pf;
}

/* Close a db file, which may really be a pipe */
void
penn_fclose(PENNFILE *pf)
{
  switch (pf->type) {
  case PFT_PIPE:
#ifndef WIN32
    pclose(pf->handle.f);
#endif
    break;
  case PFT_FILE:
    fclose(pf->handle.f);
    break;
  case PFT_GZFILE:
#ifdef HAVE_LIBZ
    gzclose(pf->handle.g);
#endif
    break;
  }
  mush_free(pf, "pennfile");
}

int
penn_fgetc(PENNFILE *f)
{
  switch (f->type) {
  case PFT_FILE:
  case PFT_PIPE:
#ifdef HAVE_GETC_UNLOCKED
    return getc_unlocked(f->handle.f);
#else
    return getc(f->handle.f);
#endif
    break;
  case PFT_GZFILE:
#ifdef HAVE_LIBZ
    return gzgetc(f->handle.g);
#endif
    break;
  }
  return 0;
}

char *
penn_fgets(char *buf, int len, PENNFILE *pf)
{
  switch (pf->type) {
  case PFT_FILE:
  case PFT_PIPE:
#ifdef HAVE_FGETS_UNLOCKED
    return fgets_unlocked(buf, len, pf->handle.f);
#else
    return fgets(buf, len, pf->handle.f);
#endif
  case PFT_GZFILE:
#ifdef HAVE_LIBZ
    return gzgets(pf->handle.g, buf, len);
#endif
    break;
  }
  return NULL;
}

/* c should not be a negative value or it'll screw up gzputc return value
 * testing */
int
penn_fputc(int c, PENNFILE *f)
{
  switch (f->type) {
  case PFT_FILE:
  case PFT_PIPE:
#ifdef HAVE_PUTC_UNLOCKED
    OUTPUT(putc_unlocked(c, f->handle.f));
#else
    OUTPUT(putc(c, f->handle.f));
#endif
    break;
  case PFT_GZFILE:
#ifdef HAVE_LIBZ
    OUTPUT(gzputc(f->handle.g, c));
#endif
    break;
  }
  return 0;
}

int
penn_fputs(const char *s, PENNFILE *f)
{
  switch (f->type) {
  case PFT_FILE:
  case PFT_PIPE:
#ifdef HAVE_FPUTS_UNLOCKED
    OUTPUT(fputs_unlocked(s, f->handle.f));
#else
    OUTPUT(fputs(s, f->handle.f));
#endif
    break;
  case PFT_GZFILE:
#ifdef HAVE_LIBZ
    OUTPUT(gzputs(f->handle.g, s));
#endif
    break;
  }
  return 0;
}

int
penn_fprintf(PENNFILE *f, const char *fmt, ...)
{
  va_list ap;
  int r = -1;

  switch (f->type) {
  case PFT_FILE:
  case PFT_PIPE:
    va_start(ap, fmt);
    r = vfprintf(f->handle.f, fmt, ap);
    va_end(ap);
    if (r < 0)
      longjmp(db_err, 1);
    break;
  case PFT_GZFILE:
#ifdef HAVE_LIBZ
#ifdef HAVE_GZVPRINTF
    va_start(ap, fmt);
    /* Total length of outputted string can't be more than 64K */
    r = gzvprintf(f->handle.g, fmt, ap);
    va_end(ap);
    if (r <= 0)
      longjmp(db_err, 1);
#elif defined(HAVE_VASPRINTF)
  { /* Safe GNU/BSD way */
    char *line = NULL;
    va_start(ap, fmt);
    r = vasprintf(&line, fmt, ap);
    va_end(ap);
    if (r > -1) {
      OUTPUT(gzputs(f->handle.g, line));
      free(line);
    } else
      longjmp(db_err, 1);
  }
#else
  {
    char line[BUFFER_LEN * 2];

    va_start(ap, fmt);
    r = mush_vsnprintf(line, sizeof line, fmt, ap);
    va_end(ap);
    if (r > -1)
      OUTPUT(gzputs(f->handle.g, line));
    else
      longjmp(db_err, 1);
  }
#endif
#endif
    break;
  }
  return r;
}

int
penn_ungetc(int c, PENNFILE *f)
{
  switch (f->type) {
  case PFT_FILE:
  case PFT_PIPE:
    OUTPUT(ungetc(c, f->handle.f));
    break;
  case PFT_GZFILE:
#ifdef HAVE_LIBZ
    OUTPUT(gzungetc(c, f->handle.g));
#endif
    break;
  }
  return c;
}

int
penn_feof(PENNFILE *pf)
{
  switch (pf->type) {
  case PFT_FILE:
  case PFT_PIPE:
    return feof(pf->handle.f);
  case PFT_GZFILE:
#ifdef HAVE_LIBZ
    return gzeof(pf->handle.g);
#endif
    break;
  }
  return 0;
}<|MERGE_RESOLUTION|>--- conflicted
+++ resolved
@@ -51,12 +51,9 @@
 #include "privtab.h"
 #include "strtree.h"
 #include "strutil.h"
-<<<<<<< HEAD
-#include "confmagic.h"
-=======
 #include "mushsql.h"
 #include "charclass.h"
->>>>>>> 49e5b49e
+#include "confmagic.h"
 
 #ifdef WIN32
 #pragma warning(disable : 4761) /* disable warning re conversion */
