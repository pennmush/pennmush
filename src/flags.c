/**
 * \file flags.c
 *
 * \brief Flags and powers (and sometimes object types) in PennMUSH
 *
 *
 * Functions to cope with flags and powers (and also object types,
 * in some cases).
 *
 * Flag functions actually involve with several related entities:
 *  Flag spaces (FLAGSPACE objects)
 *  Flag definitions (FLAG objects)
 *  Bitmasks representing sets of flags (object_flag_type's). The
 *    bits involved may differ between dbs.
 *  Strings of space-separated flag names. This is a string representation
 *    of a bitmask, suitable for display and storage
 *  Strings of flag characters
 *
 */

#include "flags.h"

#ifdef I_SYS_TIME
#include <sys/time.h>
#ifdef TIME_WITH_SYS_TIME
#include <time.h>
#endif
#else
#include <time.h>
#endif
#include <string.h>
#include <stdlib.h>

#include "attrib.h"
#include "command.h"
#include "conf.h"
#include "dbdefs.h"
#include "dbio.h"
#include "externs.h"
#include "game.h"
#include "hash_function.h"
#include "htab.h"
#include "lock.h"
#include "log.h"
#include "match.h"
#include "mushdb.h"
#include "mymalloc.h"
#include "oldflags.h"
#include "parse.h"
#include "privtab.h"
#include "ptab.h"
#include "sort.h"
#include "strutil.h"

<<<<<<< HEAD
static bool can_set_flag(dbref player, dbref thing, FLAG *flagp, int negate);
static FLAG *letter_to_flagptr(FLAGSPACE *n, char c, int type);
static void flag_add(FLAGSPACE *n, const char *name, FLAG *f);
static bool has_flag_ns(FLAGSPACE *n, dbref thing, FLAG *f);
=======
static bool can_set_flag(dbref player, dbref thing, const FLAG *flagp,
                         int negate);
static FLAG *letter_to_flagptr(const FLAGSPACE *n, char c, int type);
static void flag_add(FLAGSPACE *n, const char *name, FLAG *f);
static bool has_flag_ns(const FLAGSPACE *n, dbref thing, const FLAG *f);
>>>>>>> ebdea0ab

static FLAG *flag_read(PENNFILE *in);
static FLAG *flag_read_oldstyle(PENNFILE *in);
static void flag_read_all_oldstyle(PENNFILE *in, const char *ns);
static void flag_write(PENNFILE *out, FLAG *f, const char *name);
static FLAG *flag_hash_lookup(const FLAGSPACE *n, const char *name, int type);
static FLAG *clone_flag(const FLAG *f);
static FLAG *new_flag(void);
static void flag_add_additional(FLAGSPACE *n);
static char *list_aliases(const FLAGSPACE *n, const FLAG *given);
static void realloc_object_flag_bitmasks(FLAGSPACE *n);
static FLAG *match_flag_ns(const FLAGSPACE *n, const char *name);

/* Flag bitset cache data structures. All objects with the same flags
   set share the same storage space. */

struct flagbucket {
  object_flag_type key;
  int refcount;
  struct flagbucket *next;
};

struct flagcache {
  /* Number of buckets. */
  int size;
  int zero_refcount;
  int entries;
  object_flag_type zero;
  struct flagbucket **buckets;
  slab *flagset_slab;
};

static struct flagcache *new_flagcache(FLAGSPACE *, int);
static void free_flagcache(struct flagcache *);
static void flagcache_rebucket(FLAGSPACE *, int);
static object_flag_type flagcache_find_ns(FLAGSPACE *, const object_flag_type);

slab *flagbucket_slab = NULL;

/* Flag bitset cache data structures. All objects with the same flags
   set share the same storage space. */

struct flagbucket {
  object_flag_type key;
  int refcount;
  struct flagbucket *next;
};

struct flagcache {
  int size;
  int zero_refcount;
  int entries;
  object_flag_type zero;
  struct flagbucket **buckets;
  slab *flagset_slab;
};

static struct flagcache *new_flagcache(FLAGSPACE *, int);
static void free_flagcache(struct flagcache *);
static object_flag_type flagcache_find_ns(FLAGSPACE *, const object_flag_type);

slab *flagbucket_slab = NULL;

PTAB ptab_flag;                 /**< Table of flags by name, inc. aliases */
PTAB ptab_power;                /**< Table of powers by name, inc. aliases */
HASHTAB htab_flagspaces;                /**< Hash of flagspaces */
extern PTAB ptab_command;       /* Uses flag bitmasks */

/** Attempt to find a flagspace from its name */
#define Flagspace_Lookup(n,ns)  if (!(n = (FLAGSPACE *)hashfind(ns,&htab_flagspaces))) mush_panic("Unable to locate flagspace");

/** This is the old default flag table. We still use it when we have to
 * convert old dbs, but once you have a converted db, it's the flag
 * table in the db that counts, not this one.
 * DO NOT ADD NEW FLAGS HERE. Any new flags added should be done via
 * flag_add_additional() further down in this file.
 */
/* Name     Letter   Type(s)   Flag   Perms   Negate_Perm */
static const FLAG flag_table[] = {
  {"CHOWN_OK", 'C', NOTYPE, CHOWN_OK, F_ANY, F_ANY},
  {"DARK", 'D', NOTYPE, DARK, F_ANY, F_ANY},
  {"GOING", 'G', NOTYPE, GOING, F_INTERNAL, F_INTERNAL},
  {"HAVEN", 'H', NOTYPE, HAVEN, F_ANY, F_ANY},
  {"TRUST", 'I', NOTYPE, INHERIT, F_INHERIT, F_INHERIT},
  {"LINK_OK", 'L', NOTYPE, LINK_OK, F_ANY, F_ANY},
  {"OPAQUE", 'O', NOTYPE, LOOK_OPAQUE, F_ANY, F_ANY},
  {"QUIET", 'Q', NOTYPE, QUIET, F_ANY, F_ANY},
  {"STICKY", 'S', NOTYPE, STICKY, F_ANY, F_ANY},
  {"UNFINDABLE", 'U', NOTYPE, UNFIND, F_ANY, F_ANY},
  {"VISUAL", 'V', NOTYPE, VISUAL, F_ANY, F_ANY},
  {"WIZARD", 'W', NOTYPE, WIZARD, F_INHERIT | F_WIZARD | F_LOG,
   F_INHERIT | F_WIZARD},
  {"SAFE", 'X', NOTYPE, SAFE, F_ANY, F_ANY},
  {"AUDIBLE", 'a', NOTYPE, AUDIBLE, F_ANY, F_ANY},
  {"DEBUG", 'b', NOTYPE, DEBUGGING, F_ANY, F_ANY},
  {"NO_WARN", 'w', NOTYPE, NOWARN, F_ANY, F_ANY},
  {"ENTER_OK", 'e', NOTYPE, ENTER_OK, F_ANY, F_ANY},
  {"HALT", 'h', NOTYPE, HALT, F_ANY, F_ANY},
  {"NO_COMMAND", 'n', NOTYPE, NO_COMMAND, F_ANY, F_ANY},
  {"LIGHT", 'l', NOTYPE, LIGHT, F_ANY, F_ANY},
  {"ROYALTY", 'r', NOTYPE, ROYALTY, F_INHERIT | F_ROYAL | F_LOG,
   F_INHERIT | F_ROYAL},
  {"TRANSPARENT", 't', NOTYPE, TRANSPARENTED, F_ANY, F_ANY},
  {"VERBOSE", 'v', NOTYPE, VERBOSE, F_ANY, F_ANY},
  {"ANSI", 'A', TYPE_PLAYER, PLAYER_ANSI, F_ANY, F_ANY},
  {"COLOR", 'C', TYPE_PLAYER, PLAYER_COLOR, F_ANY, F_ANY},
  {"MONITOR", 'M', TYPE_PLAYER | TYPE_ROOM | TYPE_THING, 0, F_ANY, F_ANY},
  {"NOSPOOF", '"', TYPE_PLAYER, PLAYER_NOSPOOF, F_ANY | F_ODARK,
   F_ANY | F_ODARK},
  {"SHARED", 'Z', TYPE_PLAYER, PLAYER_ZONE, F_ANY, F_ANY},
  {"TRACK_MONEY", '\0', TYPE_PLAYER, 0, F_ANY, F_ANY},
  {"CONNECTED", 'c', TYPE_PLAYER, PLAYER_CONNECT, F_INTERNAL, F_INTERNAL},
  {"GAGGED", 'g', TYPE_PLAYER, PLAYER_GAGGED, F_WIZARD, F_WIZARD},
  {"MYOPIC", 'm', TYPE_PLAYER, PLAYER_MYOPIC, F_ANY, F_ANY},
  {"TERSE", 'x', TYPE_PLAYER | TYPE_THING, PLAYER_TERSE, F_ANY, F_ANY},
  {"JURY_OK", 'j', TYPE_PLAYER, PLAYER_JURY, F_ROYAL, F_ROYAL},
  {"JUDGE", 'J', TYPE_PLAYER, PLAYER_JUDGE, F_ROYAL, F_ROYAL},
  {"FIXED", 'F', TYPE_PLAYER, PLAYER_FIXED, F_WIZARD, F_WIZARD},
  {"UNREGISTERED", '?', TYPE_PLAYER, PLAYER_UNREG, F_ROYAL, F_ROYAL},
  {"ON-VACATION", 'o', TYPE_PLAYER, PLAYER_VACATION, F_ANY, F_ANY},
  {"SUSPECT", 's', TYPE_PLAYER, PLAYER_SUSPECT, F_WIZARD | F_MDARK | F_LOG,
   F_WIZARD | F_MDARK},
  {"PARANOID", '\0', TYPE_PLAYER, PLAYER_PARANOID, F_ANY | F_ODARK,
   F_ANY | F_ODARK},
  {"NOACCENTS", '~', TYPE_PLAYER, PLAYER_NOACCENTS, F_ANY, F_ANY},
  {"DESTROY_OK", 'd', TYPE_THING, THING_DEST_OK, F_ANY, F_ANY},
  {"PUPPET", 'p', TYPE_THING, THING_PUPPET, F_ANY, F_ANY},
  {"NO_LEAVE", 'N', TYPE_THING, THING_NOLEAVE, F_ANY, F_ANY},
  {"LISTEN_PARENT", '^', TYPE_THING | TYPE_ROOM, 0, F_ANY, F_ANY},
  {"Z_TEL", 'Z', TYPE_THING | TYPE_ROOM, 0, F_ANY, F_ANY},
  {"ABODE", 'A', TYPE_ROOM, ROOM_ABODE, F_ANY, F_ANY},
  {"FLOATING", 'F', TYPE_ROOM, ROOM_FLOATING, F_ANY, F_ANY},
  {"JUMP_OK", 'J', TYPE_ROOM, ROOM_JUMP_OK, F_ANY, F_ANY},
  {"NO_TEL", 'N', TYPE_ROOM, ROOM_NO_TEL, F_ANY, F_ANY},
  {"UNINSPECTED", 'u', TYPE_ROOM, ROOM_UNINSPECT, F_ROYAL, F_ROYAL},
  {"CLOUDY", 'x', TYPE_EXIT, EXIT_CLOUDY, F_ANY, F_ANY},
  {"GOING_TWICE", '\0', NOTYPE, GOING_TWICE, F_INTERNAL | F_DARK,
   F_INTERNAL | F_DARK},
  {"KEEPALIVE", 'k', TYPE_PLAYER, 0, F_ANY, F_ANY},
  {"NO_LOG", '\0', NOTYPE, 0, F_WIZARD | F_MDARK | F_LOG, F_WIZARD | F_MDARK},
  {"OPEN_OK", '\0', TYPE_ROOM, 0, F_ANY, F_ANY},
  {NULL, '\0', 0, 0, 0, 0}
};

/** The old table to kludge multi-type toggles. Now used only
 * for conversion.
 */
static const FLAG hack_table[] = {
  {"MONITOR", 'M', TYPE_PLAYER, PLAYER_MONITOR, F_ROYAL, F_ROYAL},
  {"MONITOR", 'M', TYPE_THING, THING_LISTEN, F_ANY, F_ANY},
  {"MONITOR", 'M', TYPE_ROOM, ROOM_LISTEN, F_ANY, F_ANY},
  {"LISTEN_PARENT", '^', TYPE_THING, THING_INHEARIT, F_ANY, F_ANY},
  {"LISTEN_PARENT", '^', TYPE_ROOM, ROOM_INHEARIT, F_ANY, F_ANY},
  {"Z_TEL", 'Z', TYPE_THING, THING_Z_TEL, F_ANY, F_ANY},
  {"Z_TEL", 'Z', TYPE_ROOM, ROOM_Z_TEL, F_ANY, F_ANY},
  {NULL, '\0', 0, 0, 0, 0}
};


/** A table of types, as if they were flags. Some functions that
 * expect flags also accept, for historical reasons, types.
 */
static FLAG type_table[] = {
  {"PLAYER", 'P', TYPE_PLAYER, TYPE_PLAYER, F_INTERNAL, F_INTERNAL},
  {"ROOM", 'R', TYPE_ROOM, TYPE_ROOM, F_INTERNAL, F_INTERNAL},
  {"EXIT", 'E', TYPE_EXIT, TYPE_EXIT, F_INTERNAL, F_INTERNAL},
  {"THING", 'T', TYPE_THING, TYPE_THING, F_INTERNAL, F_INTERNAL},
  {NULL, '\0', 0, 0, 0, 0}
};

/** A table of types, as privileges. */
static const PRIV type_privs[] = {
  {"PLAYER", 'P', TYPE_PLAYER, TYPE_PLAYER},
  {"ROOM", 'R', TYPE_ROOM, TYPE_ROOM},
  {"EXIT", 'E', TYPE_EXIT, TYPE_EXIT},
  {"THING", 'T', TYPE_THING, TYPE_THING},
  {NULL, '\0', 0, 0}
};

/** The old default aliases for flags. This table is only used in conversion
 * of old databases. Once a database is converted, the alias list in the
 * database is what counts.
 */
static const FLAG_ALIAS flag_alias_tab[] = {
  {"INHERIT", "TRUST"},
  {"TRACE", "DEBUG"},
  {"NOWARN", "NO_WARN"},
  {"NOCOMMAND", "NO_COMMAND"},
  {"LISTENER", "MONITOR"},
  {"WATCHER", "MONITOR"},
  {"ZONE", "SHARED"},
  {"COLOUR", "COLOR"},
  {"JURYOK", "JURY_OK"},
  {"VACATION", "ON-VACATION"},
  {"DEST_OK", "DESTROY_OK"},
  {"NOLEAVE", "NO_LEAVE"},
  {"TEL_OK", "JUMP_OK"},
  {"TELOK", "JUMP_OK"},
  {"TEL-OK", "JUMP_OK"},
  {"^", "LISTEN_PARENT"},

  {NULL, NULL}
};

/** This is the old defaultpowr table. We still use it when we
 * have to convert old dbs, but once you have a converted db,
 * it's the power table in the db that counts, not this one.
 */
/*   Name      Flag   */
static const FLAG power_table[] = {
  {"Announce", '\0', NOTYPE, CAN_WALL, F_WIZARD | F_LOG, F_WIZARD},
  {"Boot", '\0', NOTYPE, CAN_BOOT, F_WIZARD | F_LOG, F_WIZARD},
  {"Builder", '\0', NOTYPE, CAN_BUILD, F_WIZARD | F_LOG, F_WIZARD},
  {"Cemit", '\0', NOTYPE, CEMIT, F_WIZARD | F_LOG, F_WIZARD},
  {"Chat_Privs", '\0', NOTYPE, CHAT_PRIVS, F_WIZARD | F_LOG, F_WIZARD},
  {"Functions", '\0', NOTYPE, GLOBAL_FUNCS, F_WIZARD | F_LOG, F_WIZARD},
  {"Guest", '\0', NOTYPE, IS_GUEST, F_WIZARD | F_LOG, F_WIZARD},
  {"Halt", '\0', NOTYPE, HALT_ANYTHING, F_WIZARD | F_LOG, F_WIZARD},
  {"Hide", '\0', NOTYPE, CAN_HIDE, F_WIZARD | F_LOG, F_WIZARD},
  {"Idle", '\0', NOTYPE, UNLIMITED_IDLE, F_WIZARD | F_LOG, F_WIZARD},
  {"Immortal", '\0', NOTYPE, NO_PAY | NO_QUOTA | UNKILLABLE, F_WIZARD,
   F_WIZARD},
  {"Link_Anywhere", '\0', NOTYPE, LINK_ANYWHERE, F_WIZARD | F_LOG, F_WIZARD},
  {"Login", '\0', NOTYPE, LOGIN_ANYTIME, F_WIZARD | F_LOG, F_WIZARD},
  {"Long_Fingers", '\0', NOTYPE, LONG_FINGERS, F_WIZARD | F_LOG, F_WIZARD},
  {"No_Pay", '\0', NOTYPE, NO_PAY, F_WIZARD | F_LOG, F_WIZARD},
  {"No_Quota", '\0', NOTYPE, NO_QUOTA, F_WIZARD | F_LOG, F_WIZARD},
  {"Open_Anywhere", '\0', NOTYPE, OPEN_ANYWHERE, F_WIZARD | F_LOG, F_WIZARD},
  {"Pemit_All", '\0', NOTYPE, PEMIT_ALL, F_WIZARD | F_LOG, F_WIZARD},
  {"Player_Create", '\0', NOTYPE, CREATE_PLAYER, F_WIZARD | F_LOG, F_WIZARD},
  {"Poll", '\0', NOTYPE, SET_POLL, F_WIZARD | F_LOG, F_WIZARD},
  {"Queue", '\0', NOTYPE, HUGE_QUEUE, F_WIZARD | F_LOG, F_WIZARD},
  {"Quotas", '\0', NOTYPE, CHANGE_QUOTAS, F_WIZARD | F_LOG, F_WIZARD},
  {"Search", '\0', NOTYPE, SEARCH_EVERYTHING, F_WIZARD | F_LOG, F_WIZARD},
  {"See_All", '\0', NOTYPE, SEE_ALL, F_WIZARD | F_LOG, F_WIZARD},
  {"See_Queue", '\0', NOTYPE, PS_ALL, F_WIZARD | F_LOG, F_WIZARD},
  {"Tport_Anything", '\0', NOTYPE, TEL_OTHER, F_WIZARD | F_LOG, F_WIZARD},
  {"Tport_Anywhere", '\0', NOTYPE, TEL_ANYWHERE, F_WIZARD | F_LOG, F_WIZARD},
  {"Unkillable", '\0', NOTYPE, UNKILLABLE, F_WIZARD | F_LOG, F_WIZARD},
  {"Can_spoof", '\0', NOTYPE, CAN_NSPEMIT, F_WIZARD | F_LOG, F_WIZARD},
  {NULL, '\0', 0, 0, 0, 0}
};

/** A table of aliases for powers. */
static const FLAG_ALIAS power_alias_tab[] = {
  {"@cemit", "Cemit"},
  {"@wall", "Announce"},
  {"wall", "Announce"},
  {"Can_nspemit", "Can_spoof"},
  {NULL, NULL}
};

/** The table of flag privilege bits. */
static const PRIV flag_privs[] = {
  {"trusted", '\0', F_INHERIT, F_INHERIT},
  {"owned", '\0', F_OWNED, F_OWNED},
  {"royalty", '\0', F_ROYAL, F_ROYAL},
  {"wizard", '\0', F_WIZARD, F_WIZARD},
  {"god", '\0', F_GOD, F_GOD},
  {"internal", '\0', F_INTERNAL, F_INTERNAL},
  {"dark", '\0', F_DARK, F_DARK},
  {"mdark", '\0', F_MDARK, F_MDARK},
  {"odark", '\0', F_ODARK, F_ODARK},
  {"disabled", '\0', F_DISABLED, F_DISABLED},
  {"log", '\0', F_LOG, F_LOG},
  {"event", '\0', F_EVENT, F_EVENT},
  {NULL, '\0', 0, 0}
};

/*---------------------------------------------------------------------------
 * Flag definition functions, including flag hash table handlers
 */

/** Convenience function to return a pointer to a flag struct
 * given the name.
 * \param name name of flag to find.
 * \return poiner to flag structure, or NULL.
 */
FLAG *
match_flag(const char *name)
{
  return match_flag_ns(hashfind("FLAG", &htab_flagspaces), name);
}

/** Convenience function to return a pointer to a flag struct
 * given the name.
 * \param name name of flag to find.
 * \return poiner to flag structure, or NULL.
 */
FLAG *
match_power(const char *name)
{
  return match_flag_ns(hashfind("POWER", &htab_flagspaces), name);
}

/** Convenience function to return a pointer to a flag struct
 * given the name.
 * \param name name of flag to find.
 * \return poiner to flag structure, or NULL.
 */
static FLAG *
match_flag_ns(const FLAGSPACE *n, const char *name)
{
  return (FLAG *) ptab_find(n->tab, name);
}

/** Given a flag name and mask of types, return a pointer to a flag struct.
 * This function first attempts to match the flag name to a flag of the
 * right type. If that fails, it tries to match flag characters if the
 * name is a single character. If all else fails, it tries to match
 * against an object type name.
 * \param n pointer to flagspace to search.
 * \param name name of flag to find.
 * \param type mask of desired flag object types.
 * \return pointer to flag structure, or NULL.
 */
static FLAG *
flag_hash_lookup(const FLAGSPACE *n, const char *name, int type)
{
  FLAG *f;

  f = match_flag_ns(n, name);
  if (f && !(f->perms & F_DISABLED)) {
    if (f->type & type)
      return f;
    return NULL;
  }

  /* If the name is a single character, search the flag characters */
  if (name && *name && !*(name + 1)) {
    if ((f = letter_to_flagptr(n, *name, type)))
      return f;
  }

  if (n->tab == &ptab_flag) {
    /* provided for backwards compatibility: type flag checking */
    if (n->flag_table == flag_table) {
      for (f = type_table; f->name != NULL; f++)
        if (string_prefix(name, f->name))
          return f;
    }
  }

  return NULL;
}

/* Allocate a new FLAG definition */
static FLAG *
new_flag(void)
{
  FLAG *f;

  f = GC_MALLOC(sizeof *f);
  if (!f)
    mush_panic("Unable to allocate memory for a new flag!\n");
  return f;
}

/* Deallocate all flag-related memory */
static void
clear_all_flags(FLAGSPACE *n)
{
  ptab_free(n->tab);
  n->flags = NULL;
  n->flagbits = 0;
}

static FLAG *
clone_flag(const FLAG *f)
{
  FLAG *clone = new_flag();
  clone->name = GC_STRDUP(f->name);
  clone->letter = f->letter;
  clone->type = f->type;
  clone->bitpos = f->bitpos;
  clone->perms = f->perms;
  clone->negate_perms = f->negate_perms;
  return clone;
}

/* This is a stub function to add a flag. It performs no error-checking,
 * so it's up to you to be sure you're adding a flag that's properly
 * set up and that'll work ok. If called with autopos == 0, this
 * auto-allocates the next bitpos. Otherwise, bitpos is ignored and
 * f->bitpos is used.
 */
static void
flag_add(FLAGSPACE *n, const char *name, FLAG *f)
{
  /* If this flag has no bitpos assigned, assign it the next one.
   * We could improve this algorithm to use the next available
   * slot after deletions, too, but this will do for now.
   */
<<<<<<< HEAD
=======

  /* Can't have more than 255 references to the same flag */
  if (!f || FLAG_REF(f->perms) == 0xFFU)
    return;

>>>>>>> ebdea0ab
  if (f->bitpos < 0)
    f->bitpos = n->flagbits;

  /* Insert the flag in the ptab by the given name (maybe an alias) */
  ptab_insert_one(n->tab, name, f);

  /* Is this a canonical flag (as opposed to an alias?)
   * If it's an alias, we're done.
   * A canonical flag has either been given a new bitpos
   * or has not yet been stored in the flags array.
   * (An alias would have a previously used bitpos that's already
   * indexing a flag in the flags array)
   */
  if ((f->bitpos >= n->flagbits) || (n->flags[f->bitpos] == NULL)) {
    /* It's a canonical flag */
    int i;
    if (f->bitpos >= n->flagbits) {
      /* Oops, we need a bigger array */
      n->flags =
        GC_REALLOC(n->flags, (f->bitpos + 1) * sizeof(FLAG *));
      if (!n->flags)
        mush_panic("Unable to reallocate flags array!\n");

      /* Make sure the new space is full of NULLs */
      for (i = n->flagbits; i <= f->bitpos; i++)
        n->flags[i] = NULL;
    }
    /* Put the canonical flag in the flags array */
    n->flags[f->bitpos] = f;
    n->flagbits = f->bitpos + 1;
    if (n->flagbits % 8 == 1) {
      /* We've crossed over a byte boundary, so we need to realloc
       * all the flags on all our objects to get them an additional
       * byte.
       */
      realloc_object_flag_bitmasks(n);
    }
  }
}

/** Locate a specific byte given a bit position */
static inline uint32_t
FlagByte(uint32_t x)
{
  return x / 8;
}

/** Locate a specific bit within a byte given a bit position */
static inline uint32_t
FlagBit(uint32_t x)
{
  return 7 - (x % 8);
}

/** How many bytes do we need for a flag bitmask? */
static inline uint32_t
FlagBytes(const FLAGSPACE *n)
{
  return (n->flagbits + 7) / 8;
}

static object_flag_type
extend_bitmask(FLAGSPACE *n, object_flag_type old, int oldlen)
{
  object_flag_type grown = slab_malloc(n->cache->flagset_slab, NULL);
  memset(grown, 0, FlagBytes(n));
  memcpy(grown, old, oldlen);
  return grown;
}

struct flagpair {
  object_flag_type orig;
  object_flag_type grown;
  struct flagpair *next;
};

static void
realloc_object_flag_bitmasks(FLAGSPACE *n)
{
  dbref it;
  struct flagcache *oldcache;
  struct flagpair *migrate, *m;
  slab *flagpairs;
  int i, numbytes;

<<<<<<< HEAD
  do_rawlog(LT_TRACE, T("Resizing object flag arrays."));
=======
#ifdef DEBUG
  do_rawlog(LT_TRACE, T("Resizing object flag arrays."));
#endif
>>>>>>> ebdea0ab

  numbytes = FlagBytes(n);

  oldcache = n->cache;
<<<<<<< HEAD
  n->cache = new_flagcache(n, (double) oldcache->size * 1.1);
=======
  n->cache = new_flagcache(n, oldcache->size);
>>>>>>> ebdea0ab

  flagpairs = slab_create("flagpairs", sizeof *migrate);
  migrate = NULL;

  /* Grow all current flagsets, and store the old/new locations */
  for (i = 0; i < oldcache->size; i += 1) {
    struct flagbucket *b;

    for (b = oldcache->buckets[i]; b; b = b->next) {
      object_flag_type grown;
      struct flagpair *newpair;

      grown = extend_bitmask(n, b->key, numbytes - 1);
<<<<<<< HEAD
      flagcache_find_ns(n, grown);
=======
>>>>>>> ebdea0ab

      newpair = slab_malloc(flagpairs, NULL);
      newpair->orig = b->key;
      newpair->grown = grown;
      newpair->next = migrate;
      migrate = newpair;
    }
  }

  /* Now adjust pointers in the db from old to new. This has poor
     big-O performance, but isn't done very often, so we can live with it. */
  for (it = 0; it < db_top; it += 1) {
<<<<<<< HEAD
=======
    /* Garbage objects have a null flagset */
    if (IsGarbage(it))
      continue;
>>>>>>> ebdea0ab
    if (n->tab == &ptab_flag && Flags(it) == oldcache->zero) {
      /* No flags on object */
      Flags(it) = n->cache->zero;
      n->cache->zero_refcount += 1;
    } else if (n->tab == &ptab_power && Powers(it) == oldcache->zero) {
      /* No powers on object */
      Powers(it) = n->cache->zero;
      n->cache->zero_refcount += 1;
    } else {
      /* Has flags or powers. Update to new ones */
      for (m = migrate; m; m = m->next) {
<<<<<<< HEAD
	if (n->tab == &ptab_flag) {
	  if (Flags(it) == m->orig) {
	    Flags(it) = m->grown;
	    break;
	  } 
	} else {
	  if (Powers(it) == m->orig) {
	    Powers(it) = m->grown;
	    break;
	  }
	}
      }
=======
        if (n->tab == &ptab_flag) {
          if (Flags(it) == m->orig) {
            Flags(it) = m->grown;
            break;
          }
        } else {
          if (Powers(it) == m->orig) {
            Powers(it) = m->grown;
            break;
          }
        }
      }
      /* Update the refcount for this flagset. */
      flagcache_find_ns(n, m->grown);
>>>>>>> ebdea0ab
    }
  }
  slab_destroy(flagpairs);
  free_flagcache(oldcache);
}


/* Read in a flag from a file and return it */
static FLAG *
flag_read_oldstyle(PENNFILE *in)
{
  FLAG *f;
  char *c;
  c = GC_STRDUP(getstring_noalloc(in));
  if (!strcmp(c, "FLAG ALIASES")) {
    return NULL;                /* We're done */
  }
  f = new_flag();
  f->name = c;
  c = (char *) getstring_noalloc(in);
  f->letter = *c;
  f->bitpos = -1;
  f->type = getref(in);
  f->perms = getref(in);
  f->negate_perms = getref(in);
  return f;
}

static FLAG *
flag_alias_read_oldstyle(PENNFILE *in, char *alias, const FLAGSPACE *n)
{
  FLAG *f;
  char *c;
  /* Real name first */
  c = GC_STRDUP(getstring_noalloc(in));
  if (!strcmp(c, "END OF FLAGS")) {
    return NULL;                /* We're done */
  }
  f = match_flag_ns(n, c);
  if (!f) {
    /* Corrupt db. Recover as well as we can. */
    do_rawlog(LT_ERR,
              "FLAG READ: flag alias %s matches no known flag. Skipping aliases.",
              c);
    do {
      c = (char *) getstring_noalloc(in);
    } while (strcmp(c, "END OF FLAGS"));
    return NULL;
  } 

  /* Get the alias name */
  strcpy(alias, getstring_noalloc(in));
  return f;
}

/** Read flags and aliases from the database. This function expects
 * to receive file pointer that's already reading in a database file
 * and pointing at the start of the flag table. It reads the flags,
 * reads the aliases, and then does any additional flag adding that
 * needs to happen.
 * \param in file pointer to read from.
 * \param ns name of namespace to search.
 */
static void
flag_read_all_oldstyle(PENNFILE *in, const char *ns)
{
  FLAG *f;
  FLAGSPACE *n;
  char alias[BUFFER_LEN];

  if (!(n = (FLAGSPACE *) hashfind(ns, &htab_flagspaces))) {
    do_rawlog(LT_ERR, "FLAG READ: Unable to locate flagspace %s.", ns);
    return;
  }
  /* If we are reading flags from the db, they are definitive. */
  clear_all_flags(n);
  while ((f = flag_read_oldstyle(in))) {
    flag_add(n, f->name, f);
  }
  /* Assumes we'll always have at least one alias */
  while ((f = flag_alias_read_oldstyle(in, alias, n))) {
    flag_add(n, alias, f);
  }
  flag_add_additional(n);
}

/* Read in a flag from a file and return it */
static FLAG *
flag_read(PENNFILE *in)
{
  FLAG *f;
  char *c;
  char *tmp;

  db_read_this_labeled_string(in, "name", &tmp);
  c = GC_STRDUP(tmp);
  f = new_flag();
  f->name = c;
  db_read_this_labeled_string(in, "letter", &tmp);
  f->letter = *tmp;
  f->bitpos = -1;
  db_read_this_labeled_string(in, "type", &tmp);
  f->type = string_to_privs(type_privs, tmp, 0);
  db_read_this_labeled_string(in, "perms", &tmp);
  f->perms = string_to_privs(flag_privs, tmp, 0);
  db_read_this_labeled_string(in, "negate_perms", &tmp);
  f->negate_perms = string_to_privs(flag_privs, tmp, 0);
  return f;
}

static FLAG *
flag_alias_read(PENNFILE *in, char *alias, FLAGSPACE *n)
{
  FLAG *f;
  char *c;
  char *tmp;
  /* Real name first */
  db_read_this_labeled_string(in, "name", &tmp);
  c = GC_STRDUP(tmp);
  f = match_flag_ns(n, c);
  if (!f) {
    /* Corrupt db. Recover as well as we can. */
    do_rawlog(LT_ERR,
              "FLAG READ: flag alias %s matches no known flag. Skipping this alias.",
              c);
    (void) getstring_noalloc(in);
    return NULL;
  } 

  /* Get the alias name */
  db_read_this_labeled_string(in, "alias", &tmp);
  strcpy(alias, tmp);
  return f;
}

/** Read flags and aliases from the database. This function expects
 * to receive file pointer that's already reading in a database file
 * and pointing at the start of the flag table. It reads the flags,
 * reads the aliases, and then does any additional flag adding that
 * needs to happen.
 * \param in file pointer to read from.
 * \param ns name of namespace to search.
 */
void
flag_read_all(PENNFILE *in, const char *ns)
{
  FLAG *f;
  FLAGSPACE *n;
  char alias[BUFFER_LEN];
  int count, found = 0;

  if (!(globals.indb_flags & DBF_LABELS)) {
    flag_read_all_oldstyle(in, ns);
    return;
  }

  if (!(n = (FLAGSPACE *) hashfind(ns, &htab_flagspaces))) {
    do_rawlog(LT_ERR, "FLAG READ: Unable to locate flagspace %s.", ns);
    return;
  }
  /* If we are reading flags from the db, they are definitive. */
  clear_all_flags(n);
  db_read_this_labeled_int(in, "flagcount", &count);
  for (;;) {
    int c;

    c = penn_fgetc(in);
    penn_ungetc(c, in);

    if (c != ' ')
      break;

    found++;

    if ((f = flag_read(in)))
      flag_add(n, f->name, f);
  }

  if (found != count)
    do_rawlog(LT_ERR,
              "WARNING: Actual number of flags (%d) different than expected count (%d).",
              found, count);

  /* Assumes we'll always have at least one alias */
  db_read_this_labeled_int(in, "flagaliascount", &count);
  for (found = 0;;) {
    int c;

    c = penn_fgetc(in);
    penn_ungetc(c, in);

    if (c != ' ')
      break;

    found++;

    if ((f = flag_alias_read(in, alias, n)))
      flag_add(n, alias, f);
  }
  if (found != count)
    do_rawlog(LT_ERR,
              "WARNING: Actual number of flag aliases (%d) different than expected count (%d).",
              found, count);

  flag_add_additional(n);
}


/* Write a flag out to a file */
static void
flag_write(PENNFILE *out, FLAG *f, const char *name)
{
  db_write_labeled_string(out, " name", name);
  db_write_labeled_string(out, "  letter", tprintf("%c", f->letter));
  db_write_labeled_string(out, "  type", privs_to_string(type_privs, f->type));
  db_write_labeled_string(out, "  perms",
                          privs_to_string(flag_privs, f->perms));
  db_write_labeled_string(out, "  negate_perms",
                          privs_to_string(flag_privs, f->negate_perms));
}


/* Write a flag alias out to a file */
static void
flag_alias_write(PENNFILE *out, FLAG *f, const char *name)
{
  db_write_labeled_string(out, " name", f->name);
  db_write_labeled_string(out, "  alias", name);
}

/** Write flags and aliases to the database. This function expects
 * to receive file pointer that's already writing in a database file.
 * It writes the flags, writes the aliases.
 * \param out file pointer to write to.
 * \param ns the namespace (FLAG/POWER) to write
 */
void
flag_write_all(PENNFILE *out, const char *ns)
{
  int i, count;
  FLAG *f;
  FLAGSPACE *n;
  const char *flagname;

  if (!(n = (FLAGSPACE *) hashfind(ns, &htab_flagspaces))) {
    do_rawlog(LT_ERR, "FLAG WRITE: Unable to locate flagspace %s.", ns);
    return;
  }
  /* Write out canonical flags first */
  count = 0;
  for (i = 0; i < n->flagbits; i++) {
    if (n->flags[i])
      count++;
  }
  db_write_labeled_int(out, "flagcount", count);
  for (i = 0; i < n->flagbits; i++) {
    if (n->flags[i])
      flag_write(out, n->flags[i], n->flags[i]->name);
  }
  /* Now write out aliases. An alias is a flag in the ptab whose
   * name isn't the same as the name of the canonical flag in its
   * bit position
   */
  count = 0;
  f = ptab_firstentry_new(n->tab, &flagname);
  while (f) {
    if (strcmp(n->flags[f->bitpos]->name, flagname))
      count++;
    f = ptab_nextentry_new(n->tab, &flagname);
  }
  db_write_labeled_int(out, "flagaliascount", count);
  f = ptab_firstentry_new(n->tab, &flagname);
  while (f) {
    if (strcmp(n->flags[f->bitpos]->name, flagname)) {
      /* This is an alias! */
      flag_alias_write(out, f, flagname);
    }
    f = ptab_nextentry_new(n->tab, &flagname);
  }
}

/** Initialize the flagspaces.
 */
void
init_flagspaces(void)
{
  /* Initial flagcache sizes are estimates based on examining the output of
   * @stats/flags in several games. */
  FLAGSPACE *flags;

  hashinit(&htab_flagspaces, 4);
  flags = GC_MALLOC(sizeof(FLAGSPACE));
  flags->name = GC_STRDUP("FLAG");
  flags->tab = &ptab_flag;
  ptab_init(&ptab_flag);
  flags->flagbits = 0;
  flags->flags = NULL;
  flags->flag_table = flag_table;
  flags->flag_alias_table = flag_alias_tab;
<<<<<<< HEAD
  flags->cache = new_flagcache(flags, (sizeof flag_table / sizeof(FLAG)) * 4);
  hashadd("FLAG", (void *) flags, &htab_flagspaces);
  flags = GC_MALLOC(sizeof(FLAGSPACE));
  flags->name = GC_STRDUP("POWER");
=======
  flags->cache = new_flagcache(flags, 257);
  hashadd("FLAG", (void *) flags, &htab_flagspaces);
  flags = mush_malloc(sizeof(FLAGSPACE), "flagspace");
  flags->name = strdup("POWER");
>>>>>>> ebdea0ab
  flags->tab = &ptab_power;
  ptab_init(&ptab_power);
  flags->flagbits = 0;
  flags->flags = NULL;
  flags->flag_table = power_table;
  flags->flag_alias_table = power_alias_tab;
<<<<<<< HEAD
  flags->cache = new_flagcache(flags, (sizeof power_table / sizeof(FLAG)) * 2);
=======
  flags->cache = new_flagcache(flags, 31);
>>>>>>> ebdea0ab
  hashadd("POWER", (void *) flags, &htab_flagspaces);
}


/** Initialize a flag table with defaults.
 * This function loads the standard flags as a baseline
 * (and for dbs that haven't yet converted).
 * \param ns name of flagspace to initialize.
 */
void
init_flag_table(const char *ns)
{
  const FLAG *f;
  FLAG *cf;
  const FLAG_ALIAS *a;
  FLAGSPACE *n;

  if (!(n = (FLAGSPACE *) hashfind(ns, &htab_flagspaces))) {
    do_rawlog(LT_ERR, "FLAG INIT: Unable to locate flagspace %s.", ns);
    return;
  }

  ptab_start_inserts(n->tab);
  /* do regular flags first */
  for (f = n->flag_table; f->name; f++) {
    cf = clone_flag(f);
    cf->bitpos = -1;
    flag_add(n, cf->name, cf);
  }
  ptab_end_inserts(n->tab);
  /* now add in the aliases */
  for (a = n->flag_alias_table; a->alias; a++) {
    if ((cf = match_flag_ns(n, a->realname)))
      flag_add(n, a->alias, cf);
    else
      do_rawlog(LT_ERR,
                "FLAG INIT: flag alias %s matches no known flag.", a->alias);
  }
  flag_add_additional(n);
}

/* This is where the developers will put flag_add statements to create
 * new flags in future penn versions. Hackers should avoid this,
 * and use local_flags() in flaglocal.c instead.
 */
static void
flag_add_additional(FLAGSPACE *n)
{
  FLAG *f;
  FLAGSPACE *flags;

  if (n->tab == &ptab_flag) {
    add_flag("KEEPALIVE", 'k', TYPE_PLAYER, F_ANY, F_ANY);
    add_flag("MISTRUST", 'm', TYPE_THING | TYPE_EXIT | TYPE_ROOM, F_INHERIT,
             F_INHERIT);
    add_flag("ORPHAN", 'i', NOTYPE, F_ANY, F_ANY);
    add_flag("HEAVY", '\0', NOTYPE, F_ROYAL, F_ANY);
    add_flag("TRACK_MONEY", '\0', TYPE_PLAYER, F_ANY, F_ANY);
    add_flag("LOUD", '\0', NOTYPE, F_ROYAL, F_ANY);
    add_flag("HEAR_CONNECT", '\0', TYPE_PLAYER, F_ROYAL, F_ANY);
    add_flag("NO_LOG", '\0', NOTYPE, F_WIZARD | F_MDARK | F_LOG,
             F_WIZARD | F_MDARK);
    add_flag("OPEN_OK", '\0', TYPE_ROOM, F_ANY, F_ANY);
    if ((f = match_flag("LISTEN_PARENT")))
      f->type |= TYPE_PLAYER;
    if ((f = match_flag("TERSE")))
      f->type |= TYPE_THING;
    if ((f = match_flag("PUPPET")))
      f->type |= TYPE_ROOM;
    if ((f = match_flag("SUSPECT")))
      f->type = NOTYPE;
    if ((f = match_flag("CHOWN_OK")))
      f->type = TYPE_THING | TYPE_ROOM | TYPE_EXIT;
    if ((f = match_flag("NOSPOOF"))) {
      f->type = NOTYPE;
      f->letter = '"';
    }
    if ((f = match_flag("PARANOID"))) {
      f->type = NOTYPE;
      f->letter = '\0';
    }
    add_flag_generic("FLAG", "CHAN_USEFIRSTMATCH", '\0', NOTYPE, F_INHERIT,
                     F_INHERIT, &f);
    flags = hashfind("FLAG", &htab_flagspaces);
    if (!match_flag("CHAN_FIRSTMATCH"))
      flag_add(flags, "CHAN_FIRSTMATCH", f);
    if (!match_flag("CHAN_MATCHFIRST"))
      flag_add(flags, "CHAN_MATCHFIRST", f);
    if ((f = match_flag("SUSPECT")))
      f->perms |= F_LOG;
    if ((f = match_flag("WIZARD")))
      f->perms |= F_LOG;
    if ((f = match_flag("ROYALTY")))
      f->perms |= F_LOG;
<<<<<<< HEAD
    f = add_flag("XTERM256", '\0', TYPE_PLAYER, F_ANY, F_ANY);
    flag_add(flags, "COLOR256", f);     /* MUX alias */
=======
    add_flag_generic("FLAG", "XTERM256", '\0', TYPE_PLAYER, F_ANY, F_ANY, &f);
    flag_add(flags, "COLOR256", f);     /* MUX alias */

    add_flag("MONIKER", '\0', NOTYPE, F_ROYAL, F_ROYAL);

    if ((f = match_flag("CONNECTED"))) {
      f->perms &= ~F_MDARK;
      f->negate_perms &= ~F_MDARK;
    }
>>>>>>> ebdea0ab

  } else if (n->tab == &ptab_power) {
    if (!(globals.indb_flags & DBF_POWERS_LOGGED)) {
      int i;
      for (i = 0; i < n->flagbits; i++)
        n->flags[i]->perms |= F_LOG;
    }
    flags = hashfind("POWER", &htab_flagspaces);
    add_flag_generic("POWER", "Sql_Ok", '\0', NOTYPE, F_WIZARD | F_LOG, F_ANY,
                     &f);
    if (f && !match_power("Use_SQL"))
      flag_add(flags, "Use_SQL", f);
    if ((f = match_power("Can_nspemit")) && !match_power("Can_spoof")) {
      /* The "Can_nspemit" power was renamed "Can_spoof"... */
<<<<<<< HEAD
      f->name = GC_STRDUP("Can_spoof");
=======
      mush_free((void *) f->name, "flag.name");
      f->name = mush_strdup("Can_spoof", "flag.name");
>>>>>>> ebdea0ab
      flag_add(flags, "Can_spoof", f);
    } else if ((f = match_power("Can_spoof")) && !match_power("Can_nspemit")) {
      /* ... but make sure "Can_nspemit" remains as an alias */
      flag_add(flags, "Can_nspemit", f);
    }
    add_power("Debit", '\0', NOTYPE, F_WIZARD | F_LOG, F_ANY);
    add_power("Pueblo_Send", '\0', NOTYPE, F_WIZARD | F_LOG, F_ANY);
    add_power("Many_Attribs", '\0', NOTYPE, F_WIZARD | F_LOG, F_ANY);
    add_power("hook", '\0', NOTYPE, F_WIZARD | F_LOG, F_ANY);
    add_power("Can_dark", '\0', TYPE_PLAYER, F_WIZARD | F_LOG, F_ANY);
    add_power("Pick_Dbrefs", '\0', NOTYPE, F_WIZARD | F_LOG, F_ANY);
    /* Aliases for other servers */
    if ((f = match_power("tport_anything")) && !match_power("tel_anything"))
      flag_add(flags, "tel_anything", f);
    if ((f = match_power("tport_anywhere")) && !match_power("tel_anywhere"))
      flag_add(flags, "tel_anywhere", f);
    if ((f = match_power("no_money")) && !match_power("free_money"))
      flag_add(flags, "free_money", f);
    if ((f = match_power("no_quota")) && !match_power("free_quota"))
      flag_add(flags, "free_quota", f);
    if ((f = match_power("debit")) && !match_power("steal_money"))
      flag_add(flags, "steal_money", f);
  }

  local_flags(n);
}

/** Extract object type from old-style flag value.
 * Before 1.7.7p5, object types were stored in the lowest 3 bits of the
 * flag value. Now they get their own place in the object structure,
 * but if we're reading an older database, we need to extract the types
 * from the old flag value.
 * \param old_flags an old-style flag bitmask.
 * \return a type bitflag.
 */
int
type_from_old_flags(long old_flags)
{
  switch (old_flags & OLD_TYPE_MASK) {
  case OLD_TYPE_PLAYER:
    return TYPE_PLAYER;
  case OLD_TYPE_ROOM:
    return TYPE_ROOM;
  case OLD_TYPE_EXIT:
    return TYPE_EXIT;
  case OLD_TYPE_THING:
    return TYPE_THING;
  case OLD_TYPE_GARBAGE:
    return TYPE_GARBAGE;
  }
  /* If we get here, we're in trouble. */
  return -1;
}

/** Extract flags from old-style flag and toggle values.
 * This function takes the flag and toggle bitfields from older databases,
 * allocates a new flag bitmask, and populates it appropriately
 * by looking up each flag/toggle value in the old flag table.
 * It also works for powers (in which case old_toggles should be 0).
 * \param ns flagspace in which to locate values.
 * \param old_flags an old-style flag bitmask.
 * \param old_toggles an old-style toggle bitmask.
 * \param type the object type.
 * \return a newly allocated flag bitmask representing the flags and toggles.
 */
object_flag_type
flags_from_old_flags(const char *ns, long old_flags, long old_toggles, int type)
{
  const FLAG *f, *newf;
  FLAGSPACE *n;
  object_flag_type bitmask;

  Flagspace_Lookup(n, ns);
  bitmask = new_flag_bitmask_ns(n);
  for (f = n->flag_table; f->name; f++) {
    if (f->type == NOTYPE) {
      if (f->bitpos & old_flags) {
        newf = match_flag_ns(n, f->name);
        bitmask = set_flag_bitmask_ns(n, bitmask, newf->bitpos);
      }
    } else if (f->type & type) {
      if (f->bitpos & old_toggles) {
        newf = match_flag_ns(n, f->name);
        bitmask = set_flag_bitmask_ns(n, bitmask, newf->bitpos);
      }
    }
  }
  for (f = hack_table; f->name; f++) {
    if ((f->type & type) && (f->bitpos & old_toggles)) {
      newf = match_flag_ns(n, f->name);
      bitmask = set_flag_bitmask_ns(n, bitmask, newf->bitpos);
    }
  }
  return bitmask;
}

/** Macro to detrmine if flag f's name is n */
#define is_flag(f,n)    (!strcmp(f->name,n))

/* Given a single character, return the matching flag definition */
static FLAG *
letter_to_flagptr(const FLAGSPACE *n, char c, int type)
{
  FLAG *f;
  int i;
  for (i = 0; i < n->flagbits; i++)
    if ((f = n->flags[i])) {
      if ((n->tab == &ptab_flag) && ((f->letter == c) && (f->type & type)))
        return f;
    }
  /* Do we need to do this? */
  return NULL;
}


/*----------------------------------------------------------------------
 * Functions for managing bitmasks. All flagsets in a given space are
 * cached; objects with the same flags set share the same memory. Thus,
 * they are read-only. Setting or clearing a flag results in a new
 * bitmask, and a dereference of the old one. Copying a flag set in a
 * @clone is just a matter of incrementing the refcount.
 */

static struct flagcache *
new_flagcache(FLAGSPACE *n, int initial_size)
{
  struct flagcache *cache;

<<<<<<< HEAD
  cache = GC_MALLOC(sizeof *cache);

  initial_size = next_prime_after(initial_size);
  cache->size = initial_size;
  cache->entries = 0;
  cache->zero_refcount = 0;

  cache->flagset_slab = slab_create("flagset", FlagBytes(n));
  cache->zero = slab_malloc(cache->flagset_slab, NULL);
  memset(cache->zero, 0, FlagBytes(n));
  cache->buckets =
    GC_MALLOC(initial_size * sizeof(struct flagbucket *));
  return cache;
}

static void
free_flagcache(struct flagcache *cache)
{
  int i;
  for (i = 0; i < cache->size; i += 1) {
    struct flagbucket *b, *n;
    for (b = cache->buckets[i]; b; b = n) {
      n = b->next;
      slab_free(flagbucket_slab, b);
    }
  }

  slab_destroy(cache->flagset_slab);
}

static uint32_t
fc_hash(const FLAGSPACE *n, const object_flag_type f)
{
  uint32_t h = 0, i, len;

  for (i = 0, len = FlagBytes(n); i < len; i += 1)
    h = (h << 5) + h + f[i];

  return h;
=======
  cache = mush_malloc(sizeof *cache, "flagset.cache");

  cache->size = initial_size;
  cache->entries = 0;
  cache->zero_refcount = 0;

  cache->flagset_slab = slab_create("flagset", FlagBytes(n));
  cache->zero = slab_malloc(cache->flagset_slab, NULL);
  memset(cache->zero, 0, FlagBytes(n));
  cache->buckets =
    mush_calloc(cache->size, sizeof(struct flagbucket *),
                "flagset.cache.bucketarray");
  return cache;
}

static void
free_flagcache(struct flagcache *cache)
{
  int i;
  for (i = 0; i < cache->size; i += 1) {
    struct flagbucket *b, *n;
    for (b = cache->buckets[i]; b; b = n) {
      n = b->next;
      slab_free(flagbucket_slab, b);
    }
  }

  slab_destroy(cache->flagset_slab);
  mush_free(cache->buckets, "flagset.cache.bucketarray");
  mush_free(cache, "flagset.cache");
}

static inline uint32_t
fc_hash(const FLAGSPACE *n, const object_flag_type f)
{
  static const uint64_t seed = 0xb12003afbb20eae3ULL;
  return city_hash((const char *) f, FlagBytes(n), seed);
}

static void
flagcache_rebucket(FLAGSPACE *n, int new_size)
{
  struct flagbucket **new_buckets;
  int i;

  new_buckets = mush_calloc(new_size, sizeof(struct flagbucket *),
                            "flagset.cache.bucketarray");

  for (i = 0; i < n->cache->size; ++i) {
    struct flagbucket *bucket, *next;
    int new_index;
    for (bucket = n->cache->buckets[i]; bucket; bucket = next) {
      next = bucket->next;
      new_index = fc_hash(n, bucket->key) % new_size;
      bucket->next = new_buckets[new_index];
      new_buckets[new_index] = bucket;
    }
  }

  mush_free(n->cache->buckets, "flagset.cache.bucketarray");
  n->cache->size = new_size;
  n->cache->buckets = new_buckets;
>>>>>>> ebdea0ab
}

static inline bool
fc_eq(const FLAGSPACE *n, const object_flag_type f1, const object_flag_type f2)
{
  return memcmp(f1, f2, FlagBytes(n)) == 0;
}

/** Returns a pointer to the cached copy of this flag bitset. If the flagset isn't already in the cache, inserts it. */
static object_flag_type
flagcache_find_ns(FLAGSPACE *n, const object_flag_type f)
{
  uint32_t h;
  struct flagbucket *b;

  if (flagbucket_slab == NULL)
    flagbucket_slab = slab_create("flagcache entries", sizeof *b);

<<<<<<< HEAD
  h = fc_hash(n, f);

  if (h == 0) {
=======
  if (fc_eq(n, n->cache->zero, f)) {
>>>>>>> ebdea0ab
    n->cache->zero_refcount += 1;
    return n->cache->zero;
  }

<<<<<<< HEAD
  h %= n->cache->size;
=======
  h = fc_hash(n, f) % n->cache->size;
>>>>>>> ebdea0ab

  for (b = n->cache->buckets[h]; b; b = b->next) {
    if (fc_eq(n, f, b->key)) {
      b->refcount += 1;
      return b->key;
    }
  }

  /* Add new entry */
  b = slab_malloc(flagbucket_slab, n->cache->buckets[h]);
  b->refcount = 1;
  b->key = f;
  b->next = n->cache->buckets[h];
  n->cache->entries += 1;
  n->cache->buckets[h] = b;
<<<<<<< HEAD
=======

  /* Resize at a load factor of two. */
  if ((n->cache->entries / 2) > n->cache->size)
    flagcache_rebucket(n, next_prime_after(n->cache->size * 2));

>>>>>>> ebdea0ab
  return f;
}

static object_flag_type
flagcache_find(const char *ns, const object_flag_type f)
{
  FLAGSPACE *n;
  Flagspace_Lookup(n, ns);
  return flagcache_find_ns(n, f);
}

static void
flagcache_delete(FLAGSPACE *n, const object_flag_type f)
{
  uint32_t h;
  struct flagbucket *b, *p;

<<<<<<< HEAD
  h = fc_hash(n, f);

  if (h == 0) {
=======
  if (fc_eq(n, n->cache->zero, f)) {
>>>>>>> ebdea0ab
    n->cache->zero_refcount -= 1;
    return;
  }

<<<<<<< HEAD
  h %= n->cache->size;
=======
  h = fc_hash(n, f) % n->cache->size;
>>>>>>> ebdea0ab

  for (b = n->cache->buckets[h], p = NULL; b; p = b, b = b->next) {
    if (fc_eq(n, f, b->key)) {
      b->refcount -= 1;
      if (b->refcount == 0) {
        /* Free the flagset */
        if (!p) {
          /* First entry in chain */
          n->cache->buckets[h] = b->next;
          goto cleanup;         /* Not evil */
        } else {
          p->next = b->next;
          goto cleanup;
        }
      } else
        break;
    }
  }
  return;
cleanup:
  n->cache->entries -= 1;
  slab_free(n->cache->flagset_slab, b->key);
  slab_free(flagbucket_slab, b);
}

void
flag_stats(dbref player)
{
  FLAGSPACE *n;

  for (n = hash_firstentry(&htab_flagspaces); n;
       n = hash_nextentry(&htab_flagspaces)) {
    int maxref = 0, i, uniques = 0, maxlen = 0;

    notify_format(player, "Stats for flagspace %s:", n->name);
    notify_format(player,
                  "  %d entries in flag table. Flagsets are %d bytes long.",
                  n->flagbits, (int) FlagBytes(n));
    notify_format(player,
                  "  %d different cached flagsets. %d objects with no flags set.",
                  n->cache->entries, n->cache->zero_refcount);
    notify(player, " Stats for flagset slab:");
<<<<<<< HEAD
    slab_describe(player, n->cache->flagset_slab);
=======
    // slab_describe(player, n->cache->flagset_slab);
>>>>>>> ebdea0ab
    for (i = 0; i < n->cache->size; i += 1) {
      struct flagbucket *b;
      int len = 0;
      for (b = n->cache->buckets[i]; b; b = b->next) {
        if (b->refcount > maxref)
          maxref = b->refcount;
        if (b->refcount == 1)
          uniques += 1;
        len += 1;
      }
      if (len > maxlen)
        maxlen = len;
    }
    notify_format(player,
                  "  %d objects share the most common set of flags.\n  %d objects have unique flagsets.",
                  maxref, uniques);
    notify_format(player,
                  "  Cache hashtable has %d buckets. Longest collision chain is %d elements.",
                  n->cache->size, maxlen);
  }
}

/* Returns a newly allocated, unmanaged copy of the given flagset */
static object_flag_type
copy_flag_bitmask(FLAGSPACE *n, const object_flag_type orig)
{
  object_flag_type copy;
  int len;

  len = FlagBytes(n);
  copy = slab_malloc(n->cache->flagset_slab, NULL);
  memcpy(copy, orig, len);

  return copy;
}

/** Return a zeroed out, managed flagset
 * \param n the flagspace to use.
 * \return a managed flagset with all bits set to zero.
 */
object_flag_type
new_flag_bitmask_ns(FLAGSPACE *n)
{
  n->cache->zero_refcount += 1;
  return n->cache->zero;
}

/** Return a zeroed out, managed flagset
 * \param ns the name of the flagspace to use.
 * \return a managed flagset with all bits set to zero.
 */
object_flag_type
new_flag_bitmask(const char *ns)
{
  FLAGSPACE *n;

  Flagspace_Lookup(n, ns);
  return new_flag_bitmask_ns(n);
}

/** Copy a managed flag bitmask.
 * \param ns name of flagspace to use.
 * \param given a flag bitmask.
 * \return a managed clone of the given bitmask.
 */
object_flag_type
clone_flag_bitmask(const char *ns, const object_flag_type given)
{
  return flagcache_find(ns, given);
}

/** Dereference a managed flagset and possibly deallocate it.
 * \param ns the flagspace the flagset is in.
 * \param bitmask the flagset
 */
void
destroy_flag_bitmask(const char *ns, const object_flag_type bitmask)
{
  FLAGSPACE *n;

  Flagspace_Lookup(n, ns);
  flagcache_delete(n, bitmask);
}

/** Add a flag into a flagset.
 * This function sets a particular bit in a bitmask (e.g. bit 42), by
 * computing the appropriate byte, and the appropriate bit within the
 * byte, and setting it. It's used when replacing the current flagset
 * on an obect, so it decrements the original's reference count and
 * deletes it if needed.
 *
 * \param n the flagspace the flagset is in.
 * \param bitmask a managed flagset.
 * \param bit the bit to set.
 * \return A managed flagset with the new flag set.
 */
object_flag_type
set_flag_bitmask_ns(FLAGSPACE *n, const object_flag_type bitmask, int bit)
{
  int bytepos, bitpos;
  object_flag_type copy, managed_copy;

  if (!bitmask)
    return NULL;

  bytepos = FlagByte(bit);
  bitpos = FlagBit(bit);
  copy = copy_flag_bitmask(n, bitmask);
  *(copy + bytepos) |= (1 << bitpos);
  managed_copy = flagcache_find_ns(n, copy);
  if (managed_copy != copy)
    slab_free(n->cache->flagset_slab, copy);
  flagcache_delete(n, bitmask);
  return managed_copy;
}

/** Add a flag into a flagset.
 * This function sets a particular bit in a bitmask (e.g. bit 42), by
 * computing the appropriate byte, and the appropriate bit within the
 * byte, and setting it. It's used when replacing the current flagset
 * on an obect, so it decrements the original's reference count and
 * deletes it if needed.
 *
 * \param ns the name of the flagspace the flagset is in.
 * \param bitmask a managed flagset.
 * \param bit the bit to set.
 * \return A managed flagset with the new flag set.
 */
object_flag_type
set_flag_bitmask(const char *ns, const object_flag_type bitmask, int bit)
{
  FLAGSPACE *n;
  Flagspace_Lookup(n, ns);
  return set_flag_bitmask_ns(n, bitmask, bit);
}

/** Remove a flag from a flagset.
 * This function clears a particular bit in a bitmask (e.g. bit 42),
 * by computing the appropriate byte, and the appropriate bit within
 * the byte, and clearing it. It's used hen replacing the current
 * flagset on an object, so it decrements the original's reference
 * count and deletes it if needed.
 *
 * \param n the flagspace the flagset is in.
 * \param bitmask a managed flagset.
 * \param bit the bit to clear.
 * \return A managed flagset with the flag cleared
 */
object_flag_type
clear_flag_bitmask_ns(FLAGSPACE *n, const object_flag_type bitmask, int bit)
{
  int bytepos, bitpos;
  object_flag_type copy, managed_copy;

  if (!bitmask)
    return NULL;

  bytepos = FlagByte(bit);
  bitpos = FlagBit(bit);

  copy = copy_flag_bitmask(n, bitmask);
  *(copy + bytepos) &= ~(1 << bitpos);
  managed_copy = flagcache_find_ns(n, copy);
  if (managed_copy != copy)
    slab_free(n->cache->flagset_slab, copy);
  flagcache_delete(n, bitmask);
  return managed_copy;
}

/** Remove a flag from a flagset.
 * This function clears a particular bit in a bitmask (e.g. bit 42),
 * by computing the appropriate byte, and the appropriate bit within
 * the byte, and clearing it. It's used hen replacing the current
 * flagset on an object, so it decrements the original's reference
 * count and deletes it if needed.
 *
 * \param ns the name of the flagspace the flagset is in.
 * \param bitmask a managed flagset.
 * \param bit the bit to clear.
 * \return A managed flagset with the flag cleared
 */
object_flag_type
clear_flag_bitmask(const char *ns, const object_flag_type bitmask, int bit)
{
  FLAGSPACE *n;
  Flagspace_Lookup(n, ns);
  return clear_flag_bitmask_ns(n, bitmask, bit);
}


/** Test a bit in a bitmask.
 * This function tests a particular bit in a bitmask (e.g. bit 42),
 * by computing the appropriate byte, and the appropriate bit within the byte,
 * and testing it.
 * \param flags a flagset.
 * \param bitpos the bit to test.
 * \retval 1 bit is set.
 * \retval 0 bit is not set.
 */
bool
has_bit(const object_flag_type flags, int bitpos)
{
  int bytepos, bits_in_byte;
  /* Garbage objects, for example, have no bits set */
  if (!flags)
    return 0;
  bytepos = FlagByte(bitpos);
  bits_in_byte = FlagBit(bitpos);
  return *(flags + bytepos) & (1 << bits_in_byte);
}

/** Test a set of bits in one bitmask against all those in another.
 * This function determines if one bitmask contains (at least)
 * all of the bits set in another bitmask.
 * \param ns name of namespace to search.
 * \param source the flagset to test.
 * \param bitmask the flagset containing the bits to look for.
 * \retval 1 all bits in bitmask are set in source.
 * \retval 0 at least one bit in bitmask is not set in source.
 */
bool
has_all_bits(const char *ns, const object_flag_type source,
             const object_flag_type bitmask)
{
  unsigned int i;
  int ok = 1;
  FLAGSPACE *n;
  Flagspace_Lookup(n, ns);
  for (i = 0; i < FlagBytes(n); i++)
    ok &= ((*(bitmask + i) & *(source + i)) == *(bitmask + i));
  return ok;
}

/** Test to see if a bitmask is entirely 0 bits.
 * \param ns name of namespace to search.
 * \param source the bitmask to test.
 * \retval 1 all bits in bitmask are 0.
 * \retval 0 at least one bit in bitmask is 1.
 */
bool
null_flagmask(const char *ns, const object_flag_type source)
{
  FLAGSPACE *n;
  Flagspace_Lookup(n, ns);
  return n->cache->zero == source;
}

/** Test a set of bits in one bitmask against any of those in another.
 * This function determines if one bitmask contains any
 * of the bits set in another bitmask.
 * \param ns name of namespace to search.
 * \param source the bitmask to test.
 * \param bitmask the bitmask containing the bits to look for.
 * \retval 1 at least one bit in bitmask is set in source.
 * \retval 0 no bits in bitmask are set in source.
 */
bool
has_any_bits(const char *ns, const object_flag_type source,
             const object_flag_type bitmask)
{
  unsigned int i;
  int ok = 0;
  FLAGSPACE *n;
  Flagspace_Lookup(n, ns);
  for (i = 0; i < FlagBytes(n); i++)
    ok |= (*(bitmask + i) & *(source + i));
  return ok;
}

/** Produce a space-separated list of flag names, given a bitmask.
 * This function returns the string representation of a flag bitmask.
 * \param ns name of namespace to search.
 * \param bitmask a flag bitmask.
 * \param privs dbref for privilege checking for flag visibility.
 * \param thing object for which bitmask is the flag bitmask.
 * \return string representation of bitmask (list of flags).
 */
const char *
bits_to_string(const char *ns, object_flag_type bitmask, dbref privs,
               dbref thing)
{
  FLAG *f;
  FLAGSPACE *n;
  int i;
  int first = 1;
  static char buf[BUFFER_LEN];
  char *bp;

  Flagspace_Lookup(n, ns);
  bp = buf;
  for (i = 0; i < n->flagbits; i++) {
    if ((f = n->flags[i])) {
      if (has_bit(bitmask, f->bitpos) &&
          (!GoodObject(thing) || Can_See_Flag(privs, thing, f))) {
        if (!first)
          safe_chr(' ', buf, &bp);
        safe_str(f->name, buf, &bp);
        first = 0;
      }
    }
  }
  *bp = '\0';
  return buf;
}

/** Convert a flag list string to a flagset.
 * Given a space-separated list of flag names, convert them to
 * a cached bitmask array and return it.
 * \param ns name of namespace to search.
 * \param str list of flag names.
 * \return a managed flagset.
 */
object_flag_type
string_to_bits(const char *ns, const char *str)
{
  object_flag_type bitmask;
  char *copy, *s, *sp;
  FLAG *f;
  FLAGSPACE *n;

  Flagspace_Lookup(n, ns);
  bitmask = new_flag_bitmask_ns(n);
  if (!str || !*str)
    return bitmask;             /* We're done, then */
  copy = GC_STRDUP(str);
  s = trim_space_sep(copy, ' ');
  while (s) {
    sp = split_token(&s, ' ');
    if (!(f = match_flag_ns(n, sp)))
      /* Now what do we do? Ignore it? */
      continue;
    bitmask = set_flag_bitmask_ns(n, bitmask, f->bitpos);
  }
  return bitmask;
}


/*----------------------------------------------------------------------
 * Functions for working with flags on objects
 */


/** Check an object for a flag.
 * This function tests to see if an object has a flag. It is the
 * function to use for this purpose from outside of this file.
 * \param ns name of flagspace to use.
 * \param thing object to check.
 * \param flag name of flag to check for (a string).
 * \param type allowed types of flags to check for.
 * \retval >0 object has the flag.
 * \retval 0 object does not have the flag.
 */
bool
has_flag_in_space_by_name(const char *ns, dbref thing, const char *flag,
                          int type)
{
  const FLAG *f;
  const FLAGSPACE *n;
  n = hashfind(ns, &htab_flagspaces);
  f = flag_hash_lookup(n, flag, type);
  if (!f)
    return 0;
  return has_flag_ns(n, thing, f);
}

static bool
<<<<<<< HEAD
has_flag_ns(FLAGSPACE *n, dbref thing, FLAG *f)
=======
has_flag_ns(const FLAGSPACE *n, dbref thing, const FLAG *f)
>>>>>>> ebdea0ab
{
  if (!GoodObject(thing) || IsGarbage(thing))
    return 0;
  return (n->tab == &ptab_flag) ?
    has_bit(Flags(thing), f->bitpos) : has_bit(Powers(thing), f->bitpos);
}

static bool
<<<<<<< HEAD
can_set_flag_generic(dbref player, dbref thing, FLAG *flagp, int negate)
=======
can_set_flag_generic(dbref player, dbref thing, const FLAG *flagp, int negate)
>>>>>>> ebdea0ab
{
  int myperms;
  if (!flagp || !GoodObject(player) || !GoodObject(thing))
    return 0;
  myperms = negate ? flagp->negate_perms : flagp->perms;
  if ((myperms & F_INTERNAL) || (myperms & F_DISABLED))
    return 0;
  if (!(flagp->type & Typeof(thing)))
    return 0;
  if ((myperms & F_INHERIT) && !Wizard(player) &&
      (!Inheritable(player) || !Owns(player, thing)))
    return 0;
  if ((myperms & F_WIZARD) && !Wizard(player))
    return 0;
  else if ((myperms & F_ROYAL) && !Hasprivs(player))
    return 0;
  else if ((myperms & F_GOD) && !God(player))
    return 0;
  return 1;
}

static bool
<<<<<<< HEAD
can_set_power(dbref player, dbref thing, FLAG *flagp, int negate)
=======
can_set_power(dbref player, dbref thing, const FLAG *flagp, int negate)
>>>>>>> ebdea0ab
{
  if (!can_set_flag_generic(player, thing, flagp, negate))
    return 0;
  if (Hasprivs(thing) && (is_flag(flagp, "GUEST"))) {
    notify(player, T("You can't make admin into guests."));
    return 0;
  }
  return 1;

}

/* Called by the Can_See_Flag macro, /after/ the checks to see if the player
 * can see the flag in general, to see if they can see the flag specifically
 * on the given thing */
bool
can_see_flag_on(dbref player, dbref thing, const FLAG *flagp)
{
  if (is_flag(flagp, "CONNECTED")) {
    /* You must be see_all to see a hidden player */
    return can_see_connected(player, thing);
  }

<<<<<<< HEAD
static bool
can_set_flag(dbref player, dbref thing, FLAG *flagp, int negate)
=======
  return 1;
}

static bool
can_set_flag(dbref player, dbref thing, const FLAG *flagp, int negate)
>>>>>>> ebdea0ab
{
  if (!can_set_flag_generic(player, thing, flagp, negate))
    return 0;

  /* You've got to *own* something (or be Wizard) to set it
   * chown_ok or dest_ok. This prevents subversion of the
   * zone-restriction on @chown and @dest
   */
  if (is_flag(flagp, "CHOWN_OK") || is_flag(flagp, "DESTROY_OK")) {
    if (!Owns(player, thing) && !Wizard(player))
      return 0;
    else
      return 1;
  }

  /* Checking for the SHARED flag. If you set this, the player had
   * better be zone-locked!
   */
  if (!negate && is_flag(flagp, "SHARED") &&
      (getlock(thing, Zone_Lock) == TRUE_BOOLEXP)) {
    notify(player,
           T("You must @lock/zone before you can set a player SHARED."));
    return 0;
  }

  /* special case for the privileged flags. We do need to check
   * for royalty setting flags on objects they don't own, because
   * the controls check will not stop the flag set if the royalty
   * player is in a zone. Also, only God can set the wizbit on
   * players.
   */
  if (Wizard(thing) && is_flag(flagp, "GAGGED"))
    return negate;              /* can't gag wizards/God, but can ungag */
  if (God(player))              /* God can do (almost) anything) */
    return 1;
  /* Make sure we don't accidentally permission-check toggles when
   * checking priv bits.
   */
  /* A wiz can set things he owns WIZ, but nothing else. */
  if (is_flag(flagp, "WIZARD") && !negate)
    return (Wizard(player) && Owns(player, thing) && !IsPlayer(thing));
  /* A wiz can unset the WIZ bit on any non-player */
  if (is_flag(flagp, "WIZARD") && negate)
    return (Wizard(player) && !IsPlayer(thing));
  /* Wizards can set or unset anything royalty. Royalty can set anything
   * they own royalty, but cannot reset their own bits. */
  if (is_flag(flagp, "ROYALTY")) {
    return (!Guest(thing) && (Wizard(player) || (Royalty(player) &&
                                                 Owns(player, thing)
                                                 && !IsPlayer(thing))));
  }
  return 1;
}

/** Return a list of flag symbols that one object can see on another.
 * \param thing object to list flag symbols for.
 * \param player looker, for permission checking.
 * \return a string containing all the visible type and flag symbols.
 */
const char *
unparse_flags(dbref thing, dbref player)
{
  /* print out the flag symbols (letters) */
  static char buf[BUFFER_LEN];
  char *p;
  FLAG *f;
  int i;
  FLAGSPACE *n;

  Flagspace_Lookup(n, "FLAG");
  p = buf;
  switch (Typeof(thing)) {
  case TYPE_GARBAGE:
    *p = '\0';
    return buf;
  case TYPE_ROOM:
    *p++ = 'R';
    break;
  case TYPE_EXIT:
    *p++ = 'E';
    break;
  case TYPE_THING:
    *p++ = 'T';
    break;
  case TYPE_PLAYER:
    *p++ = 'P';
    break;
  }
  for (i = 0; i < n->flagbits; i++) {
    if ((f = n->flags[i])) {
      if (has_flag_ns(n, thing, f) && Can_See_Flag(player, thing, f)
          && f->letter)
        *p++ = f->letter;
    }
  }
  *p = '\0';
  return buf;
}

/** Return the object's type and its flag list for examine.
 * \param thing object to list flag symbols for.
 * \param player looker, for permission checking.
 * \return a string containing all the visible type and flag symbols.
 */
const char *
flag_description(dbref player, dbref thing)
{
  static char buf[BUFFER_LEN];
  char *bp;
  bp = buf;
  safe_str(T("Type: "), buf, &bp);
  safe_str(privs_to_string(type_privs, Typeof(thing)), buf, &bp);
  safe_str(T(" Flags: "), buf, &bp);
  safe_str(bits_to_string("FLAG", Flags(thing), player, thing), buf, &bp);
  *bp = '\0';
  return buf;
}



/** Print out the flags for a decompile.
 * \param player looker, for permission checking.
 * \param thing object being decompiled.
 * \param name name by which object is referred to in the decompile.
 * \param ns name of namespace to search.
 * \param command name of command used to set the 'flag'
 * \param prefix string to prefix each line of output with
 */
void
decompile_flags_generic(dbref player, dbref thing, const char *name,
                        const char *ns, const char *command, const char *prefix)
{
  FLAG *f;
  int i;
  FLAGSPACE *n;
  Flagspace_Lookup(n, ns);
  for (i = 0; i < n->flagbits; i++)
    if ((f = n->flags[i])) {
      if (has_flag_ns(n, thing, f) && Can_See_Flag(player, thing, f)
          && !(f->perms & F_INTERNAL))
        notify_format(player, "%s%s %s = %s", prefix, command, name, f->name);
    }
}


/** Set or clear flags on an object, without permissions/hear checking.
 * This function is for server internal use, only, when a flag should
 * be set or cleared unequivocally.
 * \param ns name of namespace to search.
 * \param thing object on which to set or clear flag.
 * \param flag name of flag to set or clear.
 * \param negate if 1, clear the flag, if 0, set the flag.
 */
void
twiddle_flag_internal(const char *ns, dbref thing, const char *flag, int negate)
{
  const FLAG *f;
  FLAGSPACE *n;

  if (IsGarbage(thing))
    return;
  n = hashfind(ns, &htab_flagspaces);
  if (!n)
    return;
  f = flag_hash_lookup(n, flag, Typeof(thing));
  if (f && (n->flag_table != type_table)) {
    if (n->tab == &ptab_flag) {
      Flags(thing) = negate ? clear_flag_bitmask_ns(n, Flags(thing), f->bitpos)
        : set_flag_bitmask_ns(n, Flags(thing), f->bitpos);
    } else {
      Powers(thing) =
        negate ? clear_flag_bitmask_ns(n, Powers(thing), f->bitpos)
        : set_flag_bitmask_ns(n, Powers(thing), f->bitpos);
    }
  }
}


/** Set or clear flags on an object, with full permissions/hear checking.
 * \verbatim
 * This function is used to set and clear flags through @set and the like.
 * It does permission checking and handles the "is now listening" messages.
 * \endverbatim
 * \param player the enactor.
 * \param thing object on which to set or clear flag.
 * \param flag name of flag to set or clear.
 * \param negate if 1, clear the flag, if 0, set the flag.
 * \param hear 1 if object is a hearer.
 * \param listener 1 if object is a listener.
 */
void
set_flag(dbref player, dbref thing, const char *flag, int negate,
         int hear, int listener)
{
  const FLAG *f;
  char tbuf1[BUFFER_LEN];
  char *tp;
  FLAGSPACE *n;
  int current;

  n = hashfind("FLAG", &htab_flagspaces);
  if (!n) {
    notify_format(player, T("Internal error: Unable to find flagspace '%s'!"),
                  "FLAG");
    return;
  }
  if ((f = flag_hash_lookup(n, flag, Typeof(thing))) == NULL) {
    notify_format(player, T("%s - I don't recognize that flag."), flag);
    return;
  }

  if (!can_set_flag(player, thing, f, negate)) {
    notify(player, T("Permission denied."));
    return;
  }
  /* The only players who can be Dark are wizards. */
  if (is_flag(f, "DARK") && !negate && Alive(thing) && !Wizard(thing)
      && !has_power_by_name(thing, "Can_dark", NOTYPE)) {
    notify(player, T("Permission denied."));
    return;
  }

  current = sees_flag("FLAG", player, thing, f->name);

  if (negate)
    Flags(thing) = clear_flag_bitmask_ns(n, Flags(thing), f->bitpos);
  else
    Flags(thing) = set_flag_bitmask_ns(n, Flags(thing), f->bitpos);

  if (negate) {
    /* log if necessary */
    if (f->perms & F_LOG)
      do_log(LT_WIZ, player, thing, "%s FLAG CLEARED", f->name);
    if (f->perms & F_EVENT)
      queue_event(player, "OBJECT`FLAG", "%s,%s,%s,%d,%s", unparse_objid(thing),
                  f->name, "FLAG", 0, "CLEARED");
    /* notify the area if something stops listening, but only if it
       was listening before */
    if (!IsPlayer(thing) && (hear || listener) &&
        !Hearer(thing) && !Listener(thing)) {
      tp = tbuf1;
      safe_format(tbuf1, &tp, T("%s is no longer listening."),
                  AName(thing, AN_SAY, NULL));
      *tp = '\0';
      if (GoodObject(Location(thing)))
        notify_except(thing, Location(thing), NOTHING, tbuf1,
                      NA_INTER_PRESENCE);
      notify_except(thing, thing, NOTHING, tbuf1, 0);
    }
    if (is_flag(f, "AUDIBLE")) {
      switch (Typeof(thing)) {
      case TYPE_EXIT:
        if (Audible(Source(thing))) {
          tp = tbuf1;
          safe_format(tbuf1, &tp, T("Exit %s is no longer broadcasting."),
                      AName(thing, AN_SAY, NULL));
          *tp = '\0';
          notify_except(thing, Source(thing), NOTHING, tbuf1, 0);
        }
        break;
      case TYPE_ROOM:
        notify_except(thing, thing, NOTHING,
                      T("Audible exits in this room have been deactivated."),
                      0);
        break;
      case TYPE_THING:
      case TYPE_PLAYER:
        notify_except(thing, thing, thing,
                      T("This room is no longer broadcasting."), 0);
        notify(thing, T("Your contents can no longer be heard from outside."));
        break;
      }
    }
    if (is_flag(f, "QUIET") || (!AreQuiet(player, thing))) {
      tp = tbuf1;
      safe_str(AName(thing, AN_SYS, NULL), tbuf1, &tp);
      safe_str(" - ", tbuf1, &tp);
      safe_str(f->name, tbuf1, &tp);
      if (!current)
        safe_str(T(" (already)"), tbuf1, &tp);
      safe_str(T(" reset."), tbuf1, &tp);
      *tp = '\0';
      notify(player, tbuf1);
    }
  } else {

    /* log if necessary */
    if (f->perms & F_LOG)
      do_log(LT_WIZ, player, thing, "%s FLAG SET", f->name);
    if (f->perms & F_EVENT)
      queue_event(player, "OBJECT`FLAG", "%s,%s,%s,%d,%s", unparse_objid(thing),
                  f->name, "FLAG", 1, "SET");
    if (is_flag(f, "TRUST") && GoodObject(Zone(thing)))
      notify(player, T("Warning: Setting trust flag on zoned object"));
    if (is_flag(f, "SHARED"))
      check_zone_lock(player, thing, 1);
    /* notify area if something starts listening */
    if (!IsPlayer(thing) &&
        (is_flag(f, "PUPPET") || is_flag(f, "MONITOR")) && !hear && !listener) {
      tp = tbuf1;
      safe_format(tbuf1, &tp, T("%s is now listening."),
                  AName(thing, AN_SAY, NULL));
      *tp = '\0';
      if (GoodObject(Location(thing)))
        notify_except(thing, Location(thing), NOTHING, tbuf1,
                      NA_INTER_PRESENCE);
      notify_except(thing, thing, NOTHING, tbuf1, 0);
    }
    /* notify for audible exits */
    if (is_flag(f, "AUDIBLE")) {
      switch (Typeof(thing)) {
      case TYPE_EXIT:
        if (Audible(Source(thing))) {
          tp = tbuf1;
          safe_format(tbuf1, &tp, T("Exit %s is now broadcasting."),
                      AName(thing, AN_SAY, NULL));
          *tp = '\0';
          notify_except(thing, Source(thing), NOTHING, tbuf1, 0);
        }
        break;
      case TYPE_ROOM:
        notify_except(thing, thing, NOTHING,
                      T("Audible exits in this room have been activated."), 0);
        break;
      case TYPE_PLAYER:
      case TYPE_THING:
        notify_except(thing, thing, thing, T("This room is now broadcasting."),
                      0);
        notify(thing, T("Your contents can now be heard from outside."));
        break;
      }
    }
    if (is_flag(f, "QUIET") || (!AreQuiet(player, thing))) {
      tp = tbuf1;
      safe_str(AName(thing, AN_SYS, NULL), tbuf1, &tp);
      safe_str(" - ", tbuf1, &tp);
      safe_str(f->name, tbuf1, &tp);
      if (current)
        safe_str(T(" (already)"), tbuf1, &tp);
      safe_str(T(" set."), tbuf1, &tp);
      *tp = '\0';
      notify(player, tbuf1);
    }
  }
}


/** Set or clear powers on an object, with full permissions checking.
 * \verbatim
 * This function is used to set and clear powers through @power and the like.
 * It does permission checking.
 * \endverbatim
 * \param player the enactor.
 * \param thing object on which to set or clear flag.
 * \param flag name of flag to set or clear.
 * \param negate if 1, clear the flag, if 0, set the flag.
 */
void
set_power(dbref player, dbref thing, const char *flag, int negate)
{
  const FLAG *f;
  FLAGSPACE *n;
  char tbuf1[BUFFER_LEN], *tp;
  int current;

  n = hashfind("POWER", &htab_flagspaces);
  if (!n) {
    notify_format(player, T("Internal error: Unable to find flagspace '%s'!"),
                  "POWER");
    return;
  }

  if ((f = flag_hash_lookup(n, flag, Typeof(thing))) == NULL) {
    notify_format(player, T("%s - I don't recognize that power."), flag);
    return;
  }

  if (!can_set_power(player, thing, f, negate)) {
    notify(player, T("Permission denied."));
    return;
  }

  current = sees_flag("POWER", player, thing, f->name);

  if (negate)
    Powers(thing) = clear_flag_bitmask_ns(n, Powers(thing), f->bitpos);
  else
    Powers(thing) = set_flag_bitmask_ns(n, Powers(thing), f->bitpos);

  if (!AreQuiet(player, thing)) {
    tp = tbuf1;
    if (negate) {
      if (current) {
<<<<<<< HEAD
        safe_format(tbuf1, &tp, T("%s - %s removed."), Name(thing), f->name);
      } else {
        safe_format(tbuf1, &tp, T("%s - %s (already) removed."), Name(thing),
                    f->name);
      }
    } else {
      if (current) {
        safe_format(tbuf1, &tp, T("%s - %s (already) granted."), Name(thing),
                    f->name);
      } else {
        safe_format(tbuf1, &tp, T("%s - %s granted."), Name(thing), f->name);
=======
        safe_format(tbuf1, &tp, T("%s - %s removed."),
                    AName(thing, AN_SYS, NULL), f->name);
      } else {
        safe_format(tbuf1, &tp, T("%s - %s (already) removed."),
                    AName(thing, AN_SYS, NULL), f->name);
      }
    } else {
      if (current) {
        safe_format(tbuf1, &tp, T("%s - %s (already) granted."),
                    AName(thing, AN_SYS, NULL), f->name);
      } else {
        safe_format(tbuf1, &tp, T("%s - %s granted."),
                    AName(thing, AN_SYS, NULL), f->name);
>>>>>>> ebdea0ab
      }
    }
    *tp = '\0';
    notify(player, tbuf1);
  }

  if (f->perms & F_LOG)
    do_log(LT_WIZ, player, thing, "%s POWER %s", f->name,
           negate ? T("CLEARED") : T("SET"));
  if (f->perms & F_EVENT) {
    queue_event(player, "OBJECT`FLAG", "%s,%s,%s,%d,%s", unparse_objid(thing),
                f->name, "POWER", !negate, (negate ? "CLEARED" : "SET"));
  }
}

/** Check if an object has one or all of a list of flag characters.
 * This function is used by orflags and andflags to check to see
 * if an object has one or all of the flags signified by a list
 * of flag characters.
 * \param ns name of namespace to search.
 * \param player the object checking, for permissions
 * \param it the object on which to check for flags.
 * \param fstr string of flag characters to check for.
 * \param type 0=orflags, 1=andflags.
 * \retval 1 object has any (or all) flags.
 * \retval 0 object has no (or not all) flags.
 * \retval -1 invalid flag specified
 */
int
flaglist_check(const char *ns, dbref player, dbref it, const char *fstr,
               int type)
{
  char *s;
<<<<<<< HEAD
  FLAG *fp;
=======
  const FLAG *fp;
>>>>>>> ebdea0ab
  int negate = 0, temp = 0;
  int ret = type;
  const FLAGSPACE *n;

  if (!GoodObject(it))
    return 0;
  if (!(n = (FLAGSPACE *) hashfind(ns, &htab_flagspaces))) {
    do_rawlog(LT_ERR, "FLAG: Unable to locate flagspace %s", ns);
    return 0;
  }
  for (s = (char *) fstr; *s; s++) {
    /* Check for a negation sign. If we find it, we note it and
     * increment the pointer to the next character.
     */
    if (*s == '!') {
      negate = 1;
      s++;
    } else {
      negate = 0;               /* It's important to clear this at appropriate times;
                                 * else !Dc means (!D && !c), instead of (!D && c). */
    }
    if (!*s)
      /* We got a '!' that wasn't followed by a letter.
       * Fail the check. */
      return -1;
    /* Find the flag. */
    fp = letter_to_flagptr(n, *s, Typeof(it));
    if (!fp) {
      if (n->tab == &ptab_flag) {
        /* Maybe *s is a type specifier (P, T, E, R). These aren't really
         * flags, but we grandfather them in to preserve old code
         */
        if ((*s == 'T') || (*s == 'R') || (*s == 'E') || (*s == 'P')) {
          temp = (*s == 'T') ? (Typeof(it) == TYPE_THING) :
            ((*s == 'R') ? (Typeof(it) == TYPE_ROOM) :
             ((*s == 'E') ? (Typeof(it) == TYPE_EXIT) :
              (Typeof(it) == TYPE_PLAYER)));
          if ((type == 1) && ((negate && temp) || (!negate && !temp)))
            return 0;
          else if ((type == 0) && ((!negate && temp) || (negate && !temp)))
            ret |= 1;
        } else {
          /* Either we got a '!' that wasn't followed by a letter, or
           * we couldn't find that flag. For AND, since we've failed
           * a check, we can return false. Otherwise we just go on.
           */
          return -1;
        }
      } else {
        if (type == 1)
          return 0;
        else
          continue;
      }
    } else {
      /* does the object have this flag? */
      temp = (has_flag_ns(n, it, fp) && Can_See_Flag(player, it, fp));
      if ((type == 1) && ((negate && temp) || (!negate && !temp))) {
        /* Too bad there's no NXOR function...
         * At this point we've either got a flag and we don't want
         * it, or we don't have a flag and we want it. Since it's
         * AND, we return false.
         */
        ret = 0;
      } else if ((type == 0) && ((!negate && temp) || (negate && !temp))) {
        /* We've found something we want, in an OR. We OR a
         * true with the current value.
         */
        ret |= 1;
      }
      /* Otherwise, we don't need to do anything. */
    }
  }
  return ret;
}

/** Check if an object has one or all of a list of flag names.
 * This function is used by orlflags and andlflags to check to see
 * if an object has one or all of the flags signified by a list
 * of flag names.
 * \param ns name of namespace to search.
 * \param player the object checking, for permissions
 * \param it the object on which to check for flags.
 * \param fstr string of flag names, space-separated, to check for.
 * \param type 0=orlflags, 1=andlflags.
 * \retval 1 object has any (or all) flags.
 * \retval 0 object has no (or not all) flags.
 * \retval -1 invalid flag specified
 */
int
flaglist_check_long(const char *ns, dbref player, dbref it, const char *fstr,
                    int type)
{
  char *s, *copy, *sp;
<<<<<<< HEAD
  FLAG *fp;
  int negate = 0, temp = 0;
  int ret = type;
  FLAGSPACE *n;
=======
  const FLAG *fp;
  int negate = 0, temp = 0;
  int ret = type;
  const FLAGSPACE *n;
>>>>>>> ebdea0ab

  if (!GoodObject(it))
    return 0;
  if (!(n = (FLAGSPACE *) hashfind(ns, &htab_flagspaces))) {
    do_rawlog(LT_ERR, "FLAG: Unable to locate flagspace %s", ns);
    return 0;
  }
  copy = GC_STRDUP(fstr);
  sp = trim_space_sep(copy, ' ');
  while (sp) {
    s = split_token(&sp, ' ');
    /* Check for a negation sign. If we find it, we note it and
     * increment the pointer to the next character.
     */
    if (*s == '!') {
      negate = 1;
      s++;
    } else {
      negate = 0;               /* It's important to clear this at appropriate times;
                                 * else !D c means (!D && !c), instead of (!D && c). */
    }
    if (!*s) {
      /* We got a '!' that wasn't followed by a string.
       * Fail the check. */
      ret = -1;
      break;
    }
    /* Find the flag. */
    if (!(fp = flag_hash_lookup(n, s, Typeof(it)))) {
      /* Either we got a '!' that wasn't followed by a letter, or
       * we couldn't find that flag. For AND, since we've failed
       * a check, we can return false. Otherwise we just go on.
       */
      ret = -1;
      break;
    } else {
      /* does the object have this flag? There's a special case
       * here, as we want (for consistency with flaglist_check)
       * to allow types to match as well
       */
      int in_flags = (n->tab == &ptab_flag);
      if (in_flags && !strcmp(fp->name, "PLAYER"))
        temp = IsPlayer(it);
      else if (in_flags && !strcmp(fp->name, "THING"))
        temp = IsThing(it);
      else if (in_flags && !strcmp(fp->name, "ROOM"))
        temp = IsRoom(it);
      else if (in_flags && !strcmp(fp->name, "EXIT"))
        temp = IsExit(it);
      else
        temp = (has_flag_ns(n, it, fp) && Can_See_Flag(player, it, fp));
      if ((type == 1) && ((negate && temp) || (!negate && !temp))) {
        /* Too bad there's no NXOR function...
         * At this point we've either got a flag and we don't want
         * it, or we don't have a flag and we want it. Since it's
         * AND, we return false.
         */
        ret = 0;
      } else if ((type == 0) && ((!negate && temp) || (negate && !temp))) {
        /* We've found something we want, in an OR. We OR a
         * true with the current value.
         */
        ret |= 1;
      }
      /* Otherwise, we don't need to do anything. */
    }
  }
  return ret;
}


/** Can a player see a flag?
 * \param ns name of the flagspace to use.
 * \param privs looker.
 * \param thing object on which to look for flag.
 * \param name name of flag to look for.
 * \retval 1 object has the flag and looker can see it.
 * \retval 0 looker can not see flag on object.
 */
bool
sees_flag(const char *ns, dbref privs, dbref thing, const char *name)
{
  /* Does thing have the flag named name && can privs see it? */
  const FLAG *f;
  const FLAGSPACE *n;
  n = hashfind(ns, &htab_flagspaces);
  if ((f = flag_hash_lookup(n, name, Typeof(thing))) == NULL)
    return 0;
  return has_flag_ns(n, thing, f) && Can_See_Flag(privs, thing, f);
}


/** A hacker interface for adding a flag.
 * \verbatim
 * This function is used to add a new flag to the game. It's
 * called by @flag (via do_flag_add()), and is the right function to
 * call in flaglocal.c if you're writing a hardcoded system patch that
 * needs to add its own flags. It will not add the same flag twice.
 * \endverbatim
 * \param ns name of namespace to add flag to.
 * \param name flag name.
 * \param letter flag character (or ascii 0)
 * \param type mask of object types to which the flag applies.
 * \param perms mask of permissions to see/set the flag.
 * \param negate_perms mask of permissions to clear the flag.
 * \param fp pointer to store the new flag in
 * \return FLAG_* value from flag_res enum
 */
enum flag_res
add_flag_generic(const char *ns, const char *name, const char letter, int type,
                 int perms, int negate_perms, FLAG **fp)
{
  FLAG *f;
  FLAGSPACE *n;
  Flagspace_Lookup(n, ns);

  if (fp)
    *fp = NULL;

  /* Don't double-add */
  if ((f = match_flag_ns(n, strupper(name)))) {
    if (strcasecmp(f->name, name) == 0) {
      if (fp)
        *fp = f;
      return FLAG_EXISTS;
    }
  }

  if (!name || strlen(name) < 2 || !good_flag_name(strupper(name)))
    return FLAG_NAME;

  if (letter && letter_to_flagptr(n, letter, type))
    return FLAG_LETTER;

  f = new_flag();
  f->name = GC_STRDUP(strupper(name));
  f->letter = letter;
  f->type = type;
  f->perms = perms;
  f->negate_perms = negate_perms;
  f->bitpos = -1;
  flag_add(n, f->name, f);
  if (fp)
    *fp = f;
  return FLAG_OK;
}


/*--------------------------------------------------------------------------
 * MUSHcode interface
 */

/** User interface to list flags.
 * \verbatim
 * This function implements @flag/list.
 * \endverbatim
 * \param ns name of the flagspace to use.
 * \param player the enactor.
 * \param arg wildcard pattern of flag names to list, or NULL for all.
 * \param lc if 1, list flags in lowercase.
 * \param label label to prefix to list.
 */
void
do_list_flags(const char *ns, dbref player, const char *arg, int style,
              const char *label)
{
  char *b = list_all_flags(ns, arg, player, style);
  notify_format(player, "%s: %s", label,
                (style & FLAG_LIST_LOWERCASE) ? strlower(b) : b);
}

/** User interface to show flag detail.
 * \verbatim
 * This function implements @flag <flag>.
 * \endverbatim
 * \param ns name of namespace to search.
 * \param player the enactor.
 * \param name name of the flag to describe.
 */
void
do_flag_info(const char *ns, dbref player, const char *name)
{
  const FLAG *f;
  const FLAGSPACE *n;
  /* Find the flagspace */
<<<<<<< HEAD
  if (!(n = (FLAGSPACE *) hashfind(ns, &htab_flagspaces))) {
=======
  if (!(n = (const FLAGSPACE *) hashfind(ns, &htab_flagspaces))) {
>>>>>>> ebdea0ab
    do_rawlog(LT_ERR, "FLAG: Unable to locate flagspace %s", ns);
    return;
  }

  /* Find the flag */
  f = flag_hash_lookup(n, name, NOTYPE);
  if (!f && God(player))
    f = match_flag_ns(n, name);
  if (!f) {
    notify_format(player, T("No such %s."), strlower(ns));
    return;
  }
  notify_format(player, "%9s: %s", T("Name"), f->name);
  notify_format(player, "%9s: %c", T("Character"), f->letter);
  notify_format(player, "%9s: %s", T("Aliases"), list_aliases(n, f));
  notify_format(player, "%9s: %s", T("Type(s)"),
                privs_to_string(type_privs, f->type));
  notify_format(player, "%9s: %s", T("Perms"),
                privs_to_string(flag_privs, f->perms));
  notify_format(player, "%9s: %s", T("ResetPrms"),
                privs_to_string(flag_privs, f->negate_perms));
}

/** Change the permissions on a flag.
 * \verbatim
 * This is the user-interface to @flag/restrict, which uses this syntax:
 *
 * @flag/restrict <flag> = <perms>, <negate_perms>
 *
 * If no comma is given, use <perms> for both.
 * \endverbatim
 * \param ns name of namespace to search.
 * \param player the enactor.
 * \param name name of flag to modify.
 * \param args_right array of arguments on the right of the equal sign.
 */
void
do_flag_restrict(const char *ns, dbref player, const char *name,
                 char *args_right[])
{
  FLAG *f;
  FLAGSPACE *n;
  int perms, negate_perms;

  if (!God(player)) {
    notify(player, T("You don't have enough magic for that."));
    return;
  }
  n = hashfind(ns, &htab_flagspaces);
  if (!(f = flag_hash_lookup(n, name, NOTYPE))) {
    notify_format(player, T("No such %s."), strlower(ns));
    return;
  }
  if (!args_right[1] || !*args_right[1]) {
    notify_format(player, T("How do you want to restrict that %s?"),
                  strlower(ns));
    return;
  }
  if (!strcasecmp(args_right[1], "any")) {
    perms = F_ANY;
  } else {
    perms = string_to_privs(flag_privs, args_right[1], 0);
    if ((!perms) || (perms & (F_INTERNAL | F_DISABLED))) {
      notify(player, T("I don't understand those permissions."));
      return;
    }
  }
  if (args_right[2] && *args_right[2]) {
    if (!strcasecmp(args_right[2], "any")) {
      negate_perms = F_ANY;
    } else {
      negate_perms = string_to_privs(flag_privs, args_right[2], 0);
      if ((!negate_perms) || (negate_perms & (F_INTERNAL | F_DISABLED))) {
        notify(player, T("I don't understand those permissions."));
        return;
      }
    }
  } else {
    negate_perms = string_to_privs(flag_privs, args_right[1], 0);
  }
  f->perms = perms;
  f->negate_perms = negate_perms;
  notify_format(player, T("Permissions on %s %s set."), f->name, strlower(ns));
}

/** Change the type of a flag.
 * \verbatim
 * This is the user-interface to @flag/type, which uses this syntax:
 *
 * @flag/type <flag> = <type(s)>
 *
 * We refuse to change the type of a flag if there are objects
 * with the flag that would no longer be of the correct type.
 * \endverbatim
 * \param ns name of the flagspace to use.
 * \param player the enactor.
 * \param name name of flag to modify.
 * \param type_string list of types.
 */
void
do_flag_type(const char *ns, dbref player, const char *name, char *type_string)
{
  FLAG *f;
  FLAGSPACE *n;
  int type;
  dbref it;

  if (!God(player)) {
    notify(player, T("You don't have enough magic for that."));
    return;
  }
  n = hashfind(ns, &htab_flagspaces);
  if (!(f = flag_hash_lookup(n, name, NOTYPE))) {
    notify_format(player, T("No such %s."), strlower(ns));
    return;
  }
  if (!type_string || !*type_string) {
    notify_format(player, T("What type do you want to make that %s?"),
                  strlower(ns));
    return;
  }
  if (!strcasecmp(type_string, "any")) {
    type = NOTYPE;
  } else {
    type = string_to_privs(type_privs, type_string, 0);
    if (!type) {
      notify(player, T("I don't understand the list of types."));
      return;
    }
    /* Are there any objects with the flag that don't match these
     * types?
     */
    for (it = 0; it < db_top; it++) {
      if (!(type & Typeof(it)) && has_flag_ns(n, it, f)) {
        notify_format(player,
                      T
                      ("Objects of other types already have this %s set. Search for them and remove it first."),
                      strlower(ns));
        return;
      }
    }
  }
  f->type = type;
  notify_format(player, T("Type of %s %s set."), f->name, strlower(ns));
}

/** Add a new flag
 * \verbatim
 * This function implements @flag/add, which uses this syntax:
 *
 * @flag/add <flag> = <letter>, <type(s)>, <perms>, <negate_perms>
 *
 * <letter> defaults to none. If given, it must not match an existing
 *   flag character that could apply to the given type
 * <type(s)> defaults to NOTYPE
 * <perms> defaults to any
 * <negate_perms> defaults to <perms>
 * \endverbatim
 * \param ns name of the flagspace to use.
 * \param player the enactor.
 * \param name name of the flag to add.
 * \param args_right array of arguments on the right side of the equal sign.
 */
void
do_flag_add(const char *ns, dbref player, const char *name, char *args_right[])
{
  char letter = '\0';
  int type = NOTYPE;
  int perms = F_ANY;
  int negate_perms = F_ANY;
  FLAG *f;
  FLAGSPACE *n;
  enum flag_res newflag;

  if (!God(player)) {
    notify(player, T("You don't have enough magic for that."));
    return;
  }

  /* Some of these checks are done in add_flag_generic(), but are dupliated
   * here to allow more specific error messages */
  if (!name || !*name) {
    notify_format(player, T("You must provide a name for the %s."),
                  strlower(ns));
    return;
  }
  if (strlen(name) == 1) {
    notify_format(player, T("%s names must be longer than one character."),
                  strinitial(ns));
    return;
  }
  if (strchr(name, ' ')) {
    notify_format(player, T("%s names may not contain spaces."),
                  strinitial(ns));
    return;
  }
  if (!good_flag_name(strupper(name))) {
    notify_format(player, T("That's not a valid %s name."), strlower(ns));
    return;
  }
  Flagspace_Lookup(n, ns);
  /* Do we have a letter? */
  if (!args_right) {
    notify(player, T("You must provide more information."));
    return;
  }
  if (args_right[1]) {
    if (strlen(args_right[1]) > 1) {
      notify_format(player, T("%s characters must be single characters."),
                    strinitial(ns));
      return;
    }
    letter = *args_right[1];
    /* Do we have a type? */
    if (args_right[2]) {
      if (*args_right[2] && strcasecmp(args_right[2], "any"))
        type = string_to_privs(type_privs, args_right[2], 0);
      if (!type) {
        notify(player, T("I don't understand the list of types."));
        return;
      }
    }
    /* Is this letter already in use for this type? */
    if (letter) {
      if ((f = letter_to_flagptr(n, letter, type))) {
        notify_format(player, T("Letter conflicts with the %s %s."), f->name,
                      strlower(ns));
        return;
      }
    }
    /* Do we have perms? */
    if (args_right[3] && *args_right[3]) {
      if (!strcasecmp(args_right[3], "any")) {
        perms = F_ANY;
      } else {
        perms = string_to_privs(flag_privs, args_right[3], 0);
        if ((!perms) || (perms & (F_INTERNAL | F_DISABLED))) {
          notify(player, T("I don't understand those permissions."));
          return;
        }
      }
    }
    if (args_right[4] && *args_right[4]) {
      if (!strcasecmp(args_right[4], "any")) {
        negate_perms = F_ANY;
      } else {
        negate_perms = string_to_privs(flag_privs, args_right[4], 0);
        if ((!negate_perms) || (negate_perms & (F_INTERNAL | F_DISABLED))) {
          notify(player, T("I don't understand those permissions."));
          return;
        }
      }
    } else
      negate_perms = perms;
  }
  /* Ok, let's do it. */
<<<<<<< HEAD
  add_flag_generic(ns, name, letter, type, perms, negate_perms);
  /* Did it work? */
  if (match_flag_ns(n, name))
=======
  newflag = add_flag_generic(ns, name, letter, type, perms, negate_perms, &f);
  switch (newflag) {
  case FLAG_OK:
  case FLAG_EXISTS:
>>>>>>> ebdea0ab
    do_flag_info(ns, player, name);
    break;
  case FLAG_NAME:
    notify_format(player, T("That's not a valid %s name."), strlower(ns));
    break;
  case FLAG_LETTER:
    notify_format(player, T("Invalid %s letter."), strlower(ns));
    break;
  case FLAG_PERMS:
  case FLAG_TYPE:
  default:
    notify_format(player, T("Unknown failure adding %s."), strlower(ns));
    break;
  }

}

/** Alias a flag.
 * \verbatim
 * This function implements the @flag/alias commmand.
 * \endverbatim
 * \param ns name of the flagspace to use.
 * \param player the enactor.
 * \param name name of the flag to alias.
 * \param alias name of the alias.
 */
void
do_flag_alias(const char *ns, dbref player, const char *name, const char *alias)
{
  FLAG *f, *af;
  FLAGSPACE *n;
  int delete = 0;
  if (!God(player)) {
    notify(player, T("You don't look like God."));
    return;
  }
  if (!alias || !*alias) {
    notify(player, T("You must provide a name for the alias."));
    return;
  }
  if (*alias == '!') {
    delete = 1;
    alias++;
  }
  if (strlen(alias) <= 1) {
    notify_format(player, T("%s aliases must be longer than one character."),
                  strinitial(ns));
    return;
  }
  if (strchr(alias, ' ')) {
    notify_format(player, T("%s aliases may not contain spaces."),
                  strinitial(ns));
    return;
  }
  n = hashfind(ns, &htab_flagspaces);
  if (!n) {
    notify_format(player, T("Internal error: Unknown flag space '%s'!"), ns);
    return;
  }

  af = match_flag_ns(n, alias);
  if (!delete && af) {
    notify_format(player, T("That alias already matches the %s %s."),
                  af->name, strlower(ns));
    return;
  }
  f = match_flag_ns(n, name);
  if (!f) {
    notify_format(player, T("I don't know that %s."), strlower(ns));
    return;
  }
  if (f->perms & F_DISABLED) {
    notify_format(player, T("That %s is disabled."), strlower(ns));
    return;
  }
  if (delete && !af) {
    notify_format(player, T("That isn't an alias of the %s %s."),
                  f->name, strlower(ns));
    return;
  }
  if (delete) {
    /* Delete the alias in the ptab if it's really an alias! */
    if (!strcasecmp(n->flags[f->bitpos]->name, alias)) {
      notify_format(player, T("That's the %s's name, not an alias."),
                    strlower(ns));
      return;
    }
    ptab_delete(n->tab, alias);
    if (match_flag_ns(n, alias))
      notify(player, T("Unknown failure deleting alias."));
    else
      do_flag_info(ns, player, f->name);
  } else {
    /* Insert the flag in the ptab by the given alias */
    if (alias_flag_generic(ns, name, alias))
      do_flag_info(ns, player, alias);
    else
      notify(player, T("Unknown failure adding alias."));
  }
}

 /** Add a new alias for a flag.
  * \param ns name of the flagspace to use.
  * \param name name of the flag
  * \param alias new alias for the flag
  * \retval 1 alias added successfully
  * \retval 0 failed to add alias
  */
int
alias_flag_generic(const char *ns, const char *name, const char *alias)
{
  FLAG *f;
  FLAGSPACE *n;

  Flagspace_Lookup(n, ns);

  f = match_flag_ns(n, name);
  if (!f) {
    return 0;                   /* no such flag 'name' */
  }

  if (ptab_find_exact(n->tab, strupper(alias))) {
    return 0;                   /* a flag called 'alias' already exists */
  }

  ptab_insert_one(n->tab, strupper(alias), f);

  return (match_flag_ns(n, alias) ? 1 : 0);
}


/** Change a flag's letter.
 * \param ns name of the flagspace to use.
 * \param player the enactor.
 * \param name name of the flag.
 * \param letter The new alias, or an empty string to remove the alias.
 */
void
do_flag_letter(const char *ns, dbref player, const char *name,
               const char *letter)
{
  FLAG *f;
  FLAGSPACE *n;

  if (!God(player)) {
    notify(player, T("You don't look like God."));
    return;
  }
  Flagspace_Lookup(n, ns);
  f = match_flag_ns(n, name);
  if (!f) {
    notify_format(player, T("I don't know that %s."), strlower(ns));
    return;
  }
  if (letter && *letter) {
    const FLAG *other;

    if (strlen(letter) > 1) {
      notify_format(player, T("%s characters must be single characters."),
                    strinitial(ns));
      return;
    }

    if ((other = letter_to_flagptr(n, *letter, f->type))) {
      notify_format(player, T("Letter conflicts with the %s %s."),
                    other->name, strlower(ns));
      return;
    }

    f->letter = *letter;
    notify_format(player, T("Letter for %s %s set to '%c'."),
                  strlower(ns), f->name, *letter);
  } else {                      /* Clear a flag */
    f->letter = '\0';
    notify_format(player, T("Letter for %s %s cleared."), strlower(ns),
                  f->name);
  }
}


/** Disable a flag.
 * \verbatim
 * This function implements @flag/disable.
 * Only God can do this, and it makes the flag effectively
 * unusuable - it's invisible to all but God, and can't be set, cleared,
 * or tested against.
 * \endverbatim
 * \param ns name of the flagspace to use.
 * \param player the enactor.
 * \param name name of the flag to disable.
 */
void
do_flag_disable(const char *ns, dbref player, const char *name)
{
  FLAG *f;
  FLAGSPACE *n;
  if (!God(player)) {
    notify(player, T("You don't look like God."));
    return;
  }
  Flagspace_Lookup(n, ns);
  f = match_flag_ns(n, name);
  if (!f) {
    notify_format(player, T("I don't know that %s."), strlower(ns));
    return;
  }
  if (f->perms & F_DISABLED) {
    notify_format(player, T("That %s is already disabled."), strlower(ns));
    return;
  }
  /* Do it. */
  f->perms |= F_DISABLED;
  notify_format(player, T("%s %s disabled."), strinitial(ns), f->name);
}

/** Delete a flag.
 * \verbatim
 * This function implements @flag/delete.
 * Only God can do this, and clears the flag on everyone
 * and then removes it and its aliases from the tables.
 * Danger, Will Robinson!
 * \endverbatim
 * \param ns name of the flagspace to use.
 * \param player the enactor.
 * \param name name of the flag to delete.
 */
void
do_flag_delete(const char *ns, dbref player, const char *name)
{
  FLAG *f, *tmpf;
  const char *flagname;
  dbref i;
  int got_one;
  FLAGSPACE *n;

  if (!God(player)) {
    notify(player, T("You don't look like God."));
    return;
  }
  n = hashfind(ns, &htab_flagspaces);
  if (!n) {
    notify_format(player, T("Internal error: Unknown flagspace '%s'!"), ns);
    return;
  }
  f = ptab_find_exact(n->tab, name);
  if (!f) {
    notify_format(player, T("I don't know that %s."), strlower(ns));
    return;
  }
  if (f->perms & F_INTERNAL) {
    notify(player, T("There are probably easier ways to crash your MUSH."));
    return;
  }
  /* Remove aliases. Convoluted because ptab_delete probably trashes
   * the firstentry/nextentry stuff
   */
  do {
    got_one = 0;
    tmpf = ptab_firstentry_new(n->tab, &flagname);
    while (tmpf) {
      if (!strcmp(tmpf->name, f->name) &&
          strcmp(n->flags[f->bitpos]->name, flagname)) {
        ptab_delete(n->tab, flagname);
        got_one = 1;
        break;
      }
      tmpf = ptab_nextentry_new(n->tab, &flagname);
    }
  } while (got_one);
  /* Reset the flag on all objects */
  for (i = 0; i < db_top; i++) {
    if (n->tab == &ptab_flag)
      Flags(i) = clear_flag_bitmask_ns(n, Flags(i), f->bitpos);
    else
      Powers(i) = clear_flag_bitmask_ns(n, Powers(i), f->bitpos);
  }
  /* Remove the flag's entry in flags */
  n->flags[f->bitpos] = NULL;
  /* Remove the flag from the ptab */
  ptab_delete(n->tab, f->name);
  notify_format(player, T("%s %s deleted."), strinitial(ns), f->name);
}

/** Enable a disabled flag.
 * \verbatim
 * This function implements @flag/enable.
 * Only God can do this, and it reverses /disable.
 * \endverbatim
 * \param ns name of the flagspace to use.
 * \param player the enactor.
 * \param name name of the flag to enable.
 */
void
do_flag_enable(const char *ns, dbref player, const char *name)
{
  FLAG *f;
  FLAGSPACE *n;
  if (!God(player)) {
    notify(player, T("You don't look like God."));
    return;
  }
  Flagspace_Lookup(n, ns);
  f = match_flag_ns(n, name);
  if (!f) {
    notify_format(player, T("I don't know that %s."), strlower(ns));
    return;
  }
  if (!(f->perms & F_DISABLED)) {
    notify_format(player, T("That %s is not disabled."), strlower(ns));
    return;
  }
  /* Do it. */
  f->perms &= ~F_DISABLED;
  notify_format(player, T("%s %s enabled."), strinitial(ns), f->name);
}


static char *
list_aliases(const FLAGSPACE *n, const FLAG *given)
{
  const FLAG *f;
  static char buf[BUFFER_LEN];
  char *bp;
  const char *flagname;
  int first = 1;

  bp = buf;
  f = ptab_firstentry_new(n->tab, &flagname);
  while (f) {
    if (!strcmp(given->name, f->name) &&
        strcmp(n->flags[f->bitpos]->name, flagname)) {
      /* This is an alias! */
      if (!first)
        safe_chr(' ', buf, &bp);
      first = 0;
      safe_str(flagname, buf, &bp);
    }
    f = ptab_nextentry_new(n->tab, &flagname);
  }
  *bp = '\0';
  return buf;
}

#define fld_args(args,to) \
     if (args == 0) { \
       safe_chr('=',buf,&bp); \
       args++; \
     } \
     for (;args < to; args++) \
       safe_chr(',',buf,&bp)
/** Return a list of all flags.
 * \param ns name of namespace to search.
 * \param name wildcard to match against flag names, or NULL for all.
 * \param privs the looker, for permission checking.
 * \param which a bitmask of FLAG_LIST_* options to control output
 */
char *
list_all_flags(const char *ns, const char *name, dbref privs, int which)
{
  FLAG *f;
  char **ptrs;
  int i, numptrs = 0;
  static char buf[BUFFER_LEN];
  char *bp;
  char *p;
  int disallowed;
  FLAGSPACE *n;

  Flagspace_Lookup(n, ns);
  disallowed = God(privs) ? F_INTERNAL : (F_INTERNAL | F_DISABLED);
  if (!Hasprivs(privs))
    disallowed |= (F_DARK | F_MDARK);
  ptrs = GC_MALLOC_ATOMIC(n->flagbits * sizeof(char *));
  for (i = 0; i < n->flagbits; i++) {
    if ((f = n->flags[i]) && !(f->perms & disallowed)) {
      if (!name || !*name || quick_wild(name, f->name))
        ptrs[numptrs++] = (char *) f->name;
    }
  }
  do_gensort(privs, ptrs, NULL, numptrs, ALPHANUM_LIST);
  bp = buf;
  for (i = 0; i < numptrs; i++) {
    f = match_flag_ns(n, ptrs[i]);
    if (!f)
      continue;
    if (which & FLAG_LIST_DECOMPILE) {
      int args = 0;
      safe_chr('\n', buf, &bp);
      safe_format(buf, &bp, "@flag/add %s", f->name);
      if (f->letter != '\0') {
        safe_chr('=', buf, &bp);
        safe_chr(f->letter, buf, &bp);
        args++;
      }
      if ((f->type & (TYPE_PLAYER | TYPE_THING | TYPE_ROOM | TYPE_EXIT)) !=
          (TYPE_PLAYER | TYPE_THING | TYPE_ROOM | TYPE_EXIT)) {
        fld_args(args, 2);
        safe_str((char *) privs_to_string(type_privs, f->type), buf, &bp);
      }
      p = (char *) privs_to_string(flag_privs, f->perms);
      if (*p) {
        fld_args(args, 3);
        safe_str(p, buf, &bp);
      }
      p = (char *) privs_to_string(flag_privs, f->negate_perms);
      if (*p) {
        fld_args(args, 4);
        safe_str(p, buf, &bp);
      }
    } else if ((which & FLAG_LIST_NAMECHAR) == FLAG_LIST_NAMECHAR) {
      if (i)
        safe_strl(", ", 2, buf, &bp);
      safe_str(f->name, buf, &bp);
      if (f->letter != '\0')
        safe_format(buf, &bp, " (%c)", f->letter);
      if (f->perms & F_DISABLED)
        safe_str(T(" (disabled)"), buf, &bp);
    } else if (which & FLAG_LIST_NAME) {
      if (i)
        safe_chr(' ', buf, &bp);
      safe_str(f->name, buf, &bp);
    } else if (which & FLAG_LIST_CHAR) {
      if (f->letter != '\0')
        safe_chr(f->letter, buf, &bp);
    }
  }
  *bp = '\0';
  return buf;
}

<<<<<<< HEAD
=======
#undef fld_args

>>>>>>> ebdea0ab
const char *
flag_list_to_lock_string(object_flag_type flags, object_flag_type powers)
{
  FLAGSPACE *n;
  FLAG *f;
  int i, first = 1;
  char buff[BUFFER_LEN];
  char *bp;

  bp = buff;
  if (flags) {
    Flagspace_Lookup(n, "FLAG");
    for (i = 0; i < n->flagbits; i++) {
      if ((f = n->flags[i]) && has_bit(flags, f->bitpos)) {
        if (!first)
          safe_chr('|', buff, &bp);
        safe_format(buff, &bp, "FLAG^%s", f->name);
        first = 0;
      }
    }
  }

  if (powers) {
    Flagspace_Lookup(n, "POWER");
    for (i = 0; i < n->flagbits; i++) {
      if ((f = n->flags[i]) && has_bit(powers, f->bitpos)) {
        if (!first)
          safe_chr('|', buff, &bp);
        safe_format(buff, &bp, "POWER^%s", f->name);
        first = 0;
      }
    }
  }
<<<<<<< HEAD

  if (first) {
    return "";
  }

=======

  if (first) {
    return "";
  }

>>>>>>> ebdea0ab
  *bp = '\0';
  return tprintf("(%s)", buff);
}


/*--------------------------------------------------------------------------
 * Powers
 */


/** Return the object's power for examine.
 * \param player looker, for permission checking.
 * \param thing object to list powers for.
 * \return a string containing all the visible power names on the object.
 */
const char *
power_description(dbref player, dbref thing)
{
  static char buf[BUFFER_LEN];
  char *bp;
  bp = buf;
  safe_str(bits_to_string("POWER", Powers(thing), player, thing), buf, &bp);
  *bp = '\0';
  return buf;
}

/** Lookup table for good_flag_name */
extern char atr_name_table[UCHAR_MAX + 1];

/** Is s a good flag name? We allow the same characters we do in attribute
 *  names, and the same size limit.
 * \param s a string to test
 * \return 1 valid name
 * \return 0 invalid name
 */
int
good_flag_name(char const *s)
{
<<<<<<< HEAD
  const unsigned char *a;
  int len = 0;
  if (!s || !*s)
    return 0;
  for (a = (const unsigned char *) s; *a; a++, len++)
=======
  const char *a;
  int len = 0;
  if (!s || !*s)
    return 0;
  for (a = s; *a; a++, len++)
>>>>>>> ebdea0ab
    if (!atr_name_table[*a])
      return 0;
  if (*(s + len - 1) == '`')
    return 0;
<<<<<<< HEAD
=======

>>>>>>> ebdea0ab
  return len <= ATTRIBUTE_NAME_LIMIT;
}

/** Debug information about the internals of a flag namespace */
void
do_flag_debug(const char *ns, dbref player)
{
  FLAGSPACE *n;
  int i;

  if (!Wizard(player)) {
    notify(player, T("Permission denied."));
    return;
  }

  Flagspace_Lookup(n, ns);

<<<<<<< HEAD
  notify_format(player, "Flagspace name: %s\nFlag count: %d", n->name, n->flagbits);

  for (i = 0; i < n->flagbits; i += 1) {
    FLAG *f = n->flags[i];
    
    notify_format(player, "Flag %2d: %s. Bit position: %d", i, f->name, f->bitpos);
  }

  notify_format(player, "Flag cache:\n%d entries, %d buckets.\n%d zero entries.",
		n->cache->entries, n->cache->size, n->cache->zero_refcount);
=======
  notify_format(player, "Flagspace name: %s\nFlag count: %d", n->name,
                n->flagbits);

  for (i = 0; i < n->flagbits; i += 1) {
    FLAG *f = n->flags[i];

    notify_format(player, "Flag %2d: %s. Bit position: %d", i, f->name,
                  f->bitpos);
  }

  notify_format(player,
                "Flag cache:\n%d entries, %d buckets.\n%d zero entries.",
                n->cache->entries, n->cache->size, n->cache->zero_refcount);
>>>>>>> ebdea0ab

#if 0
  for (i = 0; i < n->cache->size; i += 1) {
    struct flagbucket *b = n->cache->buckets[i];
    for (; b; b = b->next) {
<<<<<<< HEAD
      notify_format(player, "Flagset: %s. Refcount: %d", bits_to_string(ns, b->key, ,), b->refcount);		   
    }
  } 
=======
      notify_format(player, "Flagset: %s. Refcount: %d",
                    bits_to_string(ns, b->key,,), b->refcount);
    }
  }
>>>>>>> ebdea0ab
#endif
}<|MERGE_RESOLUTION|>--- conflicted
+++ resolved
@@ -52,18 +52,11 @@
 #include "sort.h"
 #include "strutil.h"
 
-<<<<<<< HEAD
-static bool can_set_flag(dbref player, dbref thing, FLAG *flagp, int negate);
-static FLAG *letter_to_flagptr(FLAGSPACE *n, char c, int type);
-static void flag_add(FLAGSPACE *n, const char *name, FLAG *f);
-static bool has_flag_ns(FLAGSPACE *n, dbref thing, FLAG *f);
-=======
 static bool can_set_flag(dbref player, dbref thing, const FLAG *flagp,
                          int negate);
 static FLAG *letter_to_flagptr(const FLAGSPACE *n, char c, int type);
 static void flag_add(FLAGSPACE *n, const char *name, FLAG *f);
 static bool has_flag_ns(const FLAGSPACE *n, dbref thing, const FLAG *f);
->>>>>>> ebdea0ab
 
 static FLAG *flag_read(PENNFILE *in);
 static FLAG *flag_read_oldstyle(PENNFILE *in);
@@ -87,7 +80,6 @@
 };
 
 struct flagcache {
-  /* Number of buckets. */
   int size;
   int zero_refcount;
   int entries;
@@ -99,30 +91,6 @@
 static struct flagcache *new_flagcache(FLAGSPACE *, int);
 static void free_flagcache(struct flagcache *);
 static void flagcache_rebucket(FLAGSPACE *, int);
-static object_flag_type flagcache_find_ns(FLAGSPACE *, const object_flag_type);
-
-slab *flagbucket_slab = NULL;
-
-/* Flag bitset cache data structures. All objects with the same flags
-   set share the same storage space. */
-
-struct flagbucket {
-  object_flag_type key;
-  int refcount;
-  struct flagbucket *next;
-};
-
-struct flagcache {
-  int size;
-  int zero_refcount;
-  int entries;
-  object_flag_type zero;
-  struct flagbucket **buckets;
-  slab *flagset_slab;
-};
-
-static struct flagcache *new_flagcache(FLAGSPACE *, int);
-static void free_flagcache(struct flagcache *);
 static object_flag_type flagcache_find_ns(FLAGSPACE *, const object_flag_type);
 
 slab *flagbucket_slab = NULL;
@@ -457,14 +425,7 @@
    * We could improve this algorithm to use the next available
    * slot after deletions, too, but this will do for now.
    */
-<<<<<<< HEAD
-=======
-
-  /* Can't have more than 255 references to the same flag */
-  if (!f || FLAG_REF(f->perms) == 0xFFU)
-    return;
-
->>>>>>> ebdea0ab
+
   if (f->bitpos < 0)
     f->bitpos = n->flagbits;
 
@@ -550,22 +511,14 @@
   slab *flagpairs;
   int i, numbytes;
 
-<<<<<<< HEAD
-  do_rawlog(LT_TRACE, T("Resizing object flag arrays."));
-=======
 #ifdef DEBUG
   do_rawlog(LT_TRACE, T("Resizing object flag arrays."));
 #endif
->>>>>>> ebdea0ab
 
   numbytes = FlagBytes(n);
 
   oldcache = n->cache;
-<<<<<<< HEAD
-  n->cache = new_flagcache(n, (double) oldcache->size * 1.1);
-=======
   n->cache = new_flagcache(n, oldcache->size);
->>>>>>> ebdea0ab
 
   flagpairs = slab_create("flagpairs", sizeof *migrate);
   migrate = NULL;
@@ -579,10 +532,6 @@
       struct flagpair *newpair;
 
       grown = extend_bitmask(n, b->key, numbytes - 1);
-<<<<<<< HEAD
-      flagcache_find_ns(n, grown);
-=======
->>>>>>> ebdea0ab
 
       newpair = slab_malloc(flagpairs, NULL);
       newpair->orig = b->key;
@@ -595,12 +544,9 @@
   /* Now adjust pointers in the db from old to new. This has poor
      big-O performance, but isn't done very often, so we can live with it. */
   for (it = 0; it < db_top; it += 1) {
-<<<<<<< HEAD
-=======
     /* Garbage objects have a null flagset */
     if (IsGarbage(it))
       continue;
->>>>>>> ebdea0ab
     if (n->tab == &ptab_flag && Flags(it) == oldcache->zero) {
       /* No flags on object */
       Flags(it) = n->cache->zero;
@@ -612,20 +558,6 @@
     } else {
       /* Has flags or powers. Update to new ones */
       for (m = migrate; m; m = m->next) {
-<<<<<<< HEAD
-	if (n->tab == &ptab_flag) {
-	  if (Flags(it) == m->orig) {
-	    Flags(it) = m->grown;
-	    break;
-	  } 
-	} else {
-	  if (Powers(it) == m->orig) {
-	    Powers(it) = m->grown;
-	    break;
-	  }
-	}
-      }
-=======
         if (n->tab == &ptab_flag) {
           if (Flags(it) == m->orig) {
             Flags(it) = m->grown;
@@ -640,7 +572,6 @@
       }
       /* Update the refcount for this flagset. */
       flagcache_find_ns(n, m->grown);
->>>>>>> ebdea0ab
     }
   }
   slab_destroy(flagpairs);
@@ -940,28 +871,17 @@
   flags->flags = NULL;
   flags->flag_table = flag_table;
   flags->flag_alias_table = flag_alias_tab;
-<<<<<<< HEAD
   flags->cache = new_flagcache(flags, (sizeof flag_table / sizeof(FLAG)) * 4);
   hashadd("FLAG", (void *) flags, &htab_flagspaces);
   flags = GC_MALLOC(sizeof(FLAGSPACE));
   flags->name = GC_STRDUP("POWER");
-=======
-  flags->cache = new_flagcache(flags, 257);
-  hashadd("FLAG", (void *) flags, &htab_flagspaces);
-  flags = mush_malloc(sizeof(FLAGSPACE), "flagspace");
-  flags->name = strdup("POWER");
->>>>>>> ebdea0ab
   flags->tab = &ptab_power;
   ptab_init(&ptab_power);
   flags->flagbits = 0;
   flags->flags = NULL;
   flags->flag_table = power_table;
   flags->flag_alias_table = power_alias_tab;
-<<<<<<< HEAD
   flags->cache = new_flagcache(flags, (sizeof power_table / sizeof(FLAG)) * 2);
-=======
-  flags->cache = new_flagcache(flags, 31);
->>>>>>> ebdea0ab
   hashadd("POWER", (void *) flags, &htab_flagspaces);
 }
 
@@ -1056,10 +976,6 @@
       f->perms |= F_LOG;
     if ((f = match_flag("ROYALTY")))
       f->perms |= F_LOG;
-<<<<<<< HEAD
-    f = add_flag("XTERM256", '\0', TYPE_PLAYER, F_ANY, F_ANY);
-    flag_add(flags, "COLOR256", f);     /* MUX alias */
-=======
     add_flag_generic("FLAG", "XTERM256", '\0', TYPE_PLAYER, F_ANY, F_ANY, &f);
     flag_add(flags, "COLOR256", f);     /* MUX alias */
 
@@ -1069,7 +985,6 @@
       f->perms &= ~F_MDARK;
       f->negate_perms &= ~F_MDARK;
     }
->>>>>>> ebdea0ab
 
   } else if (n->tab == &ptab_power) {
     if (!(globals.indb_flags & DBF_POWERS_LOGGED)) {
@@ -1084,12 +999,7 @@
       flag_add(flags, "Use_SQL", f);
     if ((f = match_power("Can_nspemit")) && !match_power("Can_spoof")) {
       /* The "Can_nspemit" power was renamed "Can_spoof"... */
-<<<<<<< HEAD
       f->name = GC_STRDUP("Can_spoof");
-=======
-      mush_free((void *) f->name, "flag.name");
-      f->name = mush_strdup("Can_spoof", "flag.name");
->>>>>>> ebdea0ab
       flag_add(flags, "Can_spoof", f);
     } else if ((f = match_power("Can_spoof")) && !match_power("Can_nspemit")) {
       /* ... but make sure "Can_nspemit" remains as an alias */
@@ -1218,10 +1128,8 @@
 {
   struct flagcache *cache;
 
-<<<<<<< HEAD
   cache = GC_MALLOC(sizeof *cache);
 
-  initial_size = next_prime_after(initial_size);
   cache->size = initial_size;
   cache->entries = 0;
   cache->zero_refcount = 0;
@@ -1229,8 +1137,7 @@
   cache->flagset_slab = slab_create("flagset", FlagBytes(n));
   cache->zero = slab_malloc(cache->flagset_slab, NULL);
   memset(cache->zero, 0, FlagBytes(n));
-  cache->buckets =
-    GC_MALLOC(initial_size * sizeof(struct flagbucket *));
+  cache->buckets = GC_MALLOC(cache->size * sizeof(struct flagbucket *));
   return cache;
 }
 
@@ -1245,50 +1152,7 @@
       slab_free(flagbucket_slab, b);
     }
   }
-
   slab_destroy(cache->flagset_slab);
-}
-
-static uint32_t
-fc_hash(const FLAGSPACE *n, const object_flag_type f)
-{
-  uint32_t h = 0, i, len;
-
-  for (i = 0, len = FlagBytes(n); i < len; i += 1)
-    h = (h << 5) + h + f[i];
-
-  return h;
-=======
-  cache = mush_malloc(sizeof *cache, "flagset.cache");
-
-  cache->size = initial_size;
-  cache->entries = 0;
-  cache->zero_refcount = 0;
-
-  cache->flagset_slab = slab_create("flagset", FlagBytes(n));
-  cache->zero = slab_malloc(cache->flagset_slab, NULL);
-  memset(cache->zero, 0, FlagBytes(n));
-  cache->buckets =
-    mush_calloc(cache->size, sizeof(struct flagbucket *),
-                "flagset.cache.bucketarray");
-  return cache;
-}
-
-static void
-free_flagcache(struct flagcache *cache)
-{
-  int i;
-  for (i = 0; i < cache->size; i += 1) {
-    struct flagbucket *b, *n;
-    for (b = cache->buckets[i]; b; b = n) {
-      n = b->next;
-      slab_free(flagbucket_slab, b);
-    }
-  }
-
-  slab_destroy(cache->flagset_slab);
-  mush_free(cache->buckets, "flagset.cache.bucketarray");
-  mush_free(cache, "flagset.cache");
 }
 
 static inline uint32_t
@@ -1304,8 +1168,7 @@
   struct flagbucket **new_buckets;
   int i;
 
-  new_buckets = mush_calloc(new_size, sizeof(struct flagbucket *),
-                            "flagset.cache.bucketarray");
+  new_buckets = GC_MALLOC(new_size * sizeof(struct flagbucket *));
 
   for (i = 0; i < n->cache->size; ++i) {
     struct flagbucket *bucket, *next;
@@ -1318,10 +1181,8 @@
     }
   }
 
-  mush_free(n->cache->buckets, "flagset.cache.bucketarray");
   n->cache->size = new_size;
   n->cache->buckets = new_buckets;
->>>>>>> ebdea0ab
 }
 
 static inline bool
@@ -1340,22 +1201,12 @@
   if (flagbucket_slab == NULL)
     flagbucket_slab = slab_create("flagcache entries", sizeof *b);
 
-<<<<<<< HEAD
-  h = fc_hash(n, f);
-
-  if (h == 0) {
-=======
   if (fc_eq(n, n->cache->zero, f)) {
->>>>>>> ebdea0ab
     n->cache->zero_refcount += 1;
     return n->cache->zero;
   }
 
-<<<<<<< HEAD
-  h %= n->cache->size;
-=======
   h = fc_hash(n, f) % n->cache->size;
->>>>>>> ebdea0ab
 
   for (b = n->cache->buckets[h]; b; b = b->next) {
     if (fc_eq(n, f, b->key)) {
@@ -1371,14 +1222,11 @@
   b->next = n->cache->buckets[h];
   n->cache->entries += 1;
   n->cache->buckets[h] = b;
-<<<<<<< HEAD
-=======
 
   /* Resize at a load factor of two. */
   if ((n->cache->entries / 2) > n->cache->size)
     flagcache_rebucket(n, next_prime_after(n->cache->size * 2));
 
->>>>>>> ebdea0ab
   return f;
 }
 
@@ -1396,22 +1244,12 @@
   uint32_t h;
   struct flagbucket *b, *p;
 
-<<<<<<< HEAD
-  h = fc_hash(n, f);
-
-  if (h == 0) {
-=======
   if (fc_eq(n, n->cache->zero, f)) {
->>>>>>> ebdea0ab
     n->cache->zero_refcount -= 1;
     return;
   }
 
-<<<<<<< HEAD
-  h %= n->cache->size;
-=======
   h = fc_hash(n, f) % n->cache->size;
->>>>>>> ebdea0ab
 
   for (b = n->cache->buckets[h], p = NULL; b; p = b, b = b->next) {
     if (fc_eq(n, f, b->key)) {
@@ -1454,11 +1292,7 @@
                   "  %d different cached flagsets. %d objects with no flags set.",
                   n->cache->entries, n->cache->zero_refcount);
     notify(player, " Stats for flagset slab:");
-<<<<<<< HEAD
-    slab_describe(player, n->cache->flagset_slab);
-=======
     // slab_describe(player, n->cache->flagset_slab);
->>>>>>> ebdea0ab
     for (i = 0; i < n->cache->size; i += 1) {
       struct flagbucket *b;
       int len = 0;
@@ -1825,11 +1659,7 @@
 }
 
 static bool
-<<<<<<< HEAD
-has_flag_ns(FLAGSPACE *n, dbref thing, FLAG *f)
-=======
 has_flag_ns(const FLAGSPACE *n, dbref thing, const FLAG *f)
->>>>>>> ebdea0ab
 {
   if (!GoodObject(thing) || IsGarbage(thing))
     return 0;
@@ -1838,11 +1668,7 @@
 }
 
 static bool
-<<<<<<< HEAD
-can_set_flag_generic(dbref player, dbref thing, FLAG *flagp, int negate)
-=======
 can_set_flag_generic(dbref player, dbref thing, const FLAG *flagp, int negate)
->>>>>>> ebdea0ab
 {
   int myperms;
   if (!flagp || !GoodObject(player) || !GoodObject(thing))
@@ -1865,11 +1691,7 @@
 }
 
 static bool
-<<<<<<< HEAD
-can_set_power(dbref player, dbref thing, FLAG *flagp, int negate)
-=======
 can_set_power(dbref player, dbref thing, const FLAG *flagp, int negate)
->>>>>>> ebdea0ab
 {
   if (!can_set_flag_generic(player, thing, flagp, negate))
     return 0;
@@ -1892,16 +1714,11 @@
     return can_see_connected(player, thing);
   }
 
-<<<<<<< HEAD
-static bool
-can_set_flag(dbref player, dbref thing, FLAG *flagp, int negate)
-=======
   return 1;
 }
 
 static bool
 can_set_flag(dbref player, dbref thing, const FLAG *flagp, int negate)
->>>>>>> ebdea0ab
 {
   if (!can_set_flag_generic(player, thing, flagp, negate))
     return 0;
@@ -2295,19 +2112,6 @@
     tp = tbuf1;
     if (negate) {
       if (current) {
-<<<<<<< HEAD
-        safe_format(tbuf1, &tp, T("%s - %s removed."), Name(thing), f->name);
-      } else {
-        safe_format(tbuf1, &tp, T("%s - %s (already) removed."), Name(thing),
-                    f->name);
-      }
-    } else {
-      if (current) {
-        safe_format(tbuf1, &tp, T("%s - %s (already) granted."), Name(thing),
-                    f->name);
-      } else {
-        safe_format(tbuf1, &tp, T("%s - %s granted."), Name(thing), f->name);
-=======
         safe_format(tbuf1, &tp, T("%s - %s removed."),
                     AName(thing, AN_SYS, NULL), f->name);
       } else {
@@ -2321,7 +2125,6 @@
       } else {
         safe_format(tbuf1, &tp, T("%s - %s granted."),
                     AName(thing, AN_SYS, NULL), f->name);
->>>>>>> ebdea0ab
       }
     }
     *tp = '\0';
@@ -2355,11 +2158,7 @@
                int type)
 {
   char *s;
-<<<<<<< HEAD
-  FLAG *fp;
-=======
   const FLAG *fp;
->>>>>>> ebdea0ab
   int negate = 0, temp = 0;
   int ret = type;
   const FLAGSPACE *n;
@@ -2454,17 +2253,10 @@
                     int type)
 {
   char *s, *copy, *sp;
-<<<<<<< HEAD
-  FLAG *fp;
-  int negate = 0, temp = 0;
-  int ret = type;
-  FLAGSPACE *n;
-=======
   const FLAG *fp;
   int negate = 0, temp = 0;
   int ret = type;
   const FLAGSPACE *n;
->>>>>>> ebdea0ab
 
   if (!GoodObject(it))
     return 0;
@@ -2650,11 +2442,7 @@
   const FLAG *f;
   const FLAGSPACE *n;
   /* Find the flagspace */
-<<<<<<< HEAD
-  if (!(n = (FLAGSPACE *) hashfind(ns, &htab_flagspaces))) {
-=======
   if (!(n = (const FLAGSPACE *) hashfind(ns, &htab_flagspaces))) {
->>>>>>> ebdea0ab
     do_rawlog(LT_ERR, "FLAG: Unable to locate flagspace %s", ns);
     return;
   }
@@ -2911,16 +2699,10 @@
       negate_perms = perms;
   }
   /* Ok, let's do it. */
-<<<<<<< HEAD
-  add_flag_generic(ns, name, letter, type, perms, negate_perms);
-  /* Did it work? */
-  if (match_flag_ns(n, name))
-=======
   newflag = add_flag_generic(ns, name, letter, type, perms, negate_perms, &f);
   switch (newflag) {
   case FLAG_OK:
   case FLAG_EXISTS:
->>>>>>> ebdea0ab
     do_flag_info(ns, player, name);
     break;
   case FLAG_NAME:
@@ -3351,11 +3133,8 @@
   return buf;
 }
 
-<<<<<<< HEAD
-=======
 #undef fld_args
 
->>>>>>> ebdea0ab
 const char *
 flag_list_to_lock_string(object_flag_type flags, object_flag_type powers)
 {
@@ -3389,19 +3168,11 @@
       }
     }
   }
-<<<<<<< HEAD
 
   if (first) {
     return "";
   }
 
-=======
-
-  if (first) {
-    return "";
-  }
-
->>>>>>> ebdea0ab
   *bp = '\0';
   return tprintf("(%s)", buff);
 }
@@ -3440,27 +3211,15 @@
 int
 good_flag_name(char const *s)
 {
-<<<<<<< HEAD
-  const unsigned char *a;
-  int len = 0;
-  if (!s || !*s)
-    return 0;
-  for (a = (const unsigned char *) s; *a; a++, len++)
-=======
   const char *a;
   int len = 0;
   if (!s || !*s)
     return 0;
   for (a = s; *a; a++, len++)
->>>>>>> ebdea0ab
     if (!atr_name_table[*a])
       return 0;
   if (*(s + len - 1) == '`')
     return 0;
-<<<<<<< HEAD
-=======
-
->>>>>>> ebdea0ab
   return len <= ATTRIBUTE_NAME_LIMIT;
 }
 
@@ -3478,18 +3237,6 @@
 
   Flagspace_Lookup(n, ns);
 
-<<<<<<< HEAD
-  notify_format(player, "Flagspace name: %s\nFlag count: %d", n->name, n->flagbits);
-
-  for (i = 0; i < n->flagbits; i += 1) {
-    FLAG *f = n->flags[i];
-    
-    notify_format(player, "Flag %2d: %s. Bit position: %d", i, f->name, f->bitpos);
-  }
-
-  notify_format(player, "Flag cache:\n%d entries, %d buckets.\n%d zero entries.",
-		n->cache->entries, n->cache->size, n->cache->zero_refcount);
-=======
   notify_format(player, "Flagspace name: %s\nFlag count: %d", n->name,
                 n->flagbits);
 
@@ -3503,21 +3250,4 @@
   notify_format(player,
                 "Flag cache:\n%d entries, %d buckets.\n%d zero entries.",
                 n->cache->entries, n->cache->size, n->cache->zero_refcount);
->>>>>>> ebdea0ab
-
-#if 0
-  for (i = 0; i < n->cache->size; i += 1) {
-    struct flagbucket *b = n->cache->buckets[i];
-    for (; b; b = b->next) {
-<<<<<<< HEAD
-      notify_format(player, "Flagset: %s. Refcount: %d", bits_to_string(ns, b->key, ,), b->refcount);		   
-    }
-  } 
-=======
-      notify_format(player, "Flagset: %s. Refcount: %d",
-                    bits_to_string(ns, b->key,,), b->refcount);
-    }
-  }
->>>>>>> ebdea0ab
-#endif
 }