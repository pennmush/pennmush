--- conflicted
+++ resolved
@@ -37,11 +37,8 @@
 #include "parse.h"
 #include "sort.h"
 #include "strutil.h"
-<<<<<<< HEAD
+#include "charclass.h"
 #include "confmagic.h"
-=======
-#include "charclass.h"
->>>>>>> 49e5b49e
 
 char *crunch_code(char *code);
 char *crypt_code(char *code, char *text, int type);
