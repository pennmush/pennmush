/**
 * \file function.c
 *
 * \brief The function parser.
 *
 *
 */

#include "copyrite.h"
#include "function.h"

#include <limits.h>
#include <string.h>
#include <ctype.h>
#include <stdlib.h>
#include "ansi.h"
#include "attrib.h"
#include "conf.h"
#include "dbdefs.h"
#include "externs.h"
#include "flags.h"
#include "funs.h"
#include "game.h"
#include "htab.h"
#include "lock.h"
#include "match.h"
#include "mushdb.h"
#include "mymalloc.h"
#include "parse.h"
#include "sort.h"
#include "strutil.h"

#ifndef WITHOUT_WEBSOCKETS
#include "websock.h"
#endif /* undef WITHOUT_WEBSOCKETS */

static void func_hash_insert(const char *name, FUN *func);
extern void local_functions(void);
static int apply_restrictions(uint32_t result, const char *restriction);
static char *build_function_report(dbref player, FUN *fp);
static FUN *user_func_hash_lookup(const char *name);
static FUN *any_func_hash_lookup(const char *name);

HASHTAB htab_function;      /**< Function hash table */
HASHTAB htab_user_function; /**< User-defined function hash table */
slab *function_slab;        /**< slab for 'struct fun' allocations */

/* -------------------------------------------------------------------------*
 * Utilities.
 */

/** Check for a delimiter in an argument of a function call.
 * This function checks a given argument of a function call and sees
 * if it could be used as a delimiter. A delimiter must be a single
 * character. If the argument isn't present or is null, we return
 * the default delimiter, a space.
 * \param buff buffer to write error message to.
 * \param bp pointer into buff at which to write error.
 * \param nfargs number of arguments to the function.
 * \param fargs array of function arguments.
 * \param sep_arg index of the argument to check for a delimiter.
 * \param sep pointer to separator character, used to return separator.
 * \retval 0 illegal separator argument.
 * \retval 1 successfully returned a separator (maybe the default one).
 */
int
delim_check(char *buff, char **bp, int nfargs, char *fargs[], int sep_arg,
            char *sep)
{
  /* Find a delimiter. */

  if (nfargs >= sep_arg) {
    if (!*fargs[sep_arg - 1])
      *sep = ' ';
    else if (strlen(fargs[sep_arg - 1]) != 1) {
      safe_str(T("#-1 SEPARATOR MUST BE ONE CHARACTER"), buff, bp);
      return 0;
    } else
      *sep = *fargs[sep_arg - 1];
  } else
    *sep = ' ';

  return 1;
}

/** Check if a function argument is an integer.
 * If the arg is not given, assign a default value.
 * \param buff buffer to write error message to.
 * \param bp pointer into buff at which to write error.
 * \param nfargs number of arguments to the function.
 * \param fargs array of function arguments.
 * \param check_arg index of the argument to check for a delimiter.
 * \param result pointer to separator character, used to return separator.
 * \param def default to use if arg is not given
 * \retval 0 illegal separator argument.
 * \retval 1 successfully returned a separator (maybe the default one).
 */
bool
int_check(char *buff, char **bp, int nfargs, char *fargs[], int check_arg,
          int *result, int def)
{

  if (nfargs >= check_arg) {
    if (!*fargs[check_arg - 1])
      if (NULL_EQ_ZERO)
        *result = 0;
      else
        *result = def;
    else if (!is_strict_integer(fargs[check_arg - 1])) {
      safe_str(T(e_int), buff, bp);
      return 0;
    } else
      *result = parse_integer(fargs[check_arg - 1]);
  } else
    *result = def;

  return 1;
}

/* --------------------------------------------------------------------------
 * The actual function handlers
 */

/** An entry in the function table.
 * This structure represents a function's entry in the function table.
 */
typedef struct fun_tab {
  const char *name;  /**< Name of the function, uppercase. */
  function_func fun; /**< Pointer to code to call for this function. */
  int minargs;       /**< Minimum args required. */
  int maxargs; /**< Maximum args, or INT_MAX. If <0, last arg may have commas */
  int flags;   /**< Flags to control how the function is parsed. */
} FUNTAB;

/** A hardcoded function alias.
 * These are functions which used to be duplicated, but are now properly
 * aliased.
 * They're added here instead of alias.cnf to avoid breakage for people who
 * don't update their alias.cnf immediately. */
typedef struct fun_alias {
  const char *name;  /**< Name of function to alias */
  const char *alias; /**< Name of alias to create */
} FUNALIAS;

/* Table of hardcoded function aliases. Aliases can also be added with
 * @function/alias or a function_alias directive in alias.cnf, both of
 * which call the alias_function() function
 */
FUNALIAS faliases[] = {{"UFUN", "U"},
                       {"IDLE", "IDLESECS"},
                       {"HOST", "HOSTNAME"},
                       {"FLIP", "REVERSE"},
                       {"E", "EXP"},
                       {"STRDELETE", "DELETE"},
                       {"LREPLACE", "REPLACE"},
                       {"LINSERT", "INSERT"},
                       {"MONIKER", "CNAME"}, /* Rhost alias */
                       {"MEAN", "AVG"},      /* Rhost alias */
                       {"MATCH", "ELEMENT"},
                       {"SPEAK", "SPEAKPENN"}, /* Backwards compatability */
                       {NULL, NULL}};

/** The function table. Functions can also be added at runtime with
 * add_function().
 */
FUNTAB flist[] = {
  {"@@", fun_null, 1, INT_MAX, FN_NOPARSE},
  {"ABS", fun_abs, 1, 1, FN_REG | FN_STRIPANSI},
  {"ACCENT", fun_accent, 2, 2, FN_REG},
  {"ACCNAME", fun_accname, 1, 1, FN_REG},
  {"ADD", fun_add, 2, INT_MAX, FN_REG | FN_STRIPANSI},
  {"AFTER", fun_after, 2, 2, FN_REG},
  {"ALIAS", fun_alias, 1, 2, FN_REG},
  {"ALIGN", fun_align, 2, INT_MAX, FN_REG},
  {"LALIGN", fun_align, 2, 6, FN_REG},
  {"ALLOF", fun_allof, 2, INT_MAX, FN_NOPARSE},
  {"ALPHAMAX", fun_alphamax, 1, INT_MAX, FN_REG | FN_STRIPANSI},
  {"ALPHAMIN", fun_alphamin, 1, INT_MAX, FN_REG | FN_STRIPANSI},
  {"AND", fun_and, 2, INT_MAX, FN_REG | FN_STRIPANSI},
  {"ANDFLAGS", fun_andflags, 2, 2, FN_REG | FN_STRIPANSI},
  {"ANDLFLAGS", fun_andlflags, 2, 2, FN_REG | FN_STRIPANSI},
  {"ANDLPOWERS", fun_andlflags, 2, 2, FN_REG | FN_STRIPANSI},
  {"ANSI", fun_ansi, 2, -2, FN_REG},
#if defined(ANSI_DEBUG) || defined(DEBUG_PENNMUSH)
  {"ANSIGEN", fun_ansigen, 1, 1, FN_REG},
#endif
  {"APOSS", fun_aposs, 1, 1, FN_REG | FN_STRIPANSI},
  {"ART", fun_art, 1, 1, FN_REG | FN_STRIPANSI},
  {"ATRLOCK", fun_atrlock, 1, 2, FN_REG | FN_STRIPANSI},
  {"ATTRIB_SET", fun_attrib_set, 1, -2, FN_REG},
  {"BAND", fun_band, 1, INT_MAX, FN_REG | FN_STRIPANSI},
  {"BASECONV", fun_baseconv, 3, 3, FN_REG | FN_STRIPANSI},
  {"BEEP", fun_beep, 0, 1, FN_REG | FN_ADMIN | FN_STRIPANSI},
  {"BEFORE", fun_before, 2, 2, FN_REG},
  {"BENCHMARK", fun_benchmark, 2, 3, FN_NOPARSE},
  {"BNAND", fun_bnand, 2, 2, FN_REG | FN_STRIPANSI},
  {"BNOT", fun_bnot, 1, 1, FN_REG | FN_STRIPANSI},
  {"BOR", fun_bor, 1, INT_MAX, FN_REG | FN_STRIPANSI},
  {"BOUND", fun_bound, 2, 3, FN_REG | FN_STRIPANSI},
  {"BRACKETS", fun_brackets, 1, 1, FN_REG | FN_STRIPANSI},
  {"BXOR", fun_bxor, 1, INT_MAX, FN_REG | FN_STRIPANSI},
  {"CAND", fun_cand, 2, INT_MAX, FN_NOPARSE | FN_STRIPANSI},
  {"NCAND", fun_cand, 1, INT_MAX, FN_NOPARSE | FN_STRIPANSI},
  {"CAPSTR", fun_capstr, 1, -1, FN_REG},
  {"CASE", fun_switch, 3, INT_MAX, FN_NOPARSE},
  {"CASEALL", fun_switch, 3, INT_MAX, FN_NOPARSE},
  {"CAT", fun_cat, 1, INT_MAX, FN_REG},
  {"CBUFFER", fun_cinfo, 1, 1, FN_REG},
  {"CBUFFERADD", fun_cbufferadd, 2, 3, FN_REG},
  {"CDESC", fun_cinfo, 1, 1, FN_REG},
  {"CEMIT", fun_cemit, 2, 3, FN_REG},
  {"CFLAGS", fun_cflags, 1, 2, FN_REG | FN_STRIPANSI},
  {"CHANNELS", fun_channels, 0, 2, FN_REG | FN_STRIPANSI},
  {"CLFLAGS", fun_cflags, 1, 2, FN_REG | FN_STRIPANSI},
  {"CLOCK", fun_clock, 1, 2, FN_REG | FN_STRIPANSI},
  {"CMOGRIFIER", fun_cmogrifier, 1, 1, FN_REG | FN_STRIPANSI},
  {"CMSGS", fun_cinfo, 1, 1, FN_REG | FN_STRIPANSI},
  {"COLORS", fun_colors, 0, 2, FN_REG | FN_STRIPANSI},
  {"COWNER", fun_cowner, 1, 1, FN_REG | FN_STRIPANSI},
  {"CRECALL", fun_crecall, 1, 5, FN_REG | FN_STRIPANSI},
  {"CSTATUS", fun_cstatus, 2, 2, FN_REG | FN_STRIPANSI},
  {"CTITLE", fun_ctitle, 2, 2, FN_REG | FN_STRIPANSI},
  {"CUSERS", fun_cinfo, 1, 1, FN_REG | FN_STRIPANSI},
  {"CWHO", fun_cwho, 1, 3, FN_REG | FN_STRIPANSI},
  {"CENTER", fun_center, 2, 4, FN_REG},
  {"CHILDREN", fun_lsearch, 1, 1, FN_REG | FN_STRIPANSI},
  {"CHR", fun_chr, 1, 1, FN_REG | FN_STRIPANSI},
  {"CHECKPASS", fun_checkpass, 2, 2, FN_REG | FN_WIZARD | FN_STRIPANSI},
  {"CLONE", fun_clone, 1, 3, FN_REG},
  {"CMDS", fun_cmds, 1, 1, FN_REG | FN_STRIPANSI},
  {"COMP", fun_comp, 2, 3, FN_REG | FN_STRIPANSI},
  {"CON", fun_con, 1, 1, FN_REG | FN_STRIPANSI},
  {"COND", fun_if, 2, INT_MAX, FN_NOPARSE},
  {"CONDALL", fun_if, 2, INT_MAX, FN_NOPARSE},
  {"CONFIG", fun_config, 1, 1, FN_REG | FN_STRIPANSI},
  {"CONN", fun_conn, 1, 1, FN_REG | FN_STRIPANSI},
  {"CONTROLS", fun_controls, 2, 2, FN_REG | FN_STRIPANSI},
  {"CONVSECS", fun_convsecs, 1, 2, FN_REG | FN_STRIPANSI},
  {"CONVUTCSECS", fun_convsecs, 1, 1, FN_REG | FN_STRIPANSI},
  {"CONVTIME", fun_convtime, 1, 2, FN_REG | FN_STRIPANSI},
  {"CONVUTCTIME", fun_convtime, 1, 1, FN_REG | FN_STRIPANSI},
  {"COR", fun_cor, 2, INT_MAX, FN_NOPARSE | FN_STRIPANSI},
  {"NCOR", fun_cor, 1, INT_MAX, FN_NOPARSE | FN_STRIPANSI},
  {"CREATE", fun_create, 1, 3, FN_REG},
  {"CSECS", fun_csecs, 1, 1, FN_REG | FN_STRIPANSI},
  {"CTIME", fun_ctime, 1, 2, FN_REG | FN_STRIPANSI},
  {"DEC", fun_dec, 1, 1, FN_REG | FN_STRIPANSI},
  {"DECODE64", fun_decode64, 1, -1, FN_REG},
  {"DECOMPOSE", fun_decompose, 1, -1, FN_REG},
  {"DECRYPT", fun_decrypt, 2, 3, FN_REG},
  {"DEFAULT", fun_default, 2, INT_MAX, FN_NOPARSE},
  {"STRDELETE", fun_delete, 3, 3, FN_REG},
  {"DIE", fun_die, 2, 3, FN_REG | FN_STRIPANSI},
  {"DIG", fun_dig, 1, 6, FN_REG},
  {"DIGEST", fun_digest, 1, -2, FN_REG},
  {"DIST2D", fun_dist2d, 4, 4, FN_REG | FN_STRIPANSI},
  {"DIST3D", fun_dist3d, 6, 6, FN_REG | FN_STRIPANSI},
  {"DIV", fun_div, 2, INT_MAX, FN_REG | FN_STRIPANSI},
  {"DOING", fun_doing, 1, 1, FN_REG | FN_STRIPANSI},
  {"EDEFAULT", fun_edefault, 2, 2, FN_NOPARSE},
  {"EDIT", fun_edit, 3, INT_MAX, FN_REG},
  {"ELEMENTS", fun_elements, 2, 4, FN_REG},
  {"ELIST", fun_itemize, 1, 5, FN_REG},
  {"ELOCK", fun_elock, 2, 2, FN_REG | FN_STRIPANSI},
  {"EMIT", fun_emit, 1, -1, FN_REG},
  {"ENCODE64", fun_encode64, 1, -1, FN_REG},
  {"ENCRYPT", fun_encrypt, 2, 3, FN_REG},
  {"ENTRANCES", fun_entrances, 0, 4, FN_REG | FN_STRIPANSI},
  {"ETIME", fun_etime, 1, 2, FN_REG},
  {"ETIMEFMT", fun_etimefmt, 2, 2, FN_REG},
  {"EQ", fun_eq, 2, INT_MAX, FN_REG | FN_STRIPANSI},
  {"EVAL", fun_eval, 2, 2, FN_REG},
  {"ESCAPE", fun_escape, 1, -1, FN_REG},
  {"EXIT", fun_exit, 1, 1, FN_REG | FN_STRIPANSI},
  {"EXTRACT", fun_extract, 1, 4, FN_REG},
  {"FILTER", fun_filter, 2, MAX_STACK_ARGS + 3, FN_REG},
  {"FILTERBOOL", fun_filter, 2, MAX_STACK_ARGS + 3, FN_REG},
  {"FINDABLE", fun_findable, 2, 2, FN_REG | FN_STRIPANSI},
  {"FIRST", fun_first, 1, 2, FN_REG},
  {"FIRSTOF", fun_firstof, 0, INT_MAX, FN_NOPARSE},
  {"FLAGS", fun_flags, 0, 1, FN_REG | FN_STRIPANSI},
  {"FLIP", fun_flip, 1, -1, FN_REG},
  {"FLOORDIV", fun_floordiv, 2, INT_MAX, FN_REG},
  {"FN", fun_fn, 1, INT_MAX, FN_NOPARSE},
  {"FOLD", fun_fold, 2, 4, FN_REG},
  {"FOLDERSTATS", fun_folderstats, 0, 2, FN_REG | FN_STRIPANSI},
  {"FOLLOWERS", fun_followers, 1, 1, FN_REG | FN_STRIPANSI},
  {"FOLLOWING", fun_following, 1, 1, FN_REG | FN_STRIPANSI},
  {"FOREACH", fun_foreach, 2, 4, FN_REG},
  {"FRACTION", fun_fraction, 1, 2, FN_REG | FN_STRIPANSI},
  {"FUNCTIONS", fun_functions, 0, 1, FN_REG | FN_STRIPANSI},
  {"FULLALIAS", fun_fullalias, 1, 1, FN_REG | FN_STRIPANSI},
  {"FULLNAME", fun_fullname, 1, 1, FN_REG | FN_STRIPANSI},
  {"GET", fun_get, 1, 1, FN_REG | FN_STRIPANSI},
  {"GETPIDS", fun_lpids, 1, 1, FN_REG | FN_STRIPANSI},
  {"GET_EVAL", fun_get_eval, 1, 1, FN_REG},
  {"GRAB", fun_grab, 2, 3, FN_REG},
  {"GRABALL", fun_graball, 2, 4, FN_REG},
  {"GREP", fun_grep, 3, 3, FN_REG},
  {"PGREP", fun_grep, 3, 3, FN_REG},
  {"GREPI", fun_grep, 3, 3, FN_REG},
  {"GT", fun_gt, 2, INT_MAX, FN_REG | FN_STRIPANSI},
  {"GTE", fun_gte, 2, INT_MAX, FN_REG | FN_STRIPANSI},
  {"HASATTR", fun_hasattr, 1, 2, FN_REG | FN_STRIPANSI},
  {"HASATTRP", fun_hasattr, 1, 2, FN_REG | FN_STRIPANSI},
  {"HASATTRPVAL", fun_hasattr, 1, 2, FN_REG | FN_STRIPANSI},
  {"HASATTRVAL", fun_hasattr, 1, 2, FN_REG | FN_STRIPANSI},
  {"HASFLAG", fun_hasflag, 2, 2, FN_REG | FN_STRIPANSI},
  {"HASPOWER", fun_haspower, 2, 2, FN_REG | FN_STRIPANSI},
  {"HASTYPE", fun_hastype, 2, 2, FN_REG | FN_STRIPANSI},
  {"HEIGHT", fun_height, 1, 2, FN_REG | FN_STRIPANSI},
  {"HIDDEN", fun_hidden, 1, 1, FN_REG | FN_STRIPANSI},
  {"HOME", fun_home, 1, 1, FN_REG | FN_STRIPANSI},
  {"HOST", fun_hostname, 1, 1, FN_REG | FN_STRIPANSI},
  {"IBREAK", fun_ibreak, 0, 1, FN_REG | FN_STRIPANSI},
  {"IDLE", fun_idlesecs, 1, 1, FN_REG | FN_STRIPANSI},
  {"IF", fun_if, 2, 3, FN_NOPARSE},
  {"IFELSE", fun_if, 3, 3, FN_NOPARSE},
  {"ILEV", fun_ilev, 0, 0, FN_REG | FN_STRIPANSI},
  {"INAME", fun_iname, 1, 1, FN_REG | FN_STRIPANSI},
  {"INC", fun_inc, 1, 1, FN_REG | FN_STRIPANSI},
  {"INDEX", fun_index, 4, 4, FN_REG},
  {"LINSERT", fun_insert, 3, 4, FN_REG},
  {"INUM", fun_inum, 1, 1, FN_REG | FN_STRIPANSI},
  {"IPADDR", fun_ipaddr, 1, 1, FN_REG | FN_STRIPANSI},
  {"ISDAYLIGHT", fun_isdaylight, 0, 2, FN_REG},
  {"ISDBREF", fun_isdbref, 1, 1, FN_REG | FN_STRIPANSI},
  {"ISINT", fun_isint, 1, 1, FN_REG | FN_STRIPANSI},
  {"ISNUM", fun_isnum, 1, 1, FN_REG | FN_STRIPANSI},
  {"ISOBJID", fun_isobjid, 1, 1, FN_REG | FN_STRIPANSI},
  {"ISREGEXP", fun_isregexp, 1, 1, FN_REG | FN_STRIPANSI},
  {"ISWORD", fun_isword, 1, 1, FN_REG | FN_STRIPANSI},
  {"ITER", fun_iter, 2, 4, FN_NOPARSE},
  {"ITEMS", fun_items, 2, 2, FN_REG | FN_STRIPANSI},
  {"ITEMIZE", fun_itemize, 1, 4, FN_REG},
  {"ITEXT", fun_itext, 1, 1, FN_REG | FN_STRIPANSI},
  {"JSON", fun_json, 1, INT_MAX, FN_REG | FN_STRIPANSI},
  {"JSON_MAP", fun_json_map, 2, MAX_STACK_ARGS + 1, FN_REG | FN_STRIPANSI},
  {"JSON_QUERY", fun_json_query, 1, 3, FN_REG | FN_STRIPANSI},
  {"LAST", fun_last, 1, 2, FN_REG},
  {"LATTR", fun_lattr, 1, 2, FN_REG | FN_STRIPANSI},
  {"LATTRP", fun_lattr, 1, 2, FN_REG | FN_STRIPANSI},
  {"LCON", fun_dbwalker, 1, 2, FN_REG | FN_STRIPANSI},
  {"LCSTR", fun_lcstr, 1, -1, FN_REG},
  {"LDELETE", fun_ldelete, 2, 4, FN_REG},
  {"LEFT", fun_left, 2, 2, FN_REG},
  {"LEMIT", fun_lemit, 1, -1, FN_REG},
  {"LETQ", fun_letq, 1, INT_MAX, FN_NOPARSE},
  {"LEXITS", fun_dbwalker, 1, 1, FN_REG | FN_STRIPANSI},
  {"LFLAGS", fun_lflags, 0, 1, FN_REG | FN_STRIPANSI},
  {"LINK", fun_link, 2, 3, FN_REG | FN_STRIPANSI},
  {"LIST", fun_list, 1, 2, FN_REG | FN_STRIPANSI},
  {"LISTQ", fun_listq, 0, 1, FN_REG | FN_STRIPANSI},
  {"LIT", fun_lit, 1, -1, FN_LITERAL},
  {"LJUST", fun_ljust, 2, 4, FN_REG},
  {"LLOCKFLAGS", fun_lockflags, 0, 1, FN_REG | FN_STRIPANSI},
  {"LLOCKS", fun_locks, 0, 1, FN_REG | FN_STRIPANSI},
  {"LMATH", fun_lmath, 2, 3, FN_REG | FN_STRIPANSI},
  {"LNUM", fun_lnum, 1, 4, FN_REG | FN_STRIPANSI},
  {"LOC", fun_loc, 1, 1, FN_REG | FN_STRIPANSI},
  {"LOCALIZE", fun_localize, 1, 1, FN_NOPARSE},
  {"LOCATE", fun_locate, 3, 3, FN_REG | FN_STRIPANSI},
  {"LOCK", fun_lock, 1, 2, FN_REG | FN_STRIPANSI},
  {"LOCKFILTER", fun_lockfilter, 2, 3, FN_REG | FN_STRIPANSI},
  {"LOCKFLAGS", fun_lockflags, 0, 1, FN_REG | FN_STRIPANSI},
  {"LOCKOWNER", fun_lockowner, 1, 1, FN_REG | FN_STRIPANSI},
  {"LOCKS", fun_locks, 1, 1, FN_REG | FN_STRIPANSI},
  {"LPARENT", fun_lparent, 1, 1, FN_REG | FN_STRIPANSI},
  {"LPIDS", fun_lpids, 0, 2, FN_REG | FN_STRIPANSI},
  {"LPLAYERS", fun_dbwalker, 1, 1, FN_REG | FN_STRIPANSI},
  {"LPORTS", fun_lports, 0, 2, FN_REG | FN_STRIPANSI},
  {"LPOS", fun_lpos, 2, 2, FN_REG | FN_STRIPANSI},
  {"LSEARCH", fun_lsearch, 1, INT_MAX, FN_REG},
  {"LSEARCHR", fun_lsearch, 1, INT_MAX, FN_REG},
  {"LSET", fun_lset, 2, 2, FN_REG | FN_STRIPANSI},
  {"LSTATS", fun_lstats, 0, 1, FN_REG | FN_STRIPANSI},
  {"LT", fun_lt, 2, INT_MAX, FN_REG | FN_STRIPANSI},
  {"LTE", fun_lte, 2, INT_MAX, FN_REG | FN_STRIPANSI},
  {"LTHINGS", fun_dbwalker, 1, 1, FN_REG | FN_STRIPANSI},
  {"LVCON", fun_dbwalker, 1, 1, FN_REG | FN_STRIPANSI},
  {"LVEXITS", fun_dbwalker, 1, 1, FN_REG | FN_STRIPANSI},
  {"LVPLAYERS", fun_dbwalker, 1, 1, FN_REG | FN_STRIPANSI},
  {"LVTHINGS", fun_dbwalker, 1, 1, FN_REG | FN_STRIPANSI},
  {"LWHO", fun_lwho, 0, 2, FN_REG | FN_STRIPANSI},
  {"LWHOID", fun_lwho, 0, 1, FN_REG | FN_STRIPANSI},
  {"MAIL", fun_mail, 0, 2, FN_REG | FN_STRIPANSI},
  {"MAILLIST", fun_maillist, 0, 2, FN_REG | FN_STRIPANSI},
  {"MAILFROM", fun_mailfrom, 1, 2, FN_REG | FN_STRIPANSI},
  {"MAILSEND", fun_mailsend, 2, 2, FN_REG},
  {"MAILSTATS", fun_mailstats, 1, 1, FN_REG | FN_STRIPANSI},
  {"MAILDSTATS", fun_mailstats, 1, 1, FN_REG | FN_STRIPANSI},
  {"MAILFSTATS", fun_mailstats, 1, 1, FN_REG | FN_STRIPANSI},
  {"MAILSTATUS", fun_mailstatus, 1, 2, FN_REG | FN_STRIPANSI},
  {"MAILSUBJECT", fun_mailsubject, 1, 2, FN_REG | FN_STRIPANSI},
  {"MAILTIME", fun_mailtime, 1, 2, FN_REG | FN_STRIPANSI},
  {"MALIAS", fun_malias, 0, 2, FN_REG | FN_STRIPANSI},
  {"MAP", fun_map, 2, 4, FN_REG},
  {"MAPSQL", fun_mapsql, 2, 4, FN_REG},
  {"MATCH", fun_match, 2, 3, FN_REG | FN_STRIPANSI},
  {"MATCHALL", fun_matchall, 2, 4, FN_REG | FN_STRIPANSI},
  {"MAX", fun_max, 1, INT_MAX, FN_REG | FN_STRIPANSI},
  {"MEAN", fun_mean, 1, INT_MAX, FN_REG | FN_STRIPANSI},
  {"MEDIAN", fun_median, 1, INT_MAX, FN_REG | FN_STRIPANSI},
  {"MEMBER", fun_member, 2, 3, FN_REG | FN_STRIPANSI | FN_STRIPANSI},
  {"MERGE", fun_merge, 3, 3, FN_REG},
  {"MESSAGE", fun_message, 3, 14, FN_REG},
  {"MID", fun_mid, 3, 3, FN_REG},
  {"MIN", fun_min, 1, INT_MAX, FN_REG | FN_STRIPANSI},
  {"MIX", fun_mix, 3, (MAX_STACK_ARGS + 3), FN_REG},
  {"MODULO", fun_modulo, 2, INT_MAX, FN_REG | FN_STRIPANSI},
  {"MONEY", fun_money, 1, 1, FN_REG | FN_STRIPANSI},
  {"MSECS", fun_msecs, 1, 1, FN_REG | FN_STRIPANSI},
  {"MTIME", fun_mtime, 1, 2, FN_REG | FN_STRIPANSI},
  {"MUDNAME", fun_mudname, 0, 0, FN_REG},
  {"MUDURL", fun_mudurl, 0, 0, FN_REG},
  {"MUL", fun_mul, 2, INT_MAX, FN_REG | FN_STRIPANSI},
  {"MUNGE", fun_munge, 3, 5, FN_REG},
  {"MWHO", fun_lwho, 0, 0, FN_REG | FN_STRIPANSI},
  {"MWHOID", fun_lwho, 0, 0, FN_REG | FN_STRIPANSI},
  {"NAME", fun_name, 1, 2, FN_REG | FN_STRIPANSI},
  {"MONIKER", fun_moniker, 1, 1, FN_REG | FN_STRIPANSI},
  {"NAMELIST", fun_namelist, 1, 2, FN_REG},
  {"NAMEGRAB", fun_namegrab, 2, 3, FN_REG | FN_STRIPANSI},
  {"NAMEGRABALL", fun_namegraball, 2, 3, FN_REG | FN_STRIPANSI},
  {"NAND", fun_nand, 1, INT_MAX, FN_REG | FN_STRIPANSI},
  {"NATTR", fun_nattr, 1, 1, FN_REG | FN_STRIPANSI},
  {"NATTRP", fun_nattr, 1, 1, FN_REG | FN_STRIPANSI},
  {"NCHILDREN", fun_lsearch, 1, 1, FN_REG | FN_STRIPANSI},
  {"NCON", fun_dbwalker, 1, 1, FN_REG | FN_STRIPANSI},
  {"NCOND", fun_if, 2, INT_MAX, FN_NOPARSE},
  {"NCONDALL", fun_if, 2, INT_MAX, FN_NOPARSE},
  {"NEXITS", fun_dbwalker, 1, 1, FN_REG | FN_STRIPANSI},
  {"NPLAYERS", fun_dbwalker, 1, 1, FN_REG | FN_STRIPANSI},
  {"NEARBY", fun_nearby, 2, 2, FN_REG | FN_STRIPANSI},
  {"NEQ", fun_neq, 2, INT_MAX, FN_REG | FN_STRIPANSI},
  {"NEXT", fun_next, 1, 1, FN_REG | FN_STRIPANSI},
  {"NEXTDBREF", fun_nextdbref, 0, 0, FN_REG},
  {"NLSEARCH", fun_lsearch, 1, INT_MAX, FN_REG},
  {"NMWHO", fun_nwho, 0, 0, FN_REG},
  {"NOR", fun_nor, 1, INT_MAX, FN_REG | FN_STRIPANSI},
  {"NOT", fun_not, 1, 1, FN_REG | FN_STRIPANSI},
  {"NSCEMIT", fun_cemit, 2, 3, FN_REG},
  {"NSEARCH", fun_lsearch, 1, INT_MAX, FN_REG},
  {"NSEMIT", fun_emit, 1, -1, FN_REG},
  {"NSLEMIT", fun_lemit, 1, -1, FN_REG},
  {"NSOEMIT", fun_oemit, 2, -2, FN_REG},
  {"NSPEMIT", fun_pemit, 2, -2, FN_REG},
  {"NSPROMPT", fun_prompt, 2, -2, FN_REG},
  {"NSREMIT", fun_remit, 2, -2, FN_REG},
  {"NSZEMIT", fun_zemit, 2, -2, FN_REG},
  {"NTHINGS", fun_dbwalker, 1, 1, FN_REG | FN_STRIPANSI},
  {"NUM", fun_num, 1, 1, FN_REG | FN_STRIPANSI},
  {"NUMVERSION", fun_numversion, 0, 0, FN_REG},
  {"NULL", fun_null, 1, INT_MAX, FN_REG},
  {"NVCON", fun_dbwalker, 1, 1, FN_REG | FN_STRIPANSI},
  {"NVEXITS", fun_dbwalker, 1, 1, FN_REG | FN_STRIPANSI},
  {"NVPLAYERS", fun_dbwalker, 1, 1, FN_REG | FN_STRIPANSI},
  {"NVTHINGS", fun_dbwalker, 1, 1, FN_REG | FN_STRIPANSI},
  {"NWHO", fun_nwho, 0, 1, FN_REG | FN_STRIPANSI},
  {"OBJ", fun_obj, 1, 1, FN_REG | FN_STRIPANSI},
  {"OBJEVAL", fun_objeval, 2, -2, FN_NOPARSE},
  {"OBJID", fun_objid, 1, 1, FN_REG | FN_STRIPANSI},
  {"OBJMEM", fun_objmem, 1, 1, FN_REG | FN_STRIPANSI},
  {"OEMIT", fun_oemit, 2, -2, FN_REG},
  {"OOB", fun_oob, 2, 3, FN_REG | FN_STRIPANSI},
  {"OPEN", fun_open, 1, 4, FN_REG},
  {"OR", fun_or, 2, INT_MAX, FN_REG | FN_STRIPANSI},
  {"ORD", fun_ord, 1, 1, FN_REG | FN_STRIPANSI},
  {"ORDINAL", fun_spellnum, 1, 1, FN_REG | FN_STRIPANSI},
  {"ORFLAGS", fun_orflags, 2, 2, FN_REG | FN_STRIPANSI},
  {"ORLFLAGS", fun_orlflags, 2, 2, FN_REG | FN_STRIPANSI},
  {"ORLPOWERS", fun_orlflags, 2, 2, FN_REG | FN_STRIPANSI},
  {"OWNER", fun_owner, 1, 1, FN_REG | FN_STRIPANSI},
  {"PARENT", fun_parent, 1, 2, FN_REG | FN_STRIPANSI},
  {"PCREATE", fun_pcreate, 2, 3, FN_REG},
  {"PEMIT", fun_pemit, 2, -2, FN_REG},
  {"PIDINFO", fun_pidinfo, 1, 3, FN_REG | FN_STRIPANSI},
  {"PLAYERMEM", fun_playermem, 1, 1, FN_REG | FN_STRIPANSI},
  {"PLAYER", fun_player, 1, 1, FN_REG | FN_STRIPANSI},
  {"PMATCH", fun_pmatch, 1, 1, FN_REG | FN_STRIPANSI},
  {"POLL", fun_poll, 0, 0, FN_REG},
  {"PORTS", fun_ports, 1, 1, FN_REG | FN_STRIPANSI},
  {"POS", fun_pos, 2, 2, FN_REG | FN_STRIPANSI},
  {"POSS", fun_poss, 1, 1, FN_REG | FN_STRIPANSI},
  {"POWERS", fun_powers, 0, 2, FN_REG | FN_STRIPANSI},
  {"PROMPT", fun_prompt, 2, -2, FN_REG},
  {"PUEBLO", fun_pueblo, 1, 1, FN_REG | FN_STRIPANSI},
  {"QUOTA", fun_quota, 1, 1, FN_REG | FN_STRIPANSI},
  {"R", fun_r, 1, 2, FN_REG | FN_STRIPANSI},
  {"RAND", fun_rand, 0, 2, FN_REG | FN_STRIPANSI},
  {"RANDEXTRACT", fun_randword, 1, 5, FN_REG},
  {"RANDWORD", fun_randword, 1, 2, FN_REG},
  {"RECV", fun_recv, 1, 1, FN_REG | FN_STRIPANSI},
  {"REGEDIT", fun_regreplace, 3, INT_MAX, FN_NOPARSE},
  {"REGEDITALL", fun_regreplace, 3, INT_MAX, FN_NOPARSE},
  {"REGEDITALLI", fun_regreplace, 3, INT_MAX, FN_NOPARSE},
  {"REGEDITI", fun_regreplace, 3, INT_MAX, FN_NOPARSE},
  {"REGMATCH", fun_regmatch, 2, 3, FN_REG},
  {"REGMATCHI", fun_regmatch, 2, 3, FN_REG},
  {"REGRAB", fun_regrab, 2, 4, FN_REG},
  {"REGRABALL", fun_regrab, 2, 4, FN_REG},
  {"REGRABALLI", fun_regrab, 2, 4, FN_REG},
  {"REGRABI", fun_regrab, 2, 3, FN_REG},
  {"REGLMATCH", fun_regrab, 2, 3, FN_REG},
  {"REGLMATCHI", fun_regrab, 2, 3, FN_REG},
  {"REGLMATCHALL", fun_regrab, 2, 4, FN_REG},
  {"REGLMATCHALLI", fun_regrab, 2, 4, FN_REG},
  {"REGREP", fun_grep, 3, 3, FN_REG},
  {"REGREPI", fun_grep, 3, 3, FN_REG},
  {"REGLATTR", fun_lattr, 1, 2, FN_REG},
  {"REGLATTRP", fun_lattr, 1, 2, FN_REG},
  {"REGNATTR", fun_nattr, 1, 1, FN_REG},
  {"REGNATTRP", fun_nattr, 1, 1, FN_REG},
  {"REGXATTR", fun_lattr, 3, 4, FN_REG},
  {"REGXATTRP", fun_lattr, 3, 4, FN_REG},
  {"RESWITCH", fun_reswitch, 3, INT_MAX, FN_NOPARSE},
  {"RESWITCHALL", fun_reswitch, 3, INT_MAX, FN_NOPARSE},
  {"RESWITCHALLI", fun_reswitch, 3, INT_MAX, FN_NOPARSE},
  {"RESWITCHI", fun_reswitch, 3, INT_MAX, FN_NOPARSE},
  {"REGISTERS", fun_listq, 0, 3, FN_REG | FN_STRIPANSI},
  {"REMAINDER", fun_remainder, 2, INT_MAX, FN_REG},
  {"REMIT", fun_remit, 2, -2, FN_REG},
  {"REMOVE", fun_remove, 2, 3, FN_REG},
  {"RENDER", fun_render, 2, 2, FN_REG},
  {"REPEAT", fun_repeat, 2, 2, FN_REG},
  {"LREPLACE", fun_ldelete, 3, 5, FN_REG},
  {"REST", fun_rest, 1, 2, FN_REG},
  {"RESTARTS", fun_restarts, 0, 0, FN_REG},
  {"RESTARTTIME", fun_restarttime, 0, 0, FN_REG},
  {"REVWORDS", fun_revwords, 1, 3, FN_REG},
  {"RIGHT", fun_right, 2, 2, FN_REG},
  {"RJUST", fun_rjust, 2, 4, FN_REG},
  {"RLOC", fun_rloc, 2, 2, FN_REG | FN_STRIPANSI},
  {"RNUM", fun_rnum, 2, 2, FN_REG | FN_STRIPANSI | FN_DEPRECATED},
  {"ROOM", fun_room, 1, 1, FN_REG | FN_STRIPANSI},
  {"ROOT", fun_root, 2, 2, FN_REG | FN_STRIPANSI},
  {"S", fun_s, 1, -1, FN_REG},
  {"SCAN", fun_scan, 1, 3, FN_REG | FN_STRIPANSI},
  {"SCRAMBLE", fun_scramble, 1, -1, FN_REG},
  {"SECS", fun_secs, 0, 0, FN_REG},
  {"SECURE", fun_secure, 1, -1, FN_REG},
  {"SENT", fun_sent, 1, 1, FN_REG | FN_STRIPANSI},
  {"SET", fun_set, 2, 2, FN_REG},
  {"SETQ", fun_setq, 2, INT_MAX, FN_REG},
  {"SETR", fun_setq, 2, INT_MAX, FN_REG},
  {"SETDIFF", fun_setmanip, 2, 5, FN_REG},
  {"SETINTER", fun_setmanip, 2, 5, FN_REG},
  {"SETSYMDIFF", fun_setmanip, 2, 5, FN_REG},
  {"SETUNION", fun_setmanip, 2, 5, FN_REG},
  {"SHA0", fun_sha0, 1, 1, FN_REG | FN_DEPRECATED},
  {"SHL", fun_shl, 2, 2, FN_REG | FN_STRIPANSI},
  {"SHR", fun_shr, 2, 2, FN_REG | FN_STRIPANSI},
  {"SHUFFLE", fun_shuffle, 1, 3, FN_REG},
  {"SIGN", fun_sign, 1, 1, FN_REG | FN_STRIPANSI},
  {"SORT", fun_sort, 1, 4, FN_REG},
  {"SORTBY", fun_sortby, 2, 4, FN_REG},
  {"SORTKEY", fun_sortkey, 2, 5, FN_REG},
  {"SOUNDEX", fun_soundex, 1, 1, FN_REG | FN_STRIPANSI},
  {"SOUNDSLIKE", fun_soundlike, 2, 2, FN_REG | FN_STRIPANSI},
  {"SPACE", fun_space, 1, 1, FN_REG | FN_STRIPANSI},
  {"SPEAK", fun_speak, 2, 7, FN_REG},
  {"SPELLNUM", fun_spellnum, 1, 1, FN_REG | FN_STRIPANSI},
  {"SPLICE", fun_splice, 3, 4, FN_REG},
  {"SQL", fun_sql, 1, 4, FN_REG},
  {"SQLESCAPE", fun_sql_escape, 1, -1, FN_REG},
  {"SQUISH", fun_squish, 1, 2, FN_REG},
  {"SSL", fun_ssl, 1, 1, FN_REG | FN_STRIPANSI},
  {"STARTTIME", fun_starttime, 0, 0, FN_REG},
  {"STEP", fun_step, 3, 5, FN_REG},
  {"STRFIRSTOF", fun_firstof, 2, INT_MAX, FN_NOPARSE},
  {"STRALLOF", fun_allof, 2, INT_MAX, FN_NOPARSE},
  {"STRCAT", fun_strcat, 1, INT_MAX, FN_REG},
  {"STRINGSECS", fun_stringsecs, 1, 1, FN_REG | FN_STRIPANSI},
  {"STRINSERT", fun_str_rep_or_ins, 3, -3, FN_REG},
  {"STRIPACCENTS", fun_stripaccents, 1, 1, FN_REG},
  {"STRIPANSI", fun_stripansi, 1, -1, FN_REG | FN_STRIPANSI},
  {"STRLEN", fun_strlen, 1, -1, FN_REG},
  {"STRMATCH", fun_strmatch, 2, 3, FN_REG},
  {"STRREPLACE", fun_str_rep_or_ins, 4, 4, FN_REG},
  {"SUB", fun_sub, 2, INT_MAX, FN_REG | FN_STRIPANSI},
  {"SUBJ", fun_subj, 1, 1, FN_REG | FN_STRIPANSI},
  {"SWITCH", fun_switch, 3, INT_MAX, FN_NOPARSE},
  {"SWITCHALL", fun_switch, 3, INT_MAX, FN_NOPARSE},
  {"SLEV", fun_slev, 0, 0, FN_REG},
  {"STEXT", fun_stext, 1, 1, FN_REG | FN_STRIPANSI},
  {"T", fun_t, 1, 1, FN_REG | FN_STRIPANSI},
  {"TABLE", fun_table, 1, 5, FN_REG},
  {"TEL", fun_tel, 2, 4, FN_REG | FN_STRIPANSI},
  {"TERMINFO", fun_terminfo, 1, 1, FN_REG | FN_STRIPANSI},
  {"TESTLOCK", fun_testlock, 2, 2, FN_REG | FN_STRIPANSI},
  {"TEXTENTRIES", fun_textentries, 2, 3, FN_REG | FN_STRIPANSI},
  {"TEXTFILE", fun_textfile, 2, 2, FN_REG | FN_STRIPANSI},
  {"TEXTSEARCH", fun_textsearch, 2, 3, FN_REG | FN_STRIPANSI},
  {"TIME", fun_time, 0, 1, FN_REG | FN_STRIPANSI},
  {"TIMEFMT", fun_timefmt, 1, 3, FN_REG},
  {"TIMESTRING", fun_timestring, 1, 2, FN_REG | FN_STRIPANSI},
  {"TR", fun_tr, 3, 3, FN_REG},
  {"TRIM", fun_trim, 1, 3, FN_REG},
  {"TRIMPENN", fun_trim, 1, 3, FN_REG},
  {"TRIMTINY", fun_trim, 1, 3, FN_REG},
  {"TRUNC", fun_trunc, 1, 1, FN_REG | FN_STRIPANSI},
  {"TYPE", fun_type, 1, 1, FN_REG | FN_STRIPANSI},
  {"UCSTR", fun_ucstr, 1, -1, FN_REG},
  {"UDEFAULT", fun_udefault, 2, 12, FN_NOPARSE},
  {"UFUN", fun_ufun, 1, (MAX_STACK_ARGS + 1), FN_REG},
  {"PFUN", fun_pfun, 1, (MAX_STACK_ARGS + 1), FN_REG},
  {"ULAMBDA", fun_ufun, 1, (MAX_STACK_ARGS + 1), FN_REG},
  {"ULDEFAULT", fun_udefault, 1, (MAX_STACK_ARGS + 2),
   FN_NOPARSE | FN_LOCALIZE},
  {"ULOCAL", fun_ufun, 1, (MAX_STACK_ARGS + 1), FN_REG | FN_LOCALIZE},
  {"UNIQUE", fun_unique, 1, 4, FN_REG},
  {"UNSETQ", fun_unsetq, 0, 1, FN_REG},
  {"UPTIME", fun_uptime, 0, 1, FN_STRIPANSI},
  {"UTCTIME", fun_time, 0, 0, FN_REG},
  {"V", fun_v, 1, 1, FN_REG | FN_STRIPANSI},
  {"VALID", fun_valid, 2, 3, FN_REG},
  {"VERSION", fun_version, 0, 0, FN_REG},
  {"VISIBLE", fun_visible, 2, 2, FN_REG | FN_STRIPANSI},
  {"WHERE", fun_where, 1, 1, FN_REG | FN_STRIPANSI},
  {"WIDTH", fun_width, 1, 2, FN_REG | FN_STRIPANSI},
  {"WILDGREP", fun_grep, 3, 3, FN_REG},
  {"WILDGREPI", fun_grep, 3, 3, FN_REG},
  {"WIPE", fun_wipe, 1, 1, FN_REG},
  {"WORDPOS", fun_wordpos, 2, 3, FN_REG | FN_STRIPANSI},
  {"WORDS", fun_words, 1, 2, FN_REG | FN_STRIPANSI},
  {"WRAP", fun_wrap, 2, 4, FN_REG},
  {"XATTR", fun_lattr, 3, 4, FN_REG | FN_STRIPANSI},
  {"XATTRP", fun_lattr, 3, 4, FN_REG | FN_STRIPANSI},
  {"XCON", fun_dbwalker, 3, 3, FN_REG | FN_STRIPANSI},
  {"XEXITS", fun_dbwalker, 3, 3, FN_REG | FN_STRIPANSI},
  {"XMWHO", fun_xwho, 2, 2, FN_REG | FN_STRIPANSI},
  {"XMWHOID", fun_xwho, 2, 2, FN_REG | FN_STRIPANSI},
  {"XPLAYERS", fun_dbwalker, 3, 3, FN_REG | FN_STRIPANSI},
  {"XGET", fun_xget, 2, 2, FN_REG | FN_STRIPANSI},
  {"XOR", fun_xor, 2, INT_MAX, FN_REG | FN_STRIPANSI},
  {"XTHINGS", fun_dbwalker, 3, 3, FN_REG | FN_STRIPANSI},
  {"XVCON", fun_dbwalker, 3, 3, FN_REG | FN_STRIPANSI},
  {"XVEXITS", fun_dbwalker, 3, 3, FN_REG | FN_STRIPANSI},
  {"XVPLAYERS", fun_dbwalker, 3, 3, FN_REG | FN_STRIPANSI},
  {"XVTHINGS", fun_dbwalker, 3, 3, FN_REG | FN_STRIPANSI},
  {"XWHO", fun_xwho, 2, 3, FN_REG | FN_STRIPANSI},
  {"XWHOID", fun_xwho, 2, 3, FN_REG | FN_STRIPANSI},
  {"ZEMIT", fun_zemit, 2, -2, FN_REG},
  {"ZFUN", fun_zfun, 1, (MAX_STACK_ARGS + 1), FN_REG},
  {"ZONE", fun_zone, 1, 2, FN_REG | FN_STRIPANSI},
  {"ZMWHO", fun_zwho, 1, 1, FN_REG | FN_STRIPANSI},
  {"ZWHO", fun_zwho, 1, 2, FN_REG | FN_STRIPANSI},
  {"VADD", fun_vadd, 2, 3, FN_REG | FN_STRIPANSI},
  {"VCROSS", fun_vcross, 2, 3, FN_REG | FN_STRIPANSI},
  {"VSUB", fun_vsub, 2, 3, FN_REG | FN_STRIPANSI},
  {"VMAX", fun_vmax, 2, 3, FN_REG | FN_STRIPANSI},
  {"VMIN", fun_vmin, 2, 3, FN_REG | FN_STRIPANSI},
  {"VMUL", fun_vmul, 2, 3, FN_REG | FN_STRIPANSI},
  {"VDOT", fun_vdot, 2, 3, FN_REG | FN_STRIPANSI},
  {"VMAG", fun_vmag, 1, 2, FN_REG | FN_STRIPANSI},
  {"VDIM", fun_words, 1, 2, FN_REG | FN_STRIPANSI},
  {"VUNIT", fun_vunit, 1, 2, FN_REG | FN_STRIPANSI},
  {"ACOS", fun_acos, 1, 2, FN_REG | FN_STRIPANSI},
  {"ASIN", fun_asin, 1, 2, FN_REG | FN_STRIPANSI},
  {"ATAN", fun_atan, 1, 2, FN_REG | FN_STRIPANSI},
  {"ATAN2", fun_atan2, 2, 3, FN_REG | FN_STRIPANSI},
  {"CEIL", fun_ceil, 1, 1, FN_REG | FN_STRIPANSI},
  {"COS", fun_cos, 1, 2, FN_REG | FN_STRIPANSI},
  {"CTU", fun_ctu, 3, 3, FN_REG | FN_STRIPANSI},
  {"E", fun_e, 0, 1, FN_REG | FN_STRIPANSI},
  {"FDIV", fun_fdiv, 2, INT_MAX, FN_REG | FN_STRIPANSI},
  {"FMOD", fun_fmod, 2, 2, FN_REG | FN_STRIPANSI},
  {"FLOOR", fun_floor, 1, 1, FN_REG | FN_STRIPANSI},
  {"LOG", fun_log, 1, 2, FN_REG | FN_STRIPANSI},
  {"LN", fun_ln, 1, 1, FN_REG | FN_STRIPANSI},
  {"PI", fun_pi, 0, 0, FN_REG},
  {"POWER", fun_power, 2, 2, FN_REG | FN_STRIPANSI},
  {"ROUND", fun_round, 2, 3, FN_REG | FN_STRIPANSI},
  {"SIN", fun_sin, 1, 2, FN_REG | FN_STRIPANSI},
  {"SQRT", fun_sqrt, 1, 1, FN_REG | FN_STRIPANSI},
  {"STDDEV", fun_stddev, 1, INT_MAX, FN_REG | FN_STRIPANSI},
  {"TAN", fun_tan, 1, 2, FN_REG | FN_STRIPANSI},
  {"HTML", fun_html, 1, 1, FN_REG | FN_WIZARD},
  {"TAG", fun_tag, 1, INT_MAX, FN_REG},
  {"ENDTAG", fun_endtag, 1, 1, FN_REG},
  {"TAGWRAP", fun_tagwrap, 2, 3, FN_REG},
#ifdef DEBUG_PENNMUSH
  {"PE_REGS_DUMP", fun_pe_regs_dump, 0, 1, FN_REG},
<<<<<<< HEAD
#endif /* DEBUG_PENNMUSH */
  {NULL, NULL, 0, 0, 0}};
=======
#endif                          /* DEBUG_PENNMUSH */
#ifndef WITHOUT_WEBSOCKETS
  {"WSB", fun_websocket_binary, 1, 2, FN_REG},
  {"WSJ", fun_websocket_json, 1, 2, FN_REG},
  {"WSH", fun_websocket_html, 1, 2, FN_REG},
#endif /* undef WITHOUT_WEBSOCKETS */
  {NULL, NULL, 0, 0, 0}
};
>>>>>>> fca675d2

/** Map of function restriction bits to textual names */
struct function_restrictions {
  const char *name; /**< Name of restriction */
  uint32_t bit;     /**< FN_* flag for restriction */
};

struct function_restrictions func_restrictions[] = {
  {"Nobody", FN_DISABLED}, /* Should always be the first element */
  {"NoGagged", FN_NOGAGGED},     {"NoFixed", FN_NOFIXED},
  {"NoGuest", FN_NOGUEST},       {"Admin", FN_ADMIN},
  {"Wizard", FN_WIZARD},         {"God", FN_GOD},
  {"NoSideFX", FN_NOSIDEFX},     {"LogArgs", FN_LOGARGS},
  {"LogName", FN_LOGNAME},       {"NoParse", FN_NOPARSE},
  {"Localize", FN_LOCALIZE},     {"Userfn", FN_USERFN},
  {"StripAnsi", FN_STRIPANSI},   {"Literal", FN_LITERAL},
  {"Deprecated", FN_DEPRECATED}, {NULL, 0}};

static uint32_t
fn_restrict_to_bit(const char *r)
{
  int i;

  if (!r || !*r)
    return 0;

  for (i = 0; func_restrictions[i].name; i += 1) {
    if (strcasecmp(func_restrictions[i].name, r) == 0)
      return func_restrictions[i].bit;
  }
  return 0;
}

static const char *fn_restrict_to_str(uint32_t b) __attribute__((unused));

static const char *
fn_restrict_to_str(uint32_t b)
{
  int i;
  for (i = 0; func_restrictions[i].name; i += 1) {
    if (func_restrictions[i].bit == b)
      return func_restrictions[i].name;
  }
  return NULL;
}

/** List all functions.
 * \verbatim
 * This is the mail interface to @list functions.
 * \endverbatim
 * \param player the enactor.
 * \param lc if 1, return functions in lowercase.
 * \param type "local", "builtin", "all" or NULL, to limit which functions are
 * shown
 */
void
do_list_functions(dbref player, int lc, const char *type)
{
  /* lists all built-in functions. */
  char *b = list_functions(type);
  notify_format(player, T("Functions: %s"), lc ? strlower(b) : b);
}

/** Return a list of function names.
 * This function returns the list of function names as a string.
 * \param type if "local", returns \@functions only.  If "builtin",
 *   hardcoded functions. If omitted, both.
 * \return list of function names as a static string.
 */
char *
list_functions(const char *type)
{
  FUN *fp;
  const char **ptrs;
  static char buff[BUFFER_LEN];
  char *bp;
  int nptrs = 0, i;
  int which = 0;
  /* 0x1 for builtin, 0x2 for @function */

  if (!type)
    which = 0x3;
  else if (strcmp(type, "all") == 0)
    which = 0x3;
  else if (strcmp(type, "builtin") == 0)
    which = 0x1;
  else if (strcmp(type, "local") == 0)
    which = 0x2;
  else {
    mush_strncpy(buff, T("#-1 INVALID ARGUMENT"), BUFFER_LEN);
    return buff;
  }

  ptrs = mush_calloc(sizeof(char *),
                     htab_function.entries + htab_user_function.entries,
                     "function.list");

  if (which & 0x1) {
    for (fp = hash_firstentry(&htab_function); fp;
         fp = hash_nextentry(&htab_function)) {
      if (fp->flags & FN_OVERRIDE)
        continue;
      ptrs[nptrs++] = fp->name;
    }
  }

  if (which & 0x2) {
    for (fp = hash_firstentry(&htab_user_function); fp;
         fp = hash_nextentry(&htab_user_function))
      ptrs[nptrs++] = fp->name;
  }

  /* do_gensort needs a dbref now, but only for sort types that aren't
   * used here anyway */
  do_gensort(0, (char **) ptrs, NULL, nptrs, ALPHANUM_LIST);
  bp = buff;
  if (nptrs > 0) {
    safe_str(ptrs[0], buff, &bp);
    for (i = 1; i < nptrs; i++) {
      if (strcmp(ptrs[i], ptrs[i - 1])) {
        safe_chr(' ', buff, &bp);
        safe_str(ptrs[i], buff, &bp);
      }
    }
  }
  *bp = '\0';
  mush_free(ptrs, "function.list");
  return buff;
}

/*---------------------------------------------------------------------------
 * Hashed function table stuff
 */

/** Look up a function by name.
 * \param name name of function to look up.
 * \return pointer to function data, or NULL.
 */
FUN *
func_hash_lookup(const char *name)
{
  FUN *f;
  f = builtin_func_hash_lookup(name);
  if (!f)
    f = user_func_hash_lookup(name);
  else if (f->flags & FN_OVERRIDE)
    f = user_func_hash_lookup(name);
  return f;
}

static FUN *
any_func_hash_lookup(const char *name)
{

  FUN *f;
  f = builtin_func_hash_lookup(name);
  if (!f)
    f = user_func_hash_lookup(name);
  return f;
}

static FUN *
user_func_hash_lookup(const char *name)
{
  return (FUN *) hashfind(strupper(name), &htab_user_function);
}

/** Look up a function by name, builtins only.
 * \param name name of function to look up.
 * \return pointer to function data, or NULL.
 */
FUN *
builtin_func_hash_lookup(const char *name)
{
  FUN *f;
  f = (FUN *) hashfind(strupper(name), &htab_function);
  return f;
}

static void
func_hash_insert(const char *name, FUN *func)
{
  hashadd(name, (void *) func, &htab_function);
}

static void delete_function(void *);

/** Initialize the function hash table.
 */
void
init_func_hashtab(void)
{
  FUNTAB *ftp;
  FUNALIAS *fa;

  hashinit(&htab_function, 512);
  hash_init(&htab_user_function, 32, delete_function);
  function_slab = slab_create("functions", sizeof(FUN));
  for (ftp = flist; ftp->name; ftp++) {
    function_add(ftp->name, ftp->fun, ftp->minargs, ftp->maxargs, ftp->flags);
  }
  for (fa = faliases; fa->name; fa++) {
    alias_function(NOTHING, fa->name, fa->alias);
  }
  local_functions();
}

/** Function initization to perform after reading the config file.
 * This function performs post-config initialization.
 */
void
function_init_postconfig(void)
{
}

/** Check permissions to run a function.
 * \param player the executor.
 * \param fp pointer to function data.
 * \retval 1 executor may use the function.
 * \retval 0 permission denied.
 */
int
check_func(dbref player, FUN *fp)
{
  if (!fp)
    return 0;
  if ((fp->flags & (~FN_ARG_MASK)) == 0)
    return 1;
  if (fp->flags & FN_DISABLED)
    return 0;
  if ((fp->flags & FN_GOD) && !God(player))
    return 0;
  if ((fp->flags & FN_WIZARD) && !Wizard(player))
    return 0;
  if ((fp->flags & FN_ADMIN) && !Hasprivs(player))
    return 0;
  if ((fp->flags & FN_NOGAGGED) && Gagged(player))
    return 0;
  if ((fp->flags & FN_NOFIXED) && Fixed(player))
    return 0;
  if ((fp->flags & FN_NOGUEST) && Guest(player))
    return 0;
  return 1;
}

/** \@function/clone, for creating a copy of a function.
 * \param player the enactor
 * \param function name of function to clone
 * \param clone name of the cloned function
 */
void
do_function_clone(dbref player, const char *function, const char *clone)
{
  FUN *fp, *fpc;
  char realclone[BUFFER_LEN];
  strcpy(realclone, strupper(clone));

  if (!Wizard(player)) {
    notify(player, T("Permission denied."));
    return;
  }

  if (any_func_hash_lookup(realclone)) {
    notify(player, T("There's already a function with that name."));
    return;
  }

  if (!ok_function_name(realclone)) {
    notify(player, T("Invalid function name."));
    return;
  }

  fp = builtin_func_hash_lookup(function);
  if (!fp) {
    notify(player, T("That's not a builtin function."));
    return;
  }

  fpc = function_add(mush_strdup(realclone, "function.name"), fp->where.fun,
                     fp->minargs, fp->maxargs, (fp->flags | FN_CLONE));
  fpc->clone_template = (fp->clone_template ? fp->clone_template : fp);

  notify(player, T("Function cloned."));
}

/** Add an alias to a function.
 * This function adds an alias to a function in the hash table.
 * \param player dbref of player to notify with errors, or NOTHING to skip
 * \param function name of function to alias.
 * \param alias name of the alias to add.
 * \retval 0 failure (alias exists, or function doesn't, or is a user fun).
 * \retval 1 success.
 */
int
alias_function(dbref player, const char *function, const char *alias)
{
  FUN *fp;
  char realalias[BUFFER_LEN];
  strcpy(realalias, strupper(alias));

  /* Make sure the alias doesn't exist already */
  if (any_func_hash_lookup(realalias)) {
    if (player != NOTHING)
      notify(player, T("There's already a function with that name."));
    return 0;
  }

  if (!ok_function_name(realalias)) {
    if (player != NOTHING)
      notify(player, T("Invalid function name."));
    return 0;
  }

  /* Look up the original */
  fp = func_hash_lookup(function);
  if (!fp) {
    if (player != NOTHING)
      notify(player, T("No such function."));
    return 0;
  }

  /* We can't alias @functions. Just use another @function for these */
  if (!(fp->flags & FN_BUILTIN)) {
    if (player != NOTHING)
      notify(player, T("You cannot alias @functions."));
    return 0;
  }
  if (fp->flags & FN_CLONE) {
    if (player != NOTHING)
      notify(player, T("You cannot alias cloned functions."));
    return 0;
  }

  func_hash_insert(realalias, fp);

  if (player != NOTHING)
    notify(player, T("Alias added."));

  return 1;
}

/** Add a function.
 * \param name name of the function to add.
 * \param fun pointer to compiled function code.
 * \param minargs minimum arguments to function.
 * \param maxargs maximum arguments to function.
 * \param ftype function evaluation flags.
 */
FUN *
function_add(const char *name, function_func fun, int minargs, int maxargs,
             int ftype)
{
  FUN *fp;

  if (!name || name[0] == '\0')
    return NULL;
  fp = slab_malloc(function_slab, NULL);
  memset(fp, 0, sizeof(FUN));
  fp->name = name;
  fp->clone_template = NULL;
  fp->where.fun = fun;
  fp->minargs = minargs;
  fp->maxargs = maxargs;
  fp->flags = FN_BUILTIN | ftype;
  func_hash_insert(name, fp);
  return fp;
}

/*-------------------------------------------------------------------------
 * Function handlers and the other good stuff. Almost all this code is
 * a modification of TinyMUSH 2.0 code.
 */

/** Strip a level of braces.
 * this is a hack which just strips a level of braces. It malloc()s memory
 * which must be free()d later.
 * \param str string to strip braces from.
 * \return newly allocated string with the first level of braces stripped.
 */
char *
strip_braces(const char *str)
{
  char *buff;
  char *bufc;

  buff = mush_malloc(BUFFER_LEN, "strip_braces.buff");
  bufc = buff;

  while (isspace(*str)) /* eat spaces at the beginning */
    str++;

  switch (*str) {
  case '{':
    str++;
    process_expression(buff, &bufc, &str, 0, 0, 0, PE_NOTHING, PT_BRACE, NULL);
    *bufc = '\0';
    return buff;
    break; /* NOT REACHED */
  default:
    strcpy(buff, str);
    return buff;
  }
}

/*------------------------------------------------------------------------
 * User-defined global function handlers
 */

static int
apply_restrictions(uint32_t result, const char *xres)
{
  char *restriction, *rsave, *res;

  if (!xres || !*xres)
    return result;

  rsave = restriction = res = mush_strdup(xres, "ar.string");

  while ((restriction = split_token(&res, ' '))) {
    uint32_t flag = 0;
    bool clear = 0;

    if (*restriction == '!') {
      restriction++;
      clear = 1;
    }

    flag = fn_restrict_to_bit(restriction);
    if (clear)
      result &= ~flag;
    else
      result |= flag;
  }
  mush_free(rsave, "ar.string");
  return result;
}

/** Given a function name and a restriction, apply the restriction to the
 * function in addition to whatever its usual restrictions are.
 * This is used by the configuration file startup in conf.c
 * \verbatim
 * Valid restrictions are:
 *   nobody     disable the command
 *   nogagged   can't be used by gagged players
 *   nofixed    can't be used by fixed players
 *   noguest    can't be used by guests
 *   admin      can only be used by royalty or wizards
 *   wizard     can only be used by wizards
 *   god        can only be used by god
 *   noplayer   can't be used by players, just objects/rooms/exits
 *   nosidefx   can't be used to do side-effect thingies
 *   localize   localize q-registers
 *   userfn     can only be used inside @functions.
 * \endverbatim
 * \param name name of function to restrict.
 * \param restriction name of restriction to apply to function.
 * \retval 1 success.
 * \retval 0 failure (invalid function or restriction name).
 */
int
restrict_function(const char *name, const char *restriction)
{
  FUN *fp;

  if (!name || !*name)
    return 0;
  fp = func_hash_lookup(name);
  if (!fp)
    return 0;
  fp->flags = apply_restrictions(fp->flags, restriction);
  return 1;
}

/** Softcode interface to restrict a function.
 * \verbatim
 * This is the implementation of @function/restrict.
 * \endverbatim
 * \param player the enactor.
 * \param name name of function to restrict.
 * \param restriction name of restriction to add.
 * \param builtin operate on the builtin version, whether overridden or not
 */
void
do_function_restrict(dbref player, const char *name, const char *restriction,
                     int builtin)
{
  FUN *fp;
  uint32_t flags;
  char tbuf1[BUFFER_LEN];
  char *bp = tbuf1;

  if (!Wizard(player)) {
    notify(player, T("Permission denied."));
    return;
  }
  if (!name || !*name) {
    notify(player, T("Restrict what function?"));
    return;
  }
  if (!restriction) {
    notify(player, T("Do what with the function?"));
    return;
  }
  fp = builtin ? builtin_func_hash_lookup(name) : func_hash_lookup(name);
  if (!fp) {
    notify(player, T("No such function."));
    return;
  }
  flags = fp->flags;
  fp->flags = apply_restrictions(flags, restriction);
  if (fp->flags & FN_BUILTIN)
    safe_format(tbuf1, &bp, "%s %s - ", T("Builtin function"), fp->name);
  else
    safe_format(tbuf1, &bp, "%s #%d/%s - ", "@function", fp->where.ufun->thing,
                fp->where.ufun->name);
  if (fp->flags == flags)
    safe_str(T("Restrictions unchanged."), tbuf1, &bp);
  else
    safe_str(T("Restrictions modified."), tbuf1, &bp);
  *bp = '\0';
  notify(player, tbuf1);
}

/* Sort FUN*s by dbref and then function name */
static int
func_comp(const void *s1, const void *s2)
{
  const FUN *a, *b;
  dbref d1, d2;

  a = *(const FUN **) s1;
  b = *(const FUN **) s2;

  d1 = a->where.ufun->thing;
  d2 = b->where.ufun->thing;

  if (d1 == d2)
    return strcmp(a->name, b->name);
  else if (d1 < d2)
    return -1;
  else
    return 1;
}

/* Add a user-defined function from cnf file */
int
cnf_add_function(char *name, char *opts)
{
  FUN *fp;
  dbref thing;
  int minargs[2] = {0, 0};
  int maxargs[2] = {0, 0};
  char *attrname, *one, *list;

  name = trim_space_sep(name, ' ');
  upcasestr(name);

  if (!ok_function_name(name))
    return 0;

  /* Validate arguments */
  list = trim_space_sep(opts, ' ');
  if (!list)
    return 0;
  one = split_token(&list, ' ');
  if ((attrname = strchr(one, '/')) == NULL)
    return 0;
  *attrname++ = '\0';
  upcasestr(attrname);
  /* Account for #dbref/foo */
  if (*one == '#')
    one++;
  /* Don't care if the attr exists, only if it /could/ exist */
  if (!is_strict_integer(one) || !good_atr_name(attrname))
    return 0;
  thing = (dbref) parse_integer(one);
  if (!GoodObject(thing) || IsGarbage(thing))
    return 0;
  if (list) {
    /* min/max args */
    one = split_token(&list, ' ');
    if (!is_strict_integer(one))
      return 0;
    minargs[0] = parse_integer(one);
    minargs[1] = 1;
    if (minargs[0] < 0 || minargs[0] > MAX_STACK_ARGS)
      minargs[0] = 0;
    if (list) {
      /* max args */
      one = split_token(&list, ' ');
      if (!is_strict_integer(one))
        return 0;
      maxargs[0] = parse_integer(one);
      maxargs[1] = 1;
      if (maxargs[0] < -MAX_STACK_ARGS)
        maxargs[0] = -MAX_STACK_ARGS;
      else if (maxargs[0] > MAX_STACK_ARGS)
        maxargs[0] = MAX_STACK_ARGS;
    }
  }

  fp = func_hash_lookup(name);
  if (fp) {
    if (fp->flags & FN_BUILTIN) {
      /* Override built-in function */
      fp->flags |= FN_OVERRIDE;
      fp = NULL;
    } else {
      if (fp->where.ufun->name) {
        mush_free(fp->where.ufun->name, "userfn.name");
      }
    }
  }

  if (!fp) {
    /* Create new userfunction */
    fp = slab_malloc(function_slab, NULL);
    fp->name = mush_strdup(name, "func_hash.name");
    fp->where.ufun = mush_malloc(sizeof(USERFN_ENTRY), "userfn");
    fp->minargs = 0;
    fp->maxargs = MAX_STACK_ARGS;
    hashadd(name, fp, &htab_user_function);
  }

  fp->where.ufun->thing = thing;
  fp->where.ufun->name = mush_strdup(upcasestr(attrname), "userfn.name");
  if (minargs[1])
    fp->minargs = minargs[0];
  if (maxargs[1])
    fp->maxargs = maxargs[0];

  return 1;
}

/** Add a user-defined function.
 * \verbatim
 * This is the implementation of the @function command. If no arguments
 * are given, it lists all @functions defined. Otherwise, this adds
 * an @function.
 * \endverbatim
 * \param player the enactor.
 * \param name name of function to add.
 * \param argv array of arguments.
 * \param preserve Treat the function like it was called with ulocal() instead
 *  of u().
 */
void
do_function(dbref player, char *name, char *argv[], int preserve)
{
  char tbuf1[BUFFER_LEN];
  char *bp = tbuf1;
  dbref thing;
  FUN *fp;
  size_t userfn_count = htab_user_function.entries;

  /* if no arguments, just give the list of user functions, by walking
   * the function hash table, and looking up all functions marked
   * as user-defined.
   */

  if (!name || !*name) {
    if (userfn_count == 0) {
      notify(player, T("No global user-defined functions exist."));
      return;
    }
    if (Global_Funcs(player)) {
      /* if the player is privileged, display user-def'ed functions
       * with corresponding dbref number of thing and attribute name.
       */
      FUN **funclist;
      int n = 0;

      funclist = mush_calloc(userfn_count, sizeof(FUN *), "function.fp.list");
      notify(player, T("Function Name                   Dbref #    Attrib"));
      for (fp = (FUN *) hash_firstentry(&htab_user_function); fp;
           fp = (FUN *) hash_nextentry(&htab_user_function)) {
        funclist[n] = fp;
        n++;
      }
      qsort(funclist, userfn_count, sizeof(FUN *), func_comp);
      for (n = 0; n < (int) userfn_count; n++) {
        fp = funclist[n];
        notify_format(player, "%-32s %6d    %s", fp->name,
                      fp->where.ufun->thing, fp->where.ufun->name);
      }
      mush_free(funclist, "function.fp.list");
    } else {
      const char **funcnames;
      int n = 0;
      /* just print out the list of available functions */
      safe_str(T("User functions:"), tbuf1, &bp);
      funcnames = mush_calloc(userfn_count, sizeof(char *), "function.list");
      for (fp = (FUN *) hash_firstentry(&htab_user_function); fp;
           fp = (FUN *) hash_nextentry(&htab_user_function)) {
        funcnames[n] = fp->name;
        n++;
      }
      qsort(funcnames, userfn_count, sizeof(char *), str_comp);
      for (n = 0; n < (int) userfn_count; n++) {
        safe_chr(' ', tbuf1, &bp);
        safe_str(funcnames[n], tbuf1, &bp);
      }
      mush_free(funcnames, "function.list");
      *bp = '\0';
      notify(player, tbuf1);
    }
    return;
  }
  /* otherwise, we are adding a user function.
   * Only those with the Global_Funcs power may add stuff.
   * If you add a function that is already a user-defined function,
   * the old function gets over-written.
   */

  if (!Global_Funcs(player)) {
    notify(player, T("Permission denied."));
    return;
  }
  if (!argv[1] || !*argv[1] || !argv[2] || !*argv[2]) {
    notify(player, T("You must specify an object and an attribute."));
    return;
  }
  /* make sure the function name length is okay */
  upcasestr(name);
  if (!ok_function_name(name)) {
    notify(player, T("Invalid function name."));
    return;
  }
  /* find the object. For some measure of security, the player must
   * be able to examine it.
   */
  if ((thing = noisy_match_result(player, argv[1], NOTYPE, MAT_EVERYTHING)) ==
      NOTHING)
    return;
  if (SAFER_UFUN) {
    if (!controls(player, thing)) {
      notify(player, T("No permission to control object."));
      return;
    }
  } else if (!Can_Examine(player, thing)) {
    notify(player, T("No permission to examine object."));
    return;
  }
  /* we don't need to check if the attribute exists. If it doesn't,
   * it's not our problem - it's the user's responsibility to make
   * sure that the attribute exists (if it doesn't, invoking the
   * function will return a #-1 NO SUCH ATTRIBUTE error).
   * We do, however, need to make sure that the user isn't trying
   * to replace a built-in function.
   */

  fp = func_hash_lookup(name);
  if (!fp) {
    if (argv[6] && *argv[6]) {
      notify(player, T("Expected between 1 and 5 arguments."));
      return;
    }
    /* a completely new entry. First, insert it into general hash table */
    fp = slab_malloc(function_slab, NULL);
    fp->name = mush_strdup(name, "func_hash.name");
    if (argv[3] && *argv[3]) {
      fp->minargs = parse_integer(argv[3]);
      if (fp->minargs < 0)
        fp->minargs = 0;
      else if (fp->minargs > MAX_STACK_ARGS)
        fp->minargs = MAX_STACK_ARGS;
    } else
      fp->minargs = 0;

    if (argv[4] && *argv[4]) {
      fp->maxargs = parse_integer(argv[4]);
      if (fp->maxargs < 0)
        fp->maxargs *= -1;
      if (fp->maxargs > MAX_STACK_ARGS)
        fp->maxargs = MAX_STACK_ARGS;
    } else
      fp->maxargs = DEF_FUNCTION_ARGS;
    if (argv[5] && *argv[5])
      fp->flags = apply_restrictions(0, argv[5]);
    else
      fp->flags = 0;
    if (preserve)
      fp->flags |= FN_LOCALIZE;
    hashadd(name, fp, &htab_user_function);

    /* now add it to the user function table */
    fp->where.ufun = mush_malloc(sizeof(USERFN_ENTRY), "userfn");
    fp->where.ufun->thing = thing;
    fp->where.ufun->name = mush_strdup(upcasestr(argv[2]), "userfn.name");

    notify(player, T("Function added."));
    return;
  } else {
    /* we are modifying an old entry */
    if ((fp->flags & FN_BUILTIN)) {
      notify(player, T("You cannot change that built-in function."));
      return;
    }
    fp->where.ufun->thing = thing;
    if (fp->where.ufun->name)
      mush_free(fp->where.ufun->name, "userfn.name");
    fp->where.ufun->name = mush_strdup(upcasestr(argv[2]), "userfn.name");
    if (argv[3] && *argv[3]) {
      fp->minargs = parse_integer(argv[3]);
      if (fp->minargs < 0)
        fp->minargs = 0;
      else if (fp->minargs > MAX_STACK_ARGS)
        fp->minargs = MAX_STACK_ARGS;
    } else
      fp->minargs = 0;

    if (argv[4] && *argv[4]) {
      fp->maxargs = parse_integer(argv[4]);
      if (fp->maxargs < 0)
        fp->maxargs *= -1;
      if (fp->maxargs > MAX_STACK_ARGS)
        fp->maxargs = MAX_STACK_ARGS;
    } else
      fp->maxargs = DEF_FUNCTION_ARGS;

    /* Set new flags */
    if (argv[5] && *argv[5])
      fp->flags = apply_restrictions(0, argv[5]);
    else
      fp->flags = 0;
    if (preserve)
      fp->flags |= FN_LOCALIZE;

    notify(player, T("Function updated."));
  }
}

/** Free a @function pointer when it's removed from the hash table */
static void
delete_function(void *data)
{
  FUN *fp = data;

  mush_free((void *) fp->name, "func_hash.name");
  mush_free(fp->where.ufun->name, "userfn.name");
  mush_free(fp->where.ufun, "userfn");
  slab_free(function_slab, fp);
}

/** Restore an overridden built-in function.
 * \verbatim
 * If a built-in function is deleted with @function/delete, it can be
 * restored with @function/restore. This implements @function/restore.
 * If a user-defined function has been added, it will be removed by
 * this function.
 * \endverbatim
 * \param player the enactor.
 * \param name name of function to restore.
 */
void
do_function_restore(dbref player, const char *name)
{
  FUN *fp;

  if (!Wizard(player)) {
    notify(player, T("Permission denied."));
    return;
  }

  if (!name || !*name) {
    notify(player, T("Restore what?"));
    return;
  }

  fp = builtin_func_hash_lookup(name);

  if (!fp) {
    notify(player, T("That's not a builtin function."));
    return;
  }

  if (!(fp->flags & FN_OVERRIDE)) {
    notify(player, T("That function isn't deleted!"));
    return;
  }

  fp->flags &= ~FN_OVERRIDE;
  notify(player, T("Restored."));

  /* Delete any @function with the same name */
  hashdelete(strupper(name), &htab_user_function);
}

/** Delete a function.
 * \verbatim
 * This code implements @function/delete, which deletes a function -
 * either a built-in or a user-defined one.
 * \endverbatim
 * \param player the enactor.
 * \param name name of the function to delete.
 */
void
do_function_delete(dbref player, char *name)
{
  /* Deletes a user-defined function.
   * For security, you must control the object the function uses
   * to delete the function.
   */
  FUN *fp;

  if (!Global_Funcs(player)) {
    notify(player, T("Permission denied."));
    return;
  }
  fp = func_hash_lookup(name);
  if (!fp) {
    notify(player, T("No such function."));
    return;
  }
  if (fp->flags & FN_BUILTIN) {
    if (strcasecmp(name, fp->name)) {
      /* Function alias */
      hashdelete(strupper(name), &htab_function);
      notify(player, T("Function alias deleted."));
      return;
    } else if (fp->flags & FN_CLONE) {
      char safename[BUFFER_LEN];
      strcpy(safename, fp->name);
      mush_free((char *) fp->name, "function.name");
      slab_free(function_slab, fp);
      hashdelete(safename, &htab_function);
      notify(player, T("Function clone deleted."));
      return;
    }
    if (!Wizard(player)) {
      notify(player, T("You can't delete that @function."));
      return;
    }
    fp->flags |= FN_OVERRIDE;
    notify(player, T("Function deleted."));
    return;
  }

  if (!controls(player, fp->where.ufun->thing)) {
    notify(player, T("You can't delete that @function."));
    return;
  }
  /* Remove it from the hash table */
  hashdelete(fp->name, &htab_user_function);
  notify(player, T("Function deleted."));
}

/** Enable or disable a function.
 * \verbatim
 * This implements @function/disable and @function/enable.
 * \endverbatim
 * \param player the enactor.
 * \param name name of the function to enable or disable.
 * \param toggle if 1, enable; if 0, disable.
 */
void
do_function_toggle(dbref player, char *name, int toggle)
{
  FUN *fp;

  if (!Wizard(player)) {
    notify(player, T("Permission denied."));
    return;
  }

  fp = func_hash_lookup(name);
  if (!fp) {
    notify(player, T("No such function."));
    return;
  }

  if (strcasecmp(fp->name, strupper(name))) {
    notify(player, T("You can't disable aliases."));
    return;
  }

  if (toggle) {
    fp->flags &= ~FN_DISABLED;
    notify(player, T("Enabled."));
  } else {
    fp->flags |= FN_DISABLED;
    notify(player, T("Disabled."));
  }
}

/** Get information about a function.
 * \verbatim
 * This implements the @function <function> command, which reports function
 * details to the enactor.
 * \endverbatim
 * \param player the enactor.
 * \param name name of the function.
 */
void
do_function_report(dbref player, char *name)
{
  FUN *fp, *bfp;

  fp = func_hash_lookup(name);
  if (!fp) {
    notify(player, T("No such function."));
    return;
  }
  notify(player, build_function_report(player, fp));

  bfp = builtin_func_hash_lookup(name);
  if (bfp && (fp != bfp))
    notify(player, build_function_report(player, bfp));
}

static char *
build_function_report(dbref player, FUN *fp)
{
  char tbuf[BUFFER_LEN];
  char *tp = tbuf;
  static char buff[BUFFER_LEN];
  char *bp = buff;
  const char *state, *state2;
  bool first;
  int maxargs;
  int i;

  if (fp->flags & FN_BUILTIN)
    state2 = " builtin";
  else
    state2 = " @function";

  if (fp->flags & FN_DISABLED)
    state = "Disabled";
  else if (fp->flags & FN_OVERRIDE)
    state = "Overridden";
  else
    state = "Enabled";

  safe_format(buff, &bp, T("Name      : %s() (%s%s)"), fp->name, state, state2);
  safe_chr('\n', buff, &bp);

  for (first = 1, i = 1; func_restrictions[i].name; i += 1) {
    if (fp->flags & func_restrictions[i].bit) {
      if (!first)
        safe_strl(", ", 2, tbuf, &tp);
      else
        first = 0;
      safe_str(func_restrictions[i].name, tbuf, &tp);
    }
  }

  *tp = '\0';
  safe_format(buff, &bp, T("Flags     : %s"), tbuf);
  safe_chr('\n', buff, &bp);

  if (!(fp->flags & FN_BUILTIN) && Global_Funcs(player))
    safe_format(buff, &bp, T("Location  : #%d/%s\n"), fp->where.ufun->thing,
                fp->where.ufun->name);

  maxargs = abs(fp->maxargs);

  tp = tbuf;

  if (fp->maxargs < 0) {
    safe_str(T("(Commas okay in last argument)"), tbuf, &tp);
    *tp = '\0';
  } else
    tbuf[0] = '\0';

  if (fp->minargs == maxargs)
    safe_format(buff, &bp, T("Arguments : %d %s"), fp->minargs, tbuf);
  else if (fp->maxargs == INT_MAX)
    safe_format(buff, &bp, T("Arguments : At least %d %s"), fp->minargs, tbuf);
  else
    safe_format(buff, &bp, T("Arguments : %d to %d %s"), fp->minargs, maxargs,
                tbuf);
  *bp = '\0';
  return buff;
}<|MERGE_RESOLUTION|>--- conflicted
+++ resolved
@@ -681,10 +681,6 @@
   {"TAGWRAP", fun_tagwrap, 2, 3, FN_REG},
 #ifdef DEBUG_PENNMUSH
   {"PE_REGS_DUMP", fun_pe_regs_dump, 0, 1, FN_REG},
-<<<<<<< HEAD
-#endif /* DEBUG_PENNMUSH */
-  {NULL, NULL, 0, 0, 0}};
-=======
 #endif                          /* DEBUG_PENNMUSH */
 #ifndef WITHOUT_WEBSOCKETS
   {"WSB", fun_websocket_binary, 1, 2, FN_REG},
@@ -693,7 +689,6 @@
 #endif /* undef WITHOUT_WEBSOCKETS */
   {NULL, NULL, 0, 0, 0}
 };
->>>>>>> fca675d2
 
 /** Map of function restriction bits to textual names */
 struct function_restrictions {
