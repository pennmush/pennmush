/**
 * \file function.c
 *
 * \brief The function parser.
 *
 *
 */

#include "copyrite.h"
#include "function.h"

#include <limits.h>
#include <string.h>
#include <ctype.h>
#include <stdlib.h>
#include "ansi.h"
#include "attrib.h"
#include "conf.h"
#include "dbdefs.h"
#include "externs.h"
#include "flags.h"
#include "funs.h"
#include "game.h"
#include "htab.h"
#include "lock.h"
#include "match.h"
#include "mushdb.h"
#include "mymalloc.h"
#include "parse.h"
#include "sort.h"
#include "strutil.h"

static void func_hash_insert(const char *name, FUN *func);
extern void local_functions(void);
static int apply_restrictions(uint32_t result, const char *restriction);
static char *build_function_report(dbref player, FUN *fp);
static FUN *user_func_hash_lookup(const char *name);
static FUN *any_func_hash_lookup(const char *name);

HASHTAB htab_function;      /**< Function hash table */
HASHTAB htab_user_function; /**< User-defined function hash table */
slab *function_slab; /**< slab for 'struct fun' allocations */

/* -------------------------------------------------------------------------*
 * Utilities.
 */


/** Check for a delimiter in an argument of a function call.
 * This function checks a given argument of a function call and sees
 * if it could be used as a delimiter. A delimiter must be a single
 * character. If the argument isn't present or is null, we return
 * the default delimiter, a space.
 * \param buff buffer to write error message to.
 * \param bp pointer into buff at which to write error.
 * \param nfargs number of arguments to the function.
 * \param fargs array of function arguments.
 * \param sep_arg index of the argument to check for a delimiter.
 * \param sep pointer to separator character, used to return separator.
 * \retval 0 illegal separator argument.
 * \retval 1 successfully returned a separator (maybe the default one).
 */
int
delim_check(char *buff, char **bp, int nfargs, char *fargs[], int sep_arg,
            char *sep)
{
  /* Find a delimiter. */

  if (nfargs >= sep_arg) {
    if (!*fargs[sep_arg - 1])
      *sep = ' ';
    else if (strlen(fargs[sep_arg - 1]) != 1) {
      safe_str(T("#-1 SEPARATOR MUST BE ONE CHARACTER"), buff, bp);
      return 0;
    } else
      *sep = *fargs[sep_arg - 1];
  } else
    *sep = ' ';

  return 1;
}

/** Check if a function argument is an integer.
 * If the arg is not given, assign a default value.
 * \param buff buffer to write error message to.
 * \param bp pointer into buff at which to write error.
 * \param nfargs number of arguments to the function.
 * \param fargs array of function arguments.
 * \param check_arg index of the argument to check for a delimiter.
 * \param result pointer to separator character, used to return separator.
 * \param def default to use if arg is not given
 * \retval 0 illegal separator argument.
 * \retval 1 successfully returned a separator (maybe the default one).
 */
bool
int_check(char *buff, char **bp, int nfargs, char *fargs[], int check_arg,
          int *result, int def)
{

  if (nfargs >= check_arg) {
    if (!*fargs[check_arg - 1])
      if (NULL_EQ_ZERO)
        *result = 0;
      else
        *result = def;
    else if (!is_strict_integer(fargs[check_arg - 1])) {
      safe_str(T(e_int), buff, bp);
      return 0;
    } else
      *result = parse_integer(fargs[check_arg - 1]);
  } else
    *result = def;

  return 1;
}


/* --------------------------------------------------------------------------
 * The actual function handlers
 */

/** An entry in the function table.
 * This structure represents a function's entry in the function table.
 */
typedef struct fun_tab {
  const char *name;     /**< Name of the function, uppercase. */
  function_func fun;    /**< Pointer to code to call for this function. */
  int minargs;  /**< Minimum args required. */
  int maxargs;  /**< Maximum args, or INT_MAX. If <0, last arg may have commas */
  int flags;    /**< Flags to control how the function is parsed. */
} FUNTAB;

/** A hardcoded function alias.
 * These are functions which used to be duplicated, but are now properly aliased.
 * They're added here instead of alias.cnf to avoid breakage for people who
 * don't update their alias.cnf immediately. */
typedef struct fun_alias {
  const char *name;   /**< Name of function to alias */
  const char *alias;  /**< Name of alias to create */
} FUNALIAS;

/* Table of hardcoded function aliases. Aliases can also be added with
 * @function/alias or a function_alias directive in alias.cnf, both of
 * which call the alias_function() function
 */
FUNALIAS faliases[] = {
  {"UFUN", "U"},
  {"IDLE", "IDLESECS"},
  {"HOST", "HOSTNAME"},
  {"FLIP", "REVERSE"},
  {"E", "EXP"},
<<<<<<< HEAD
=======
  {"STRDELETE", "DELETE"},
  {"LREPLACE", "REPLACE"},
  {"LINSERT", "INSERT"},
  {"MONIKER", "CNAME"},         /* Rhost alias */
>>>>>>> ebdea0ab
  {NULL, NULL}
};


/** The function table. Functions can also be added at runtime with
 * add_function().
 */
FUNTAB flist[] = {
  {"@@", fun_null, 1, INT_MAX, FN_NOPARSE},
  {"ABS", fun_abs, 1, 1, FN_REG | FN_STRIPANSI},
  {"ACCENT", fun_accent, 2, 2, FN_REG},
  {"ACCNAME", fun_accname, 1, 1, FN_REG},
  {"ADD", fun_add, 2, INT_MAX, FN_REG | FN_STRIPANSI},
  {"AFTER", fun_after, 2, 2, FN_REG},
  {"ALIAS", fun_alias, 1, 2, FN_REG},
  {"ALIGN", fun_align, 2, INT_MAX, FN_REG},
  {"LALIGN", fun_align, 2, 6, FN_REG},
  {"ALLOF", fun_allof, 2, INT_MAX, FN_NOPARSE},
  {"ALPHAMAX", fun_alphamax, 1, INT_MAX, FN_REG | FN_STRIPANSI},
  {"ALPHAMIN", fun_alphamin, 1, INT_MAX, FN_REG | FN_STRIPANSI},
  {"AND", fun_and, 2, INT_MAX, FN_REG | FN_STRIPANSI},
  {"ANDFLAGS", fun_andflags, 2, 2, FN_REG | FN_STRIPANSI},
  {"ANDLFLAGS", fun_andlflags, 2, 2, FN_REG | FN_STRIPANSI},
  {"ANDLPOWERS", fun_andlflags, 2, 2, FN_REG | FN_STRIPANSI},
  {"ANSI", fun_ansi, 2, -2, FN_REG},
<<<<<<< HEAD
#ifdef ANSI_DEBUG
=======
#if defined(ANSI_DEBUG) || defined(DEBUG_PENNMUSH)
>>>>>>> ebdea0ab
  {"ANSIGEN", fun_ansigen, 1, 1, FN_REG},
#endif
  {"APOSS", fun_aposs, 1, 1, FN_REG | FN_STRIPANSI},
  {"ART", fun_art, 1, 1, FN_REG | FN_STRIPANSI},
  {"ATRLOCK", fun_atrlock, 1, 2, FN_REG | FN_STRIPANSI},
  {"ATTRIB_SET", fun_attrib_set, 1, -2, FN_REG},
  {"BAND", fun_band, 1, INT_MAX, FN_REG | FN_STRIPANSI},
  {"BASECONV", fun_baseconv, 3, 3, FN_REG | FN_STRIPANSI},
  {"BEEP", fun_beep, 0, 1, FN_REG | FN_ADMIN | FN_STRIPANSI},
  {"BEFORE", fun_before, 2, 2, FN_REG},
  {"BENCHMARK", fun_benchmark, 2, 3, FN_NOPARSE},
  {"BNAND", fun_bnand, 2, 2, FN_REG | FN_STRIPANSI},
  {"BNOT", fun_bnot, 1, 1, FN_REG | FN_STRIPANSI},
  {"BOR", fun_bor, 1, INT_MAX, FN_REG | FN_STRIPANSI},
  {"BOUND", fun_bound, 2, 3, FN_REG | FN_STRIPANSI},
  {"BRACKETS", fun_brackets, 1, 1, FN_REG | FN_STRIPANSI},
  {"BXOR", fun_bxor, 1, INT_MAX, FN_REG | FN_STRIPANSI},
  {"CAND", fun_cand, 2, INT_MAX, FN_NOPARSE | FN_STRIPANSI},
  {"NCAND", fun_cand, 1, INT_MAX, FN_NOPARSE | FN_STRIPANSI},
  {"CAPSTR", fun_capstr, 1, -1, FN_REG},
  {"CASE", fun_switch, 3, INT_MAX, FN_NOPARSE},
  {"CASEALL", fun_switch, 3, INT_MAX, FN_NOPARSE},
  {"CAT", fun_cat, 1, INT_MAX, FN_REG},
  {"CBUFFER", fun_cinfo, 1, 1, FN_REG},
  {"CBUFFERADD", fun_cbufferadd, 2, 3, FN_REG},
  {"CDESC", fun_cinfo, 1, 1, FN_REG},
  {"CEMIT", fun_cemit, 2, 3, FN_REG},
  {"CFLAGS", fun_cflags, 1, 2, FN_REG | FN_STRIPANSI},
  {"CHANNELS", fun_channels, 0, 2, FN_REG | FN_STRIPANSI},
  {"CLFLAGS", fun_cflags, 1, 2, FN_REG | FN_STRIPANSI},
  {"CLOCK", fun_clock, 1, 2, FN_REG | FN_STRIPANSI},
  {"CMOGRIFIER", fun_cmogrifier, 1, 1, FN_REG | FN_STRIPANSI},
  {"CMSGS", fun_cinfo, 1, 1, FN_REG | FN_STRIPANSI},
  {"COLORS", fun_colors, 0, 2, FN_REG | FN_STRIPANSI},
  {"COWNER", fun_cowner, 1, 1, FN_REG | FN_STRIPANSI},
  {"CRECALL", fun_crecall, 1, 5, FN_REG | FN_STRIPANSI},
  {"CSTATUS", fun_cstatus, 2, 2, FN_REG | FN_STRIPANSI},
  {"CTITLE", fun_ctitle, 2, 2, FN_REG | FN_STRIPANSI},
  {"CUSERS", fun_cinfo, 1, 1, FN_REG | FN_STRIPANSI},
  {"CWHO", fun_cwho, 1, 3, FN_REG | FN_STRIPANSI},
  {"CENTER", fun_center, 2, 4, FN_REG},
  {"CHILDREN", fun_lsearch, 1, 1, FN_REG | FN_STRIPANSI},
  {"CHR", fun_chr, 1, 1, FN_REG | FN_STRIPANSI},
  {"CHECKPASS", fun_checkpass, 2, 2, FN_REG | FN_WIZARD | FN_STRIPANSI},
  {"CLONE", fun_clone, 1, 3, FN_REG},
  {"CMDS", fun_cmds, 1, 1, FN_REG | FN_STRIPANSI},
  {"COMP", fun_comp, 2, 3, FN_REG | FN_STRIPANSI},
  {"CON", fun_con, 1, 1, FN_REG | FN_STRIPANSI},
  {"COND", fun_if, 2, INT_MAX, FN_NOPARSE},
  {"CONDALL", fun_if, 2, INT_MAX, FN_NOPARSE},
  {"CONFIG", fun_config, 1, 1, FN_REG | FN_STRIPANSI},
  {"CONN", fun_conn, 1, 1, FN_REG | FN_STRIPANSI},
  {"CONTROLS", fun_controls, 2, 2, FN_REG | FN_STRIPANSI},
  {"CONVSECS", fun_convsecs, 1, 2, FN_REG | FN_STRIPANSI},
  {"CONVUTCSECS", fun_convsecs, 1, 1, FN_REG | FN_STRIPANSI},
  {"CONVTIME", fun_convtime, 1, 2, FN_REG | FN_STRIPANSI},
  {"CONVUTCTIME", fun_convtime, 1, 1, FN_REG | FN_STRIPANSI},
  {"COR", fun_cor, 2, INT_MAX, FN_NOPARSE | FN_STRIPANSI},
  {"NCOR", fun_cor, 1, INT_MAX, FN_NOPARSE | FN_STRIPANSI},
  {"CREATE", fun_create, 1, 3, FN_REG},
  {"CSECS", fun_csecs, 1, 1, FN_REG | FN_STRIPANSI},
  {"CTIME", fun_ctime, 1, 2, FN_REG | FN_STRIPANSI},
  {"DEC", fun_dec, 1, 1, FN_REG | FN_STRIPANSI},
  {"DECODE64", fun_decode64, 1, -1, FN_REG},
  {"DECOMPOSE", fun_decompose, 1, -1, FN_REG},
  {"DECRYPT", fun_decrypt, 2, 3, FN_REG},
  {"DEFAULT", fun_default, 2, INT_MAX, FN_NOPARSE},
<<<<<<< HEAD
  {"DELETE", fun_delete, 3, 3, FN_REG},
=======
  {"STRDELETE", fun_delete, 3, 3, FN_REG},
>>>>>>> ebdea0ab
  {"DIE", fun_die, 2, 3, FN_REG | FN_STRIPANSI},
  {"DIG", fun_dig, 1, 6, FN_REG},
  {"DIGEST", fun_digest, 1, -2, FN_REG},
  {"DIST2D", fun_dist2d, 4, 4, FN_REG | FN_STRIPANSI},
  {"DIST3D", fun_dist3d, 6, 6, FN_REG | FN_STRIPANSI},
<<<<<<< HEAD
  {"DIV", fun_div, 2, 2, FN_REG | FN_STRIPANSI},
=======
  {"DIV", fun_div, 2, INT_MAX, FN_REG | FN_STRIPANSI},
>>>>>>> ebdea0ab
  {"DOING", fun_doing, 1, 1, FN_REG | FN_STRIPANSI},
  {"EDEFAULT", fun_edefault, 2, 2, FN_NOPARSE},
  {"EDIT", fun_edit, 3, INT_MAX, FN_REG},
  {"ELEMENT", fun_element, 3, 3, FN_REG},
  {"ELEMENTS", fun_elements, 2, 4, FN_REG},
  {"ELIST", fun_itemize, 1, 5, FN_REG},
  {"ELOCK", fun_elock, 2, 2, FN_REG | FN_STRIPANSI},
  {"EMIT", fun_emit, 1, -1, FN_REG},
  {"ENCODE64", fun_encode64, 1, -1, FN_REG},
  {"ENCRYPT", fun_encrypt, 2, 3, FN_REG},
  {"ENTRANCES", fun_entrances, 0, 4, FN_REG | FN_STRIPANSI},
  {"ETIME", fun_etime, 1, 2, FN_REG},
  {"ETIMEFMT", fun_etimefmt, 2, 2, FN_REG},
  {"EQ", fun_eq, 2, INT_MAX, FN_REG | FN_STRIPANSI},
  {"EVAL", fun_eval, 2, 2, FN_REG},
  {"ESCAPE", fun_escape, 1, -1, FN_REG},
  {"EXIT", fun_exit, 1, 1, FN_REG | FN_STRIPANSI},
  {"EXTRACT", fun_extract, 1, 4, FN_REG},
  {"FILTER", fun_filter, 2, 4, FN_REG},
  {"FILTERBOOL", fun_filter, 2, 4, FN_REG},
  {"FINDABLE", fun_findable, 2, 2, FN_REG | FN_STRIPANSI},
  {"FIRST", fun_first, 1, 2, FN_REG},
  {"FIRSTOF", fun_firstof, 0, INT_MAX, FN_NOPARSE},
  {"FLAGS", fun_flags, 0, 1, FN_REG | FN_STRIPANSI},
  {"FLIP", fun_flip, 1, -1, FN_REG},
  {"FLOORDIV", fun_floordiv, 2, INT_MAX, FN_REG},
  {"FN", fun_fn, 1, INT_MAX, FN_NOPARSE},
  {"FOLD", fun_fold, 2, 4, FN_REG},
  {"FOLDERSTATS", fun_folderstats, 0, 2, FN_REG | FN_STRIPANSI},
  {"FOLLOWERS", fun_followers, 1, 1, FN_REG | FN_STRIPANSI},
  {"FOLLOWING", fun_following, 1, 1, FN_REG | FN_STRIPANSI},
  {"FOREACH", fun_foreach, 2, 4, FN_REG},
  {"FRACTION", fun_fraction, 1, 1, FN_REG | FN_STRIPANSI},
  {"FUNCTIONS", fun_functions, 0, 1, FN_REG | FN_STRIPANSI},
  {"FULLALIAS", fun_fullalias, 1, 1, FN_REG | FN_STRIPANSI},
  {"FULLNAME", fun_fullname, 1, 1, FN_REG | FN_STRIPANSI},
  {"GET", fun_get, 1, 1, FN_REG | FN_STRIPANSI},
  {"GETPIDS", fun_lpids, 1, 1, FN_REG | FN_STRIPANSI},
  {"GET_EVAL", fun_get_eval, 1, 1, FN_REG},
  {"GRAB", fun_grab, 2, 3, FN_REG},
  {"GRABALL", fun_graball, 2, 4, FN_REG},
  {"GREP", fun_grep, 3, 3, FN_REG},
  {"GREPI", fun_grep, 3, 3, FN_REG},
  {"GT", fun_gt, 2, INT_MAX, FN_REG | FN_STRIPANSI},
  {"GTE", fun_gte, 2, INT_MAX, FN_REG | FN_STRIPANSI},
  {"HASATTR", fun_hasattr, 1, 2, FN_REG | FN_STRIPANSI},
  {"HASATTRP", fun_hasattr, 1, 2, FN_REG | FN_STRIPANSI},
  {"HASATTRPVAL", fun_hasattr, 1, 2, FN_REG | FN_STRIPANSI},
  {"HASATTRVAL", fun_hasattr, 1, 2, FN_REG | FN_STRIPANSI},
  {"HASFLAG", fun_hasflag, 2, 2, FN_REG | FN_STRIPANSI},
  {"HASPOWER", fun_haspower, 2, 2, FN_REG | FN_STRIPANSI},
  {"HASTYPE", fun_hastype, 2, 2, FN_REG | FN_STRIPANSI},
  {"HEIGHT", fun_height, 1, 2, FN_REG | FN_STRIPANSI},
  {"HIDDEN", fun_hidden, 1, 1, FN_REG | FN_STRIPANSI},
  {"HOME", fun_home, 1, 1, FN_REG | FN_STRIPANSI},
  {"HOST", fun_hostname, 1, 1, FN_REG | FN_STRIPANSI},
  {"IBREAK", fun_ibreak, 0, 1, FN_REG | FN_STRIPANSI},
  {"IDLE", fun_idlesecs, 1, 1, FN_REG | FN_STRIPANSI},
  {"IF", fun_if, 2, 3, FN_NOPARSE},
  {"IFELSE", fun_if, 3, 3, FN_NOPARSE},
  {"ILEV", fun_ilev, 0, 0, FN_REG | FN_STRIPANSI},
  {"INAME", fun_iname, 1, 1, FN_REG | FN_STRIPANSI},
  {"INC", fun_inc, 1, 1, FN_REG | FN_STRIPANSI},
  {"INDEX", fun_index, 4, 4, FN_REG},
<<<<<<< HEAD
  {"INSERT", fun_insert, 3, 4, FN_REG},
  {"INUM", fun_inum, 1, 1, FN_REG | FN_STRIPANSI},
  {"IPADDR", fun_ipaddr, 1, 1, FN_REG | FN_STRIPANSI},
  {"ISDAYLIGHT", fun_isdaylight, 0, 0, FN_REG},
=======
  {"LINSERT", fun_insert, 3, 4, FN_REG},
  {"INUM", fun_inum, 1, 1, FN_REG | FN_STRIPANSI},
  {"IPADDR", fun_ipaddr, 1, 1, FN_REG | FN_STRIPANSI},
  {"ISDAYLIGHT", fun_isdaylight, 0, 2, FN_REG},
>>>>>>> ebdea0ab
  {"ISDBREF", fun_isdbref, 1, 1, FN_REG | FN_STRIPANSI},
  {"ISINT", fun_isint, 1, 1, FN_REG | FN_STRIPANSI},
  {"ISNUM", fun_isnum, 1, 1, FN_REG | FN_STRIPANSI},
  {"ISOBJID", fun_isobjid, 1, 1, FN_REG | FN_STRIPANSI},
  {"ISREGEXP", fun_isregexp, 1, 1, FN_REG | FN_STRIPANSI},
  {"ISWORD", fun_isword, 1, 1, FN_REG | FN_STRIPANSI},
  {"ITER", fun_iter, 2, 4, FN_NOPARSE},
  {"ITEMS", fun_items, 2, 2, FN_REG | FN_STRIPANSI},
  {"ITEMIZE", fun_itemize, 1, 4, FN_REG},
  {"ITEXT", fun_itext, 1, 1, FN_REG | FN_STRIPANSI},
  {"LAST", fun_last, 1, 2, FN_REG},
  {"LATTR", fun_lattr, 1, 2, FN_REG | FN_STRIPANSI},
  {"LATTRP", fun_lattr, 1, 2, FN_REG | FN_STRIPANSI},
  {"LCON", fun_dbwalker, 1, 2, FN_REG | FN_STRIPANSI},
  {"LCSTR", fun_lcstr, 1, -1, FN_REG},
  {"LDELETE", fun_ldelete, 2, 4, FN_REG},
  {"LEFT", fun_left, 2, 2, FN_REG},
  {"LEMIT", fun_lemit, 1, -1, FN_REG},
  {"LETQ", fun_letq, 1, INT_MAX, FN_NOPARSE},
  {"LEXITS", fun_dbwalker, 1, 1, FN_REG | FN_STRIPANSI},
  {"LFLAGS", fun_lflags, 0, 1, FN_REG | FN_STRIPANSI},
  {"LINK", fun_link, 2, 3, FN_REG | FN_STRIPANSI},
  {"LIST", fun_list, 1, 2, FN_REG | FN_STRIPANSI},
  {"LISTQ", fun_listq, 0, 1, FN_REG | FN_STRIPANSI},
  {"LIT", fun_lit, 1, -1, FN_LITERAL},
<<<<<<< HEAD
  {"LJUST", fun_ljust, 2, 3, FN_REG},
=======
  {"LJUST", fun_ljust, 2, 4, FN_REG},
>>>>>>> ebdea0ab
  {"LLOCKFLAGS", fun_lockflags, 0, 1, FN_REG | FN_STRIPANSI},
  {"LLOCKS", fun_locks, 0, 1, FN_REG | FN_STRIPANSI},
  {"LMATH", fun_lmath, 2, 3, FN_REG | FN_STRIPANSI},
  {"LNUM", fun_lnum, 1, 4, FN_REG | FN_STRIPANSI},
  {"LOC", fun_loc, 1, 1, FN_REG | FN_STRIPANSI},
  {"LOCALIZE", fun_localize, 1, 1, FN_NOPARSE},
  {"LOCATE", fun_locate, 3, 3, FN_REG | FN_STRIPANSI},
  {"LOCK", fun_lock, 1, 2, FN_REG | FN_STRIPANSI},
  {"LOCKFILTER", fun_lockfilter, 2, 3, FN_REG | FN_STRIPANSI},
  {"LOCKFLAGS", fun_lockflags, 0, 1, FN_REG | FN_STRIPANSI},
  {"LOCKOWNER", fun_lockowner, 1, 1, FN_REG | FN_STRIPANSI},
  {"LOCKS", fun_locks, 1, 1, FN_REG | FN_STRIPANSI},
  {"LPARENT", fun_lparent, 1, 1, FN_REG | FN_STRIPANSI},
  {"LPIDS", fun_lpids, 0, 2, FN_REG | FN_STRIPANSI},
  {"LPLAYERS", fun_dbwalker, 1, 1, FN_REG | FN_STRIPANSI},
  {"LPORTS", fun_lports, 0, 2, FN_REG | FN_STRIPANSI},
  {"LPOS", fun_lpos, 2, 2, FN_REG | FN_STRIPANSI},
  {"LSEARCH", fun_lsearch, 1, INT_MAX, FN_REG},
  {"LSEARCHR", fun_lsearch, 1, INT_MAX, FN_REG},
  {"LSET", fun_lset, 2, 2, FN_REG | FN_STRIPANSI},
  {"LSTATS", fun_lstats, 0, 1, FN_REG | FN_STRIPANSI},
  {"LT", fun_lt, 2, INT_MAX, FN_REG | FN_STRIPANSI},
  {"LTE", fun_lte, 2, INT_MAX, FN_REG | FN_STRIPANSI},
  {"LTHINGS", fun_dbwalker, 1, 1, FN_REG | FN_STRIPANSI},
  {"LVCON", fun_dbwalker, 1, 1, FN_REG | FN_STRIPANSI},
  {"LVEXITS", fun_dbwalker, 1, 1, FN_REG | FN_STRIPANSI},
  {"LVPLAYERS", fun_dbwalker, 1, 1, FN_REG | FN_STRIPANSI},
  {"LVTHINGS", fun_dbwalker, 1, 1, FN_REG | FN_STRIPANSI},
  {"LWHO", fun_lwho, 0, 2, FN_REG | FN_STRIPANSI},
  {"LWHOID", fun_lwho, 0, 1, FN_REG | FN_STRIPANSI},
  {"MAIL", fun_mail, 0, 2, FN_REG | FN_STRIPANSI},
  {"MAILLIST", fun_maillist, 0, 2, FN_REG | FN_STRIPANSI},
  {"MAILFROM", fun_mailfrom, 1, 2, FN_REG | FN_STRIPANSI},
  {"MAILSEND", fun_mailsend, 2, 2, FN_REG},
  {"MAILSTATS", fun_mailstats, 1, 1, FN_REG | FN_STRIPANSI},
  {"MAILDSTATS", fun_mailstats, 1, 1, FN_REG | FN_STRIPANSI},
  {"MAILFSTATS", fun_mailstats, 1, 1, FN_REG | FN_STRIPANSI},
  {"MAILSTATUS", fun_mailstatus, 1, 2, FN_REG | FN_STRIPANSI},
  {"MAILSUBJECT", fun_mailsubject, 1, 2, FN_REG | FN_STRIPANSI},
  {"MAILTIME", fun_mailtime, 1, 2, FN_REG | FN_STRIPANSI},
  {"MALIAS", fun_malias, 0, 2, FN_REG | FN_STRIPANSI},
  {"MAP", fun_map, 2, 4, FN_REG},
  {"MAPSQL", fun_mapsql, 2, 4, FN_REG},
  {"MATCH", fun_match, 2, 3, FN_REG | FN_STRIPANSI},
  {"MATCHALL", fun_matchall, 2, 4, FN_REG | FN_STRIPANSI},
  {"MAX", fun_max, 1, INT_MAX, FN_REG | FN_STRIPANSI},
  {"MEAN", fun_mean, 1, INT_MAX, FN_REG | FN_STRIPANSI},
  {"MEDIAN", fun_median, 1, INT_MAX, FN_REG | FN_STRIPANSI},
  {"MEMBER", fun_member, 2, 3, FN_REG | FN_STRIPANSI | FN_STRIPANSI},
  {"MERGE", fun_merge, 3, 3, FN_REG},
  {"MESSAGE", fun_message, 3, 14, FN_REG},
  {"MID", fun_mid, 3, 3, FN_REG},
  {"MIN", fun_min, 1, INT_MAX, FN_REG | FN_STRIPANSI},
  {"MIX", fun_mix, 3, (MAX_STACK_ARGS + 3), FN_REG},
<<<<<<< HEAD
  {"MODULO", fun_modulo, 2, 2, FN_REG | FN_STRIPANSI},
=======
  {"MODULO", fun_modulo, 2, INT_MAX, FN_REG | FN_STRIPANSI},
>>>>>>> ebdea0ab
  {"MONEY", fun_money, 1, 1, FN_REG | FN_STRIPANSI},
  {"MSECS", fun_msecs, 1, 1, FN_REG | FN_STRIPANSI},
  {"MTIME", fun_mtime, 1, 2, FN_REG | FN_STRIPANSI},
  {"MUDNAME", fun_mudname, 0, 0, FN_REG},
  {"MUDURL", fun_mudurl, 0, 0, FN_REG},
  {"MUL", fun_mul, 2, INT_MAX, FN_REG | FN_STRIPANSI},
  {"MUNGE", fun_munge, 3, 5, FN_REG},
  {"MWHO", fun_lwho, 0, 0, FN_REG | FN_STRIPANSI},
  {"MWHOID", fun_lwho, 0, 0, FN_REG | FN_STRIPANSI},
  {"NAME", fun_name, 1, 2, FN_REG | FN_STRIPANSI},
<<<<<<< HEAD
=======
  {"MONIKER", fun_moniker, 1, 1, FN_REG | FN_STRIPANSI},
>>>>>>> ebdea0ab
  {"NAMELIST", fun_namelist, 1, 2, FN_REG},
  {"NAMEGRAB", fun_namegrab, 2, 3, FN_REG},
  {"NAMEGRABALL", fun_namegraball, 2, 3, FN_REG},
  {"NAND", fun_nand, 1, INT_MAX, FN_REG | FN_STRIPANSI},
  {"NATTR", fun_nattr, 1, 1, FN_REG | FN_STRIPANSI},
  {"NATTRP", fun_nattr, 1, 1, FN_REG | FN_STRIPANSI},
  {"NCHILDREN", fun_lsearch, 1, 1, FN_REG | FN_STRIPANSI},
  {"NCON", fun_dbwalker, 1, 1, FN_REG | FN_STRIPANSI},
  {"NCOND", fun_if, 2, INT_MAX, FN_NOPARSE},
  {"NCONDALL", fun_if, 2, INT_MAX, FN_NOPARSE},
  {"NEXITS", fun_dbwalker, 1, 1, FN_REG | FN_STRIPANSI},
  {"NPLAYERS", fun_dbwalker, 1, 1, FN_REG | FN_STRIPANSI},
  {"NEARBY", fun_nearby, 2, 2, FN_REG | FN_STRIPANSI},
  {"NEQ", fun_neq, 2, INT_MAX, FN_REG | FN_STRIPANSI},
  {"NEXT", fun_next, 1, 1, FN_REG | FN_STRIPANSI},
  {"NEXTDBREF", fun_nextdbref, 0, 0, FN_REG},
  {"NLSEARCH", fun_lsearch, 1, INT_MAX, FN_REG},
  {"NMWHO", fun_nwho, 0, 0, FN_REG},
  {"NOR", fun_nor, 1, INT_MAX, FN_REG | FN_STRIPANSI},
  {"NOT", fun_not, 1, 1, FN_REG | FN_STRIPANSI},
  {"NSCEMIT", fun_cemit, 2, 3, FN_REG},
  {"NSEARCH", fun_lsearch, 1, INT_MAX, FN_REG},
  {"NSEMIT", fun_emit, 1, -1, FN_REG},
  {"NSLEMIT", fun_lemit, 1, -1, FN_REG},
  {"NSOEMIT", fun_oemit, 2, -2, FN_REG},
  {"NSPEMIT", fun_pemit, 2, -2, FN_REG},
  {"NSPROMPT", fun_prompt, 2, -2, FN_REG},
  {"NSREMIT", fun_remit, 2, -2, FN_REG},
  {"NSZEMIT", fun_zemit, 2, -2, FN_REG},
  {"NTHINGS", fun_dbwalker, 1, 1, FN_REG | FN_STRIPANSI},
  {"NUM", fun_num, 1, 1, FN_REG | FN_STRIPANSI},
  {"NUMVERSION", fun_numversion, 0, 0, FN_REG},
  {"NULL", fun_null, 1, INT_MAX, FN_REG},
  {"NVCON", fun_dbwalker, 1, 1, FN_REG | FN_STRIPANSI},
  {"NVEXITS", fun_dbwalker, 1, 1, FN_REG | FN_STRIPANSI},
  {"NVPLAYERS", fun_dbwalker, 1, 1, FN_REG | FN_STRIPANSI},
  {"NVTHINGS", fun_dbwalker, 1, 1, FN_REG | FN_STRIPANSI},
  {"NWHO", fun_nwho, 0, 1, FN_REG | FN_STRIPANSI},
  {"OBJ", fun_obj, 1, 1, FN_REG | FN_STRIPANSI},
  {"OBJEVAL", fun_objeval, 2, -2, FN_NOPARSE},
  {"OBJID", fun_objid, 1, 1, FN_REG | FN_STRIPANSI},
  {"OBJMEM", fun_objmem, 1, 1, FN_REG | FN_STRIPANSI},
  {"OEMIT", fun_oemit, 2, -2, FN_REG},
  {"OPEN", fun_open, 1, 4, FN_REG},
  {"OR", fun_or, 2, INT_MAX, FN_REG | FN_STRIPANSI},
  {"ORD", fun_ord, 1, 1, FN_REG | FN_STRIPANSI},
  {"ORDINAL", fun_spellnum, 1, 1, FN_REG | FN_STRIPANSI},
  {"ORFLAGS", fun_orflags, 2, 2, FN_REG | FN_STRIPANSI},
  {"ORLFLAGS", fun_orlflags, 2, 2, FN_REG | FN_STRIPANSI},
  {"ORLPOWERS", fun_orlflags, 2, 2, FN_REG | FN_STRIPANSI},
  {"OWNER", fun_owner, 1, 1, FN_REG | FN_STRIPANSI},
  {"PARENT", fun_parent, 1, 2, FN_REG | FN_STRIPANSI},
  {"PCREATE", fun_pcreate, 2, 3, FN_REG},
  {"PEMIT", fun_pemit, 2, -2, FN_REG},
  {"PIDINFO", fun_pidinfo, 1, 3, FN_REG | FN_STRIPANSI},
  {"PLAYERMEM", fun_playermem, 1, 1, FN_REG | FN_STRIPANSI},
  {"PLAYER", fun_player, 1, 1, FN_REG | FN_STRIPANSI},
  {"PMATCH", fun_pmatch, 1, 1, FN_REG | FN_STRIPANSI},
  {"POLL", fun_poll, 0, 0, FN_REG},
  {"PORTS", fun_ports, 1, 1, FN_REG | FN_STRIPANSI},
  {"POS", fun_pos, 2, 2, FN_REG | FN_STRIPANSI},
  {"POSS", fun_poss, 1, 1, FN_REG | FN_STRIPANSI},
  {"POWERS", fun_powers, 0, 2, FN_REG | FN_STRIPANSI},
  {"PROMPT", fun_prompt, 2, -2, FN_REG},
  {"PUEBLO", fun_pueblo, 1, 1, FN_REG | FN_STRIPANSI},
  {"QUOTA", fun_quota, 1, 1, FN_REG | FN_STRIPANSI},
<<<<<<< HEAD
  {"R", fun_r, 1, 1, FN_REG | FN_STRIPANSI},
=======
  {"R", fun_r, 1, 2, FN_REG | FN_STRIPANSI},
>>>>>>> ebdea0ab
  {"RAND", fun_rand, 0, 2, FN_REG | FN_STRIPANSI},
  {"RANDWORD", fun_randword, 1, 2, FN_REG},
  {"RECV", fun_recv, 1, 1, FN_REG | FN_STRIPANSI},
  {"REGEDIT", fun_regreplace, 3, INT_MAX, FN_NOPARSE},
  {"REGEDITALL", fun_regreplace, 3, INT_MAX, FN_NOPARSE},
  {"REGEDITALLI", fun_regreplace, 3, INT_MAX, FN_NOPARSE},
  {"REGEDITI", fun_regreplace, 3, INT_MAX, FN_NOPARSE},
  {"REGMATCH", fun_regmatch, 2, 3, FN_REG},
  {"REGMATCHI", fun_regmatch, 2, 3, FN_REG},
  {"REGRAB", fun_regrab, 2, 4, FN_REG},
  {"REGRABALL", fun_regrab, 2, 4, FN_REG},
  {"REGRABALLI", fun_regrab, 2, 4, FN_REG},
  {"REGRABI", fun_regrab, 2, 3, FN_REG},
<<<<<<< HEAD
=======
  {"REGLMATCH", fun_regrab, 2, 3, FN_REG},
  {"REGLMATCHI", fun_regrab, 2, 3, FN_REG},
  {"REGLMATCHALL", fun_regrab, 2, 4, FN_REG},
  {"REGLMATCHALLI", fun_regrab, 2, 4, FN_REG},
>>>>>>> ebdea0ab
  {"REGREP", fun_grep, 3, 3, FN_REG},
  {"REGREPI", fun_grep, 3, 3, FN_REG},
  {"REGLATTR", fun_lattr, 1, 2, FN_REG},
  {"REGLATTRP", fun_lattr, 1, 2, FN_REG},
  {"REGNATTR", fun_nattr, 1, 1, FN_REG},
  {"REGNATTRP", fun_nattr, 1, 1, FN_REG},
  {"REGXATTR", fun_lattr, 3, 4, FN_REG},
  {"REGXATTRP", fun_lattr, 3, 4, FN_REG},
  {"RESWITCH", fun_reswitch, 3, INT_MAX, FN_NOPARSE},
  {"RESWITCHALL", fun_reswitch, 3, INT_MAX, FN_NOPARSE},
  {"RESWITCHALLI", fun_reswitch, 3, INT_MAX, FN_NOPARSE},
  {"RESWITCHI", fun_reswitch, 3, INT_MAX, FN_NOPARSE},
  {"REGISTERS", fun_listq, 0, 3, FN_REG | FN_STRIPANSI},
<<<<<<< HEAD
  {"REMAINDER", fun_remainder, 2, 2, FN_REG},
=======
  {"REMAINDER", fun_remainder, 2, INT_MAX, FN_REG},
>>>>>>> ebdea0ab
  {"REMIT", fun_remit, 2, -2, FN_REG},
  {"REMOVE", fun_remove, 2, 3, FN_REG},
  {"RENDER", fun_render, 2, 2, FN_REG},
  {"REPEAT", fun_repeat, 2, 2, FN_REG},
<<<<<<< HEAD
  {"REPLACE", fun_ldelete, 3, 5, FN_REG},
=======
  {"LREPLACE", fun_ldelete, 3, 5, FN_REG},
>>>>>>> ebdea0ab
  {"REST", fun_rest, 1, 2, FN_REG},
  {"RESTARTS", fun_restarts, 0, 0, FN_REG},
  {"RESTARTTIME", fun_restarttime, 0, 0, FN_REG},
  {"REVWORDS", fun_revwords, 1, 3, FN_REG},
  {"RIGHT", fun_right, 2, 2, FN_REG},
<<<<<<< HEAD
  {"RJUST", fun_rjust, 2, 3, FN_REG},
=======
  {"RJUST", fun_rjust, 2, 4, FN_REG},
>>>>>>> ebdea0ab
  {"RLOC", fun_rloc, 2, 2, FN_REG | FN_STRIPANSI},
  {"RNUM", fun_rnum, 2, 2, FN_REG | FN_STRIPANSI | FN_DEPRECATED},
  {"ROOM", fun_room, 1, 1, FN_REG | FN_STRIPANSI},
  {"ROOT", fun_root, 2, 2, FN_REG | FN_STRIPANSI},
  {"S", fun_s, 1, -1, FN_REG},
  {"SCAN", fun_scan, 1, 3, FN_REG | FN_STRIPANSI},
  {"SCRAMBLE", fun_scramble, 1, -1, FN_REG},
  {"SECS", fun_secs, 0, 0, FN_REG},
  {"SECURE", fun_secure, 1, -1, FN_REG},
  {"SENT", fun_sent, 1, 1, FN_REG | FN_STRIPANSI},
  {"SET", fun_set, 2, 2, FN_REG},
  {"SETQ", fun_setq, 2, INT_MAX, FN_REG},
  {"SETR", fun_setq, 2, INT_MAX, FN_REG},
  {"SETDIFF", fun_setmanip, 2, 5, FN_REG},
  {"SETINTER", fun_setmanip, 2, 5, FN_REG},
  {"SETUNION", fun_setmanip, 2, 5, FN_REG},
  {"SHA0", fun_sha0, 1, 1, FN_REG | FN_DEPRECATED},
  {"SHL", fun_shl, 2, 2, FN_REG | FN_STRIPANSI},
  {"SHR", fun_shr, 2, 2, FN_REG | FN_STRIPANSI},
  {"SHUFFLE", fun_shuffle, 1, 3, FN_REG},
  {"SIGN", fun_sign, 1, 1, FN_REG | FN_STRIPANSI},
  {"SORT", fun_sort, 1, 4, FN_REG},
  {"SORTBY", fun_sortby, 2, 4, FN_REG},
  {"SORTKEY", fun_sortkey, 2, 5, FN_REG},
  {"SOUNDEX", fun_soundex, 1, 1, FN_REG | FN_STRIPANSI},
  {"SOUNDSLIKE", fun_soundlike, 2, 2, FN_REG | FN_STRIPANSI},
  {"SPACE", fun_space, 1, 1, FN_REG | FN_STRIPANSI},
  {"SPEAK", fun_speak, 2, 7, FN_REG},
  {"SPEAKPENN", fun_speak, 2, 7, FN_REG},
  {"SPELLNUM", fun_spellnum, 1, 1, FN_REG | FN_STRIPANSI},
  {"SPLICE", fun_splice, 3, 4, FN_REG},
  {"SQL", fun_sql, 1, 4, FN_REG},
  {"SQLESCAPE", fun_sql_escape, 1, -1, FN_REG},
  {"SQUISH", fun_squish, 1, 2, FN_REG},
  {"SSL", fun_ssl, 1, 1, FN_REG | FN_STRIPANSI},
  {"STARTTIME", fun_starttime, 0, 0, FN_REG},
  {"STEP", fun_step, 3, 5, FN_REG},
  {"STRFIRSTOF", fun_firstof, 2, INT_MAX, FN_NOPARSE},
  {"STRALLOF", fun_allof, 2, INT_MAX, FN_NOPARSE},
  {"STRCAT", fun_strcat, 1, INT_MAX, FN_REG},
  {"STRINGSECS", fun_stringsecs, 1, 1, FN_REG | FN_STRIPANSI},
  {"STRINSERT", fun_str_rep_or_ins, 3, -3, FN_REG},
  {"STRIPACCENTS", fun_stripaccents, 1, 1, FN_REG},
  {"STRIPANSI", fun_stripansi, 1, -1, FN_REG | FN_STRIPANSI},
  {"STRLEN", fun_strlen, 1, -1, FN_REG},
  {"STRMATCH", fun_strmatch, 2, 3, FN_REG},
  {"STRREPLACE", fun_str_rep_or_ins, 4, 4, FN_REG},
  {"SUB", fun_sub, 2, INT_MAX, FN_REG | FN_STRIPANSI},
  {"SUBJ", fun_subj, 1, 1, FN_REG | FN_STRIPANSI},
  {"SWITCH", fun_switch, 3, INT_MAX, FN_NOPARSE},
  {"SWITCHALL", fun_switch, 3, INT_MAX, FN_NOPARSE},
  {"SLEV", fun_slev, 0, 0, FN_REG},
  {"STEXT", fun_stext, 1, 1, FN_REG | FN_STRIPANSI},
  {"T", fun_t, 1, 1, FN_REG | FN_STRIPANSI},
  {"TABLE", fun_table, 1, 5, FN_REG},
  {"TEL", fun_tel, 2, 4, FN_REG | FN_STRIPANSI},
  {"TERMINFO", fun_terminfo, 1, 1, FN_REG | FN_STRIPANSI},
  {"TESTLOCK", fun_testlock, 2, 2, FN_REG | FN_STRIPANSI},
  {"TEXTENTRIES", fun_textentries, 2, 3, FN_REG | FN_STRIPANSI},
  {"TEXTFILE", fun_textfile, 2, 2, FN_REG | FN_STRIPANSI},
  {"TIME", fun_time, 0, 1, FN_REG | FN_STRIPANSI},
  {"TIMEFMT", fun_timefmt, 1, 3, FN_REG},
  {"TIMESTRING", fun_timestring, 1, 2, FN_REG | FN_STRIPANSI},
  {"TR", fun_tr, 3, 3, FN_REG},
  {"TRIM", fun_trim, 1, 3, FN_REG},
  {"TRIMPENN", fun_trim, 1, 3, FN_REG},
  {"TRIMTINY", fun_trim, 1, 3, FN_REG},
  {"TRUNC", fun_trunc, 1, 1, FN_REG | FN_STRIPANSI},
  {"TYPE", fun_type, 1, 1, FN_REG | FN_STRIPANSI},
  {"UCSTR", fun_ucstr, 1, -1, FN_REG},
  {"UDEFAULT", fun_udefault, 2, 12, FN_NOPARSE},
  {"UFUN", fun_ufun, 1, (MAX_STACK_ARGS + 1), FN_REG},
  {"PFUN", fun_pfun, 1, (MAX_STACK_ARGS + 1), FN_REG},
  {"ULAMBDA", fun_ufun, 1, (MAX_STACK_ARGS + 1), FN_REG},
  {"ULDEFAULT", fun_udefault, 1, (MAX_STACK_ARGS + 2),
   FN_NOPARSE | FN_LOCALIZE},
  {"ULOCAL", fun_ufun, 1, (MAX_STACK_ARGS + 1), FN_REG | FN_LOCALIZE},
  {"UNIQUE", fun_unique, 1, 4, FN_REG},
  {"UNSETQ", fun_unsetq, 0, 1, FN_REG},
  {"UPTIME", fun_uptime, 0, 1, FN_STRIPANSI},
  {"UTCTIME", fun_time, 0, 0, FN_REG},
  {"V", fun_v, 1, 1, FN_REG | FN_STRIPANSI},
<<<<<<< HEAD
  {"VALID", fun_valid, 2, 2, FN_REG},
=======
  {"VALID", fun_valid, 2, 3, FN_REG},
>>>>>>> ebdea0ab
  {"VERSION", fun_version, 0, 0, FN_REG},
  {"VISIBLE", fun_visible, 2, 2, FN_REG | FN_STRIPANSI},
  {"WHERE", fun_where, 1, 1, FN_REG | FN_STRIPANSI},
  {"WIDTH", fun_width, 1, 2, FN_REG | FN_STRIPANSI},
  {"WILDGREP", fun_grep, 3, 3, FN_REG},
  {"WILDGREPI", fun_grep, 3, 3, FN_REG},
  {"WIPE", fun_wipe, 1, 1, FN_REG},
  {"WORDPOS", fun_wordpos, 2, 3, FN_REG},
  {"WORDS", fun_words, 1, 2, FN_REG | FN_STRIPANSI},
  {"WRAP", fun_wrap, 2, 4, FN_REG},
  {"XATTR", fun_lattr, 3, 4, FN_REG | FN_STRIPANSI},
  {"XATTRP", fun_lattr, 3, 4, FN_REG | FN_STRIPANSI},
  {"XCON", fun_dbwalker, 3, 3, FN_REG | FN_STRIPANSI},
  {"XEXITS", fun_dbwalker, 3, 3, FN_REG | FN_STRIPANSI},
  {"XMWHO", fun_xwho, 2, 2, FN_REG | FN_STRIPANSI},
  {"XMWHOID", fun_xwho, 2, 2, FN_REG | FN_STRIPANSI},
  {"XPLAYERS", fun_dbwalker, 3, 3, FN_REG | FN_STRIPANSI},
  {"XGET", fun_xget, 2, 2, FN_REG | FN_STRIPANSI},
  {"XOR", fun_xor, 2, INT_MAX, FN_REG | FN_STRIPANSI},
  {"XTHINGS", fun_dbwalker, 3, 3, FN_REG | FN_STRIPANSI},
  {"XVCON", fun_dbwalker, 3, 3, FN_REG | FN_STRIPANSI},
  {"XVEXITS", fun_dbwalker, 3, 3, FN_REG | FN_STRIPANSI},
  {"XVPLAYERS", fun_dbwalker, 3, 3, FN_REG | FN_STRIPANSI},
  {"XVTHINGS", fun_dbwalker, 3, 3, FN_REG | FN_STRIPANSI},
  {"XWHO", fun_xwho, 2, 3, FN_REG | FN_STRIPANSI},
  {"XWHOID", fun_xwho, 2, 3, FN_REG | FN_STRIPANSI},
  {"ZEMIT", fun_zemit, 2, -2, FN_REG},
  {"ZFUN", fun_zfun, 1, (MAX_STACK_ARGS + 1), FN_REG},
  {"ZONE", fun_zone, 1, 2, FN_REG | FN_STRIPANSI},
  {"ZMWHO", fun_zwho, 1, 1, FN_REG | FN_STRIPANSI},
  {"ZWHO", fun_zwho, 1, 2, FN_REG | FN_STRIPANSI},
  {"VADD", fun_vadd, 2, 3, FN_REG | FN_STRIPANSI},
  {"VCROSS", fun_vcross, 2, 3, FN_REG | FN_STRIPANSI},
  {"VSUB", fun_vsub, 2, 3, FN_REG | FN_STRIPANSI},
  {"VMAX", fun_vmax, 2, 3, FN_REG | FN_STRIPANSI},
  {"VMIN", fun_vmin, 2, 3, FN_REG | FN_STRIPANSI},
  {"VMUL", fun_vmul, 2, 3, FN_REG | FN_STRIPANSI},
  {"VDOT", fun_vdot, 2, 3, FN_REG | FN_STRIPANSI},
  {"VMAG", fun_vmag, 1, 2, FN_REG | FN_STRIPANSI},
  {"VDIM", fun_words, 1, 2, FN_REG | FN_STRIPANSI},
  {"VUNIT", fun_vunit, 1, 2, FN_REG | FN_STRIPANSI},
  {"ACOS", fun_acos, 1, 2, FN_REG | FN_STRIPANSI},
  {"ASIN", fun_asin, 1, 2, FN_REG | FN_STRIPANSI},
  {"ATAN", fun_atan, 1, 2, FN_REG | FN_STRIPANSI},
  {"ATAN2", fun_atan2, 2, 3, FN_REG | FN_STRIPANSI},
  {"CEIL", fun_ceil, 1, 1, FN_REG | FN_STRIPANSI},
  {"COS", fun_cos, 1, 2, FN_REG | FN_STRIPANSI},
  {"CTU", fun_ctu, 3, 3, FN_REG | FN_STRIPANSI},
  {"E", fun_e, 0, 1, FN_REG | FN_STRIPANSI},
<<<<<<< HEAD
  {"FDIV", fun_fdiv, 2, 2, FN_REG | FN_STRIPANSI},
=======
  {"FDIV", fun_fdiv, 2, INT_MAX, FN_REG | FN_STRIPANSI},
>>>>>>> ebdea0ab
  {"FMOD", fun_fmod, 2, 2, FN_REG | FN_STRIPANSI},
  {"FLOOR", fun_floor, 1, 1, FN_REG | FN_STRIPANSI},
  {"LOG", fun_log, 1, 2, FN_REG | FN_STRIPANSI},
  {"LN", fun_ln, 1, 1, FN_REG | FN_STRIPANSI},
  {"PI", fun_pi, 0, 0, FN_REG},
  {"POWER", fun_power, 2, 2, FN_REG | FN_STRIPANSI},
  {"ROUND", fun_round, 2, 3, FN_REG | FN_STRIPANSI},
  {"SIN", fun_sin, 1, 2, FN_REG | FN_STRIPANSI},
  {"SQRT", fun_sqrt, 1, 1, FN_REG | FN_STRIPANSI},
  {"STDDEV", fun_stddev, 1, INT_MAX, FN_REG | FN_STRIPANSI},
  {"TAN", fun_tan, 1, 2, FN_REG | FN_STRIPANSI},
  {"HTML", fun_html, 1, 1, FN_REG | FN_WIZARD},
  {"TAG", fun_tag, 1, INT_MAX, FN_REG},
  {"ENDTAG", fun_endtag, 1, 1, FN_REG},
  {"TAGWRAP", fun_tagwrap, 2, 3, FN_REG},
#ifdef DEBUG_PENNMUSH
  {"PE_REGS_DUMP", fun_pe_regs_dump, 0, 1, FN_REG},
#endif                          /* DEBUG_PENNMUSH */
  {NULL, NULL, 0, 0, 0}
};

/** Map of function restriction bits to textual names */
struct function_restrictions {
  const char *name; /**< Name of restriction */
  uint32_t bit; /**< FN_* flag for restriction */
};

struct function_restrictions func_restrictions[] = {
  {"Nobody", FN_DISABLED},      /* Should always be the first element */
  {"NoGagged", FN_NOGAGGED},
  {"NoFixed", FN_NOFIXED},
  {"NoGuest", FN_NOGUEST},
  {"Admin", FN_ADMIN},
  {"Wizard", FN_WIZARD},
  {"God", FN_GOD},
  {"NoSideFX", FN_NOSIDEFX},
  {"LogArgs", FN_LOGARGS},
  {"LogName", FN_LOGNAME},
  {"NoParse", FN_NOPARSE},
  {"Localize", FN_LOCALIZE},
  {"Userfn", FN_USERFN},
  {"StripAnsi", FN_STRIPANSI},
  {"Literal", FN_LITERAL},
  {"Deprecated", FN_DEPRECATED},
  {NULL, 0}
};

static uint32_t
fn_restrict_to_bit(const char *r)
{
  int i;

  if (!r || !*r)
    return 0;

  for (i = 0; func_restrictions[i].name; i += 1) {
    if (strcasecmp(func_restrictions[i].name, r) == 0)
      return func_restrictions[i].bit;
  }
  return 0;
}

static const char *fn_restrict_to_str(uint32_t b) __attribute__ ((unused));


static const char *
fn_restrict_to_str(uint32_t b)
{
  int i;
  for (i = 0; func_restrictions[i].name; i += 1) {
    if (func_restrictions[i].bit == b)
      return func_restrictions[i].name;
  }
  return NULL;
}


/** List all functions.
 * \verbatim
 * This is the mail interface to @list functions.
 * \endverbatim
 * \param player the enactor.
 * \param lc if 1, return functions in lowercase.
 * \param type "local", "builtin", "all" or NULL, to limit which functions are shown
 */
void
<<<<<<< HEAD
do_list_functions(dbref player, int lc, char *type)
=======
do_list_functions(dbref player, int lc, const char *type)
>>>>>>> ebdea0ab
{
  /* lists all built-in functions. */
  char *b = list_functions(type);
  notify_format(player, T("Functions: %s"), lc ? strlower(b) : b);
}

/** Return a list of function names.
 * This function returns the list of function names as a string.
 * \param type if "local", returns \@functions only.  If "builtin",
 *   hardcoded functions. If omitted, both.
 * \return list of function names as a static string.
 */
char *
list_functions(const char *type)
{
  FUN *fp;
  const char **ptrs;
<<<<<<< HEAD
  char *buff;
=======
  static char buff[BUFFER_LEN];
>>>>>>> ebdea0ab
  char *bp;
  int nptrs = 0, i;
  int which = 0;
  /* 0x1 for builtin, 0x2 for @function */

  buff = GC_MALLOC_ATOMIC(BUFFER_LEN);
  bp = buff;

  if (!type)
    which = 0x3;
  else if (strcmp(type, "all") == 0)
    which = 0x3;
  else if (strcmp(type, "builtin") == 0)
    which = 0x1;
  else if (strcmp(type, "local") == 0)
    which = 0x2;
  else {
    mush_strncpy(buff, T("#-1 INVALID ARGUMENT"), BUFFER_LEN);
    return buff;
  }

  ptrs =
<<<<<<< HEAD
    GC_MALLOC(sizeof(char *) *
	      (htab_function.entries + htab_user_function.entries));
=======
    mush_calloc(sizeof(char *),
                htab_function.entries + htab_user_function.entries,
                "function.list");
>>>>>>> ebdea0ab

  if (which & 0x1) {
    for (fp = hash_firstentry(&htab_function);
         fp; fp = hash_nextentry(&htab_function)) {
      if (fp->flags & FN_OVERRIDE)
        continue;
      ptrs[nptrs++] = fp->name;
    }
  }

  if (which & 0x2) {
    for (fp = hash_firstentry(&htab_user_function);
         fp; fp = hash_nextentry(&htab_user_function))
      ptrs[nptrs++] = fp->name;
  }

  /* do_gensort needs a dbref now, but only for sort types that aren't
   * used here anyway */
  do_gensort(0, (char **) ptrs, NULL, nptrs, ALPHANUM_LIST);
  if (nptrs > 0) {
    safe_str(ptrs[0], buff, &bp);
    for (i = 1; i < nptrs; i++) {
      if (strcmp(ptrs[i], ptrs[i - 1])) {
        safe_chr(' ', buff, &bp);
        safe_str(ptrs[i], buff, &bp);
      }
    }
  }
  *bp = '\0';
  mush_free(ptrs, "function.list");
  return buff;
}

/*---------------------------------------------------------------------------
 * Hashed function table stuff
 */


/** Look up a function by name.
 * \param name name of function to look up.
 * \return pointer to function data, or NULL.
 */
FUN *
func_hash_lookup(const char *name)
{
  FUN *f;
  f = builtin_func_hash_lookup(name);
  if (!f)
    f = user_func_hash_lookup(name);
  else if (f->flags & FN_OVERRIDE)
    f = user_func_hash_lookup(name);
  return f;
}

static FUN *
any_func_hash_lookup(const char *name)
{

  FUN *f;
  f = builtin_func_hash_lookup(name);
  if (!f)
    f = user_func_hash_lookup(name);
  return f;
}

static FUN *
user_func_hash_lookup(const char *name)
{
  return (FUN *) hashfind(strupper(name), &htab_user_function);
}

/** Look up a function by name, builtins only.
 * \param name name of function to look up.
 * \return pointer to function data, or NULL.
 */
FUN *
builtin_func_hash_lookup(const char *name)
{
  FUN *f;
  f = (FUN *) hashfind(strupper(name), &htab_function);
  return f;
}

static void
func_hash_insert(const char *name, FUN *func)
{
  hashadd(name, (void *) func, &htab_function);
}

/** Initialize the function hash table.
 */
void
init_func_hashtab(void)
{
  FUNTAB *ftp;
  FUNALIAS *fa;

  hashinit(&htab_function, 512);
  hashinit(&htab_user_function, 32);
  function_slab = slab_create("functions", sizeof(FUN));
  for (ftp = flist; ftp->name; ftp++) {
    function_add(ftp->name, ftp->fun, ftp->minargs, ftp->maxargs, ftp->flags);
  }
  for (fa = faliases; fa->name; fa++) {
    alias_function(NOTHING, fa->name, fa->alias);
  }
  local_functions();
}

/** Function initization to perform after reading the config file.
 * This function performs post-config initialization.
 */
void
function_init_postconfig(void)
{
}

/** Check permissions to run a function.
 * \param player the executor.
 * \param fp pointer to function data.
 * \retval 1 executor may use the function.
 * \retval 0 permission denied.
 */
int
check_func(dbref player, FUN *fp)
{
  if (!fp)
    return 0;
  if ((fp->flags & (~FN_ARG_MASK)) == 0)
    return 1;
  if (fp->flags & FN_DISABLED)
    return 0;
  if ((fp->flags & FN_GOD) && !God(player))
    return 0;
  if ((fp->flags & FN_WIZARD) && !Wizard(player))
    return 0;
  if ((fp->flags & FN_ADMIN) && !Hasprivs(player))
    return 0;
  if ((fp->flags & FN_NOGAGGED) && Gagged(player))
    return 0;
  if ((fp->flags & FN_NOFIXED) && Fixed(player))
    return 0;
  if ((fp->flags & FN_NOGUEST) && Guest(player))
    return 0;
  return 1;
}

/** \@function/clone, for creating a copy of a function.
 * \param player the enactor
 * \param function name of function to clone
 * \param clone name of the cloned function
 */
void
do_function_clone(dbref player, const char *function, const char *clone)
{
  FUN *fp, *fpc;
  char realclone[BUFFER_LEN];
  strcpy(realclone, strupper(clone));

  if (!Wizard(player)) {
    notify(player, T("Permission denied."));
    return;
  }

  if (any_func_hash_lookup(realclone)) {
    notify(player, T("There's already a function with that name."));
    return;
  }

  if (!ok_function_name(realclone)) {
    notify(player, T("Invalid function name."));
    return;
  }

  fp = builtin_func_hash_lookup(function);
  if (!fp) {
    notify(player, T("That's not a builtin function."));
    return;
  }

<<<<<<< HEAD
  fpc = function_add(GC_STRDUP(realclone),
=======
  fpc = function_add(mush_strdup(realclone, "function.name"),
>>>>>>> ebdea0ab
                     fp->where.fun, fp->minargs, fp->maxargs,
                     (fp->flags | FN_CLONE));
  fpc->clone_template = (fp->clone_template ? fp->clone_template : fp);

  notify(player, T("Function cloned."));
}

/** Add an alias to a function.
 * This function adds an alias to a function in the hash table.
 * \param player dbref of player to notify with errors, or NOTHING to skip
 * \param function name of function to alias.
 * \param alias name of the alias to add.
 * \retval 0 failure (alias exists, or function doesn't, or is a user fun).
 * \retval 1 success.
 */
int
alias_function(dbref player, const char *function, const char *alias)
{
  FUN *fp;
  char realalias[BUFFER_LEN];
  strcpy(realalias, strupper(alias));

  /* Make sure the alias doesn't exist already */
  if (any_func_hash_lookup(realalias)) {
    if (player != NOTHING)
      notify(player, T("There's already a function with that name."));
<<<<<<< HEAD
    return 0;
  }

  if (!ok_function_name(realalias)) {
    if (player != NOTHING)
      notify(player, T("Invalid function name."));
    return 0;
  }
=======
    return 0;
  }

  if (!ok_function_name(realalias)) {
    if (player != NOTHING)
      notify(player, T("Invalid function name."));
    return 0;
  }
>>>>>>> ebdea0ab

  /* Look up the original */
  fp = func_hash_lookup(function);
  if (!fp) {
    if (player != NOTHING)
      notify(player, T("No such function."));
    return 0;
  }

  /* We can't alias @functions. Just use another @function for these */
  if (!(fp->flags & FN_BUILTIN)) {
    if (player != NOTHING)
      notify(player, T("You cannot alias @functions."));
    return 0;
  }
  if (fp->flags & FN_CLONE) {
    if (player != NOTHING)
      notify(player, T("You cannot alias cloned functions."));
    return 0;
  }

  func_hash_insert(realalias, fp);

  if (player != NOTHING)
    notify(player, T("Alias added."));

  return 1;
}

/** Add a function.
 * \param name name of the function to add.
 * \param fun pointer to compiled function code.
 * \param minargs minimum arguments to function.
 * \param maxargs maximum arguments to function.
 * \param ftype function evaluation flags.
 */
FUN *
function_add(const char *name, function_func fun, int minargs, int maxargs,
             int ftype)
{
  FUN *fp;

  if (!name || name[0] == '\0')
    return NULL;
  fp = slab_malloc(function_slab, NULL);
  memset(fp, 0, sizeof(FUN));
  fp->name = name;
  fp->clone_template = NULL;
  fp->where.fun = fun;
  fp->minargs = minargs;
  fp->maxargs = maxargs;
  fp->flags = FN_BUILTIN | ftype;
  func_hash_insert(name, fp);
  return fp;
}

/*-------------------------------------------------------------------------
 * Function handlers and the other good stuff. Almost all this code is
 * a modification of TinyMUSH 2.0 code.
 */

/** Strip a level of braces.
 * this is a hack which just strips a level of braces. It malloc()s memory
 * which must be free()d later.
 * \param str string to strip braces from.
 * \return newly allocated string with the first level of braces stripped.
 */
char *
strip_braces(const char *str)
{
  char *buff;
  char *bufc;

<<<<<<< HEAD
  buff = GC_MALLOC_ATOMIC(BUFFER_LEN);
=======
  buff = mush_malloc(BUFFER_LEN, "strip_braces.buff");
>>>>>>> ebdea0ab
  bufc = buff;

  while (isspace(*str))         /* eat spaces at the beginning */
    str++;

  switch (*str) {
  case '{':
    str++;
    process_expression(buff, &bufc, &str, 0, 0, 0, PE_NOTHING, PT_BRACE, NULL);
    *bufc = '\0';
    return buff;
    break;                      /* NOT REACHED */
  default:
    strcpy(buff, str);
    return buff;
  }
}

/*------------------------------------------------------------------------
 * User-defined global function handlers
 */

static int
apply_restrictions(uint32_t result, const char *xres)
{
<<<<<<< HEAD
  char *restriction, *res;

  if (!xres || !*xres)
    return result;

  restriction = res = GC_STRDUP(xres);

=======
  char *restriction, *rsave, *res;

  if (!xres || !*xres)
    return result;

  rsave = restriction = res = mush_strdup(xres, "ar.string");

>>>>>>> ebdea0ab
  while ((restriction = split_token(&res, ' '))) {
    uint32_t flag = 0;
    bool clear = 0;

    if (*restriction == '!') {
      restriction++;
      clear = 1;
    }

    flag = fn_restrict_to_bit(restriction);
    if (clear)
      result &= ~flag;
    else
      result |= flag;
  }
  return result;
}


/** Given a function name and a restriction, apply the restriction to the
 * function in addition to whatever its usual restrictions are.
 * This is used by the configuration file startup in conf.c
 * \verbatim
 * Valid restrictions are:
 *   nobody     disable the command
 *   nogagged   can't be used by gagged players
 *   nofixed    can't be used by fixed players
 *   noguest    can't be used by guests
 *   admin      can only be used by royalty or wizards
 *   wizard     can only be used by wizards
 *   god        can only be used by god
 *   noplayer   can't be used by players, just objects/rooms/exits
 *   nosidefx   can't be used to do side-effect thingies
 *   localize   localize q-registers
 *   userfn     can only be used inside @functions.
 * \endverbatim
 * \param name name of function to restrict.
 * \param restriction name of restriction to apply to function.
 * \retval 1 success.
 * \retval 0 failure (invalid function or restriction name).
 */
int
restrict_function(const char *name, const char *restriction)
{
  FUN *fp;

  if (!name || !*name)
    return 0;
  fp = func_hash_lookup(name);
  if (!fp)
    return 0;
  fp->flags = apply_restrictions(fp->flags, restriction);
  return 1;
}

/** Softcode interface to restrict a function.
 * \verbatim
 * This is the implementation of @function/restrict.
 * \endverbatim
 * \param player the enactor.
 * \param name name of function to restrict.
 * \param restriction name of restriction to add.
 * \param builtin operate on the builtin version, whether overridden or not
 */
void
do_function_restrict(dbref player, const char *name, const char *restriction,
                     int builtin)
{
  FUN *fp;
  uint32_t flags;
  char tbuf1[BUFFER_LEN];
  char *bp = tbuf1;

  if (!Wizard(player)) {
    notify(player, T("Permission denied."));
    return;
  }
  if (!name || !*name) {
    notify(player, T("Restrict what function?"));
    return;
  }
  if (!restriction) {
    notify(player, T("Do what with the function?"));
    return;
  }
  fp = builtin ? builtin_func_hash_lookup(name) : func_hash_lookup(name);
  if (!fp) {
    notify(player, T("No such function."));
    return;
  }
  flags = fp->flags;
  fp->flags = apply_restrictions(flags, restriction);
  if (fp->flags & FN_BUILTIN)
    safe_format(tbuf1, &bp, "%s %s - ", T("Builtin function"), fp->name);
  else
    safe_format(tbuf1, &bp, "%s #%d/%s - ", "@function",
                fp->where.ufun->thing, fp->where.ufun->name);
  if (fp->flags == flags)
    safe_str(T("Restrictions unchanged."), tbuf1, &bp);
  else
    safe_str(T("Restrictions modified."), tbuf1, &bp);
  *bp = '\0';
  notify(player, tbuf1);
}


/* Sort FUN*s by dbref and then function name */
static int
func_comp(const void *s1, const void *s2)
{
  const FUN *a, *b;
  dbref da, db;

  a = *(const FUN **) s1;
  b = *(const FUN **) s2;

  da = a->where.ufun->thing;
  db = b->where.ufun->thing;

  if (da == db)
    return strcmp(a->name, b->name);
  else if (da < db)
    return -1;
  else
    return 1;
}

/* Add a user-defined function from cnf file */
int
cnf_add_function(char *name, char *opts)
{
  FUN *fp;
  dbref thing;
  int minargs[2] = { 0, 0 };
  int maxargs[2] = { 0, 0 };
  char *attrname, *one, *list;

  name = trim_space_sep(name, ' ');
  upcasestr(name);

  if (!ok_function_name(name))
    return 0;

  /* Validate arguments */
  list = trim_space_sep(opts, ' ');
  if (!list)
    return 0;
  one = split_token(&list, ' ');
  if ((attrname = strchr(one, '/')) == NULL)
    return 0;
  *attrname++ = '\0';
  upcasestr(attrname);
  /* Account for #dbref/foo */
  if (*one == '#')
    one++;
  /* Don't care if the attr exists, only if it /could/ exist */
  if (!is_strict_integer(one) || !good_atr_name(attrname))
    return 0;
  thing = (dbref) parse_integer(one);
  if (!GoodObject(thing) || IsGarbage(thing))
    return 0;
  if (list) {
    /* min/max args */
    one = split_token(&list, ' ');
    if (!is_strict_integer(one))
      return 0;
    minargs[0] = parse_integer(one);
    minargs[1] = 1;
    if (minargs[0] < 0 || minargs[0] > MAX_STACK_ARGS)
      minargs[0] = 0;
    if (list) {
      /* max args */
      one = split_token(&list, ' ');
      if (!is_strict_integer(one))
        return 0;
      maxargs[0] = parse_integer(one);
      maxargs[1] = 1;
      if (maxargs[0] < -MAX_STACK_ARGS)
        maxargs[0] = -MAX_STACK_ARGS;
      else if (maxargs[0] > MAX_STACK_ARGS)
        maxargs[0] = MAX_STACK_ARGS;
    }
  }

  fp = func_hash_lookup(name);
  if (fp) {
    if (fp->flags & FN_BUILTIN) {
      /* Override built-in function */
      fp->flags |= FN_OVERRIDE;
      fp = NULL;
    } else {
<<<<<<< HEAD
      fp->where.ufun->name = NULL;
=======
      if (fp->where.ufun->name) {
        mush_free(fp->where.ufun->name, "userfn.name");
      }
>>>>>>> ebdea0ab
    }
  }

  if (!fp) {
    /* Create new userfunction */
    fp = slab_malloc(function_slab, NULL);
<<<<<<< HEAD
    fp->name = GC_STRDUP(name);
    fp->where.ufun = GC_MALLOC(sizeof(USERFN_ENTRY));
=======
    fp->name = mush_strdup(name, "func_hash.name");
    fp->where.ufun = mush_malloc(sizeof(USERFN_ENTRY), "userfn");
>>>>>>> ebdea0ab
    fp->minargs = 0;
    fp->maxargs = MAX_STACK_ARGS;
    hashadd(name, fp, &htab_user_function);
  }

  fp->where.ufun->thing = thing;
<<<<<<< HEAD
  fp->where.ufun->name = GC_STRDUP(upcasestr(attrname));
=======
  fp->where.ufun->name = mush_strdup(upcasestr(attrname), "userfn.name");
>>>>>>> ebdea0ab
  if (minargs[1])
    fp->minargs = minargs[0];
  if (maxargs[1])
    fp->maxargs = maxargs[0];


  return 1;

}

/** Add a user-defined function.
 * \verbatim
 * This is the implementation of the @function command. If no arguments
 * are given, it lists all @functions defined. Otherwise, this adds
 * an @function.
 * \endverbatim
 * \param player the enactor.
 * \param name name of function to add.
 * \param argv array of arguments.
 * \param preserve Treat the function like it was called with ulocal() instead
 *  of u().
 */
void
do_function(dbref player, char *name, char *argv[], int preserve)
{
  char tbuf1[BUFFER_LEN];
  char *bp = tbuf1;
  dbref thing;
  FUN *fp;
  size_t userfn_count = htab_user_function.entries;

  /* if no arguments, just give the list of user functions, by walking
   * the function hash table, and looking up all functions marked
   * as user-defined.
   */

  if (!name || !*name) {
    if (userfn_count == 0) {
      notify(player, T("No global user-defined functions exist."));
      return;
    }
    if (Global_Funcs(player)) {
      /* if the player is privileged, display user-def'ed functions
       * with corresponding dbref number of thing and attribute name.
       */
      FUN **funclist;
      int n = 0;

      funclist = GC_MALLOC(userfn_count * sizeof(FUN *));
      notify(player, T("Function Name                   Dbref #    Attrib"));
      for (fp = (FUN *) hash_firstentry(&htab_user_function);
           fp; fp = (FUN *) hash_nextentry(&htab_user_function)) {
        funclist[n] = fp;
        n++;
      }
      qsort(funclist, userfn_count, sizeof(FUN *), func_comp);
      for (n = 0; n < (int) userfn_count; n++) {
        fp = funclist[n];
        notify_format(player,
                      "%-32s %6d    %s", fp->name,
                      fp->where.ufun->thing, fp->where.ufun->name);
      }
    } else {
      const char **funcnames;
      int n = 0;
      /* just print out the list of available functions */
      safe_str(T("User functions:"), tbuf1, &bp);
      funcnames = GC_MALLOC(userfn_count * sizeof(char *));
      for (fp = (FUN *) hash_firstentry(&htab_user_function);
           fp; fp = (FUN *) hash_nextentry(&htab_user_function)) {
        funcnames[n] = fp->name;
        n++;
      }
      qsort(funcnames, userfn_count, sizeof(char *), str_comp);
      for (n = 0; n < (int) userfn_count; n++) {
        safe_chr(' ', tbuf1, &bp);
        safe_str(funcnames[n], tbuf1, &bp);
      }
      *bp = '\0';
      notify(player, tbuf1);
    }
    return;
  }
  /* otherwise, we are adding a user function.
   * Only those with the Global_Funcs power may add stuff.
   * If you add a function that is already a user-defined function,
   * the old function gets over-written.
   */

  if (!Global_Funcs(player)) {
    notify(player, T("Permission denied."));
    return;
  }
  if (!argv[1] || !*argv[1] || !argv[2] || !*argv[2]) {
    notify(player, T("You must specify an object and an attribute."));
    return;
  }
  /* make sure the function name length is okay */
  upcasestr(name);
  if (!ok_function_name(name)) {
    notify(player, T("Invalid function name."));
    return;
  }
  /* find the object. For some measure of security, the player must
   * be able to examine it.
   */
  if ((thing = noisy_match_result(player, argv[1], NOTYPE, MAT_EVERYTHING))
      == NOTHING)
    return;
  if (SAFER_UFUN) {
    if (!controls(player, thing)) {
      notify(player, T("No permission to control object."));
      return;
    }
  } else if (!Can_Examine(player, thing)) {
    notify(player, T("No permission to examine object."));
    return;
  }
  /* we don't need to check if the attribute exists. If it doesn't,
   * it's not our problem - it's the user's responsibility to make
   * sure that the attribute exists (if it doesn't, invoking the
   * function will return a #-1 NO SUCH ATTRIBUTE error).
   * We do, however, need to make sure that the user isn't trying
   * to replace a built-in function.
   */

  fp = func_hash_lookup(name);
<<<<<<< HEAD
  if (argv[6] && *argv[6]) {
    notify(player, T("Expected between 1 and 5 arguments."));
    return;
  }
=======
>>>>>>> ebdea0ab
  if (!fp) {
    /* a completely new entry. First, insert it into general hash table */
    fp = slab_malloc(function_slab, NULL);
    fp->name = GC_STRDUP(name);
    if (argv[3] && *argv[3]) {
      fp->minargs = parse_integer(argv[3]);
      if (fp->minargs < 0)
<<<<<<< HEAD
	fp->minargs = 0;
=======
        fp->minargs = 0;
>>>>>>> ebdea0ab
      else if (fp->minargs > MAX_STACK_ARGS)
        fp->minargs = MAX_STACK_ARGS;
    } else
      fp->minargs = 0;
    
    if (argv[4] && *argv[4]) {
      fp->maxargs = parse_integer(argv[4]);
      if (fp->maxargs < 0)
        fp->maxargs *= -1;
      if (fp->maxargs > MAX_STACK_ARGS)
        fp->maxargs = MAX_STACK_ARGS;
    } else
      fp->maxargs = DEF_FUNCTION_ARGS;
    if (argv[5] && *argv[5])
      fp->flags = apply_restrictions(0, argv[5]);
    else
      fp->flags = 0;
    if (preserve)
      fp->flags |= FN_LOCALIZE;

    fp->where.ufun = GC_MALLOC(sizeof(USERFN_ENTRY));
    fp->where.ufun->thing = thing;
    fp->where.ufun->name = strupper(argv[2]);

    hashadd(name, fp, &htab_user_function);

    notify(player, T("Function added."));
    return;
  } else {
    /* we are modifying an old entry */
    if ((fp->flags & FN_BUILTIN)) {
      notify(player, T("You cannot change that built-in function."));
      return;
    }
    fp->where.ufun->thing = thing;
    fp->where.ufun->name = strupper(argv[2]);
    if (argv[3] && *argv[3]) {
      fp->minargs = parse_integer(argv[3]);
      if (fp->minargs < 0)
        fp->minargs = 0;
      else if (fp->minargs > MAX_STACK_ARGS)
        fp->minargs = MAX_STACK_ARGS;
    } else
      fp->minargs = 0;

    if (argv[4] && *argv[4]) {
      fp->maxargs = parse_integer(argv[4]);
      if (fp->maxargs < 0)
        fp->maxargs *= -1;
      if (fp->maxargs > MAX_STACK_ARGS)
        fp->maxargs = MAX_STACK_ARGS;
    } else
      fp->maxargs = DEF_FUNCTION_ARGS;

    /* Set new flags */
    if (argv[5] && *argv[5])
      fp->flags = apply_restrictions(0, argv[5]);
    else
      fp->flags = 0;
    if (preserve)
      fp->flags |= FN_LOCALIZE;

    notify(player, T("Function updated."));
  }
}

/** Restore an overridden built-in function.
 * \verbatim
 * If a built-in function is deleted with @function/delete, it can be
 * restored with @function/restore. This implements @function/restore.
 * If a user-defined function has been added, it will be removed by
 * this function.
 * \endverbatim
 * \param player the enactor.
 * \param name name of function to restore.
 */
void
do_function_restore(dbref player, const char *name)
{
  FUN *fp;
  char *upname;

  if (!Wizard(player)) {
    notify(player, T("Permission denied."));
    return;
  }

  if (!name || !*name) {
    notify(player, T("Restore what?"));
    return;
  }

  fp = builtin_func_hash_lookup(name);

  if (!fp) {
    notify(player, T("That's not a builtin function."));
    return;
  }

  if (!(fp->flags & FN_OVERRIDE)) {
    notify(player, T("That function isn't deleted!"));
    return;
  }

  fp->flags &= ~FN_OVERRIDE;
  notify(player, T("Restored."));

  /* Delete any @function with the same name */
  upname = strupper(name);
  fp = hashfind(upname, &htab_user_function);
  if (fp) {
    hashdelete(upname, &htab_user_function);
  }
}

/** Delete a function.
 * \verbatim
 * This code implements @function/delete, which deletes a function -
 * either a built-in or a user-defined one.
 * \endverbatim
 * \param player the enactor.
 * \param name name of the function to delete.
 */
void
do_function_delete(dbref player, char *name)
{
  /* Deletes a user-defined function.
   * For security, you must control the object the function uses
   * to delete the function.
   */
  FUN *fp;

  if (!Global_Funcs(player)) {
    notify(player, T("Permission denied."));
    return;
  }
  fp = func_hash_lookup(name);
  if (!fp) {
    notify(player, T("No such function."));
    return;
  }
  if (fp->flags & FN_BUILTIN) {
    if (strcasecmp(name, fp->name)) {
      /* Function alias */
      hashdelete(strupper(name), &htab_function);
      notify(player, T("Function alias deleted."));
      return;
    } else if (fp->flags & FN_CLONE) {
      char safename[BUFFER_LEN];
      strcpy(safename, fp->name);
<<<<<<< HEAD
=======
      mush_free((char *) fp->name, "function.name");
>>>>>>> ebdea0ab
      slab_free(function_slab, fp);
      hashdelete(safename, &htab_function);
      notify(player, T("Function clone deleted."));
      return;
    }
    if (!Wizard(player)) {
      notify(player, T("You can't delete that @function."));
      return;
    }
    fp->flags |= FN_OVERRIDE;
    notify(player, T("Function deleted."));
    return;
  }

  if (!controls(player, fp->where.ufun->thing)) {
    notify(player, T("You can't delete that @function."));
    return;
  }
  /* Remove it from the hash table */
  hashdelete(fp->name, &htab_user_function);
  notify(player, T("Function deleted."));
}

/** Enable or disable a function.
 * \verbatim
 * This implements @function/disable and @function/enable.
 * \endverbatim
 * \param player the enactor.
 * \param name name of the function to enable or disable.
 * \param toggle if 1, enable; if 0, disable.
 */
void
do_function_toggle(dbref player, char *name, int toggle)
{
  FUN *fp;

  if (!Wizard(player)) {
    notify(player, T("Permission denied."));
    return;
  }

  fp = func_hash_lookup(name);
  if (!fp) {
    notify(player, T("No such function."));
    return;
  }

  if (strcasecmp(fp->name, strupper(name))) {
    notify(player, T("You can't disable aliases."));
    return;
  }

  if (toggle) {
    fp->flags &= ~FN_DISABLED;
    notify(player, T("Enabled."));
  } else {
    fp->flags |= FN_DISABLED;
    notify(player, T("Disabled."));
  }
}

/** Get information about a function.
 * \verbatim
 * This implements the @function <function> command, which reports function
 * details to the enactor.
 * \endverbatim
 * \param player the enactor.
 * \param name name of the function.
 */
void
do_function_report(dbref player, char *name)
{
  FUN *fp, *bfp;

  fp = func_hash_lookup(name);
  if (!fp) {
    notify(player, T("No such function."));
    return;
  }
  notify(player, build_function_report(player, fp));

  bfp = builtin_func_hash_lookup(name);
  if (bfp && (fp != bfp))
    notify(player, build_function_report(player, bfp));
}

static char *
build_function_report(dbref player, FUN *fp)
{
  char tbuf[BUFFER_LEN];
  char *tp = tbuf;
  char *buff;
  char *bp;
  const char *state, *state2;
  bool first;
  int maxargs;
  int i;
<<<<<<< HEAD

  buff = GC_MALLOC_ATOMIC(BUFFER_LEN);
  bp = buff;
=======
>>>>>>> ebdea0ab

  if (fp->flags & FN_BUILTIN)
    state2 = " builtin";
  else
    state2 = " @function";

  if (fp->flags & FN_DISABLED)
    state = "Disabled";
  else if (fp->flags & FN_OVERRIDE)
    state = "Overridden";
  else
    state = "Enabled";

  safe_format(buff, &bp, T("Name      : %s() (%s%s)"), fp->name, state, state2);
  safe_chr('\n', buff, &bp);

  for (first = 1, i = 1; func_restrictions[i].name; i += 1) {
    if (fp->flags & func_restrictions[i].bit) {
      if (!first)
        safe_strl(", ", 2, tbuf, &tp);
      else
        first = 0;
      safe_str(func_restrictions[i].name, tbuf, &tp);
    }
  }

  *tp = '\0';
  safe_format(buff, &bp, T("Flags     : %s"), tbuf);
  safe_chr('\n', buff, &bp);

  if (!(fp->flags & FN_BUILTIN) && Global_Funcs(player))
    safe_format(buff, &bp, T("Location  : #%d/%s\n"),
                fp->where.ufun->thing, fp->where.ufun->name);

  maxargs = abs(fp->maxargs);

  tp = tbuf;

  if (fp->maxargs < 0) {
    safe_str(T("(Commas okay in last argument)"), tbuf, &tp);
    *tp = '\0';
  } else
    tbuf[0] = '\0';

  if (fp->minargs == maxargs)
    safe_format(buff, &bp, T("Arguments : %d %s"), fp->minargs, tbuf);
  else if (fp->maxargs == INT_MAX)
    safe_format(buff, &bp, T("Arguments : At least %d %s"), fp->minargs, tbuf);
  else
    safe_format(buff, &bp,
                T("Arguments : %d to %d %s"), fp->minargs, maxargs, tbuf);
  *bp = '\0';
  return buff;
}<|MERGE_RESOLUTION|>--- conflicted
+++ resolved
@@ -149,13 +149,10 @@
   {"HOST", "HOSTNAME"},
   {"FLIP", "REVERSE"},
   {"E", "EXP"},
-<<<<<<< HEAD
-=======
   {"STRDELETE", "DELETE"},
   {"LREPLACE", "REPLACE"},
   {"LINSERT", "INSERT"},
   {"MONIKER", "CNAME"},         /* Rhost alias */
->>>>>>> ebdea0ab
   {NULL, NULL}
 };
 
@@ -181,11 +178,7 @@
   {"ANDLFLAGS", fun_andlflags, 2, 2, FN_REG | FN_STRIPANSI},
   {"ANDLPOWERS", fun_andlflags, 2, 2, FN_REG | FN_STRIPANSI},
   {"ANSI", fun_ansi, 2, -2, FN_REG},
-<<<<<<< HEAD
-#ifdef ANSI_DEBUG
-=======
 #if defined(ANSI_DEBUG) || defined(DEBUG_PENNMUSH)
->>>>>>> ebdea0ab
   {"ANSIGEN", fun_ansigen, 1, 1, FN_REG},
 #endif
   {"APOSS", fun_aposs, 1, 1, FN_REG | FN_STRIPANSI},
@@ -253,21 +246,13 @@
   {"DECOMPOSE", fun_decompose, 1, -1, FN_REG},
   {"DECRYPT", fun_decrypt, 2, 3, FN_REG},
   {"DEFAULT", fun_default, 2, INT_MAX, FN_NOPARSE},
-<<<<<<< HEAD
-  {"DELETE", fun_delete, 3, 3, FN_REG},
-=======
   {"STRDELETE", fun_delete, 3, 3, FN_REG},
->>>>>>> ebdea0ab
   {"DIE", fun_die, 2, 3, FN_REG | FN_STRIPANSI},
   {"DIG", fun_dig, 1, 6, FN_REG},
   {"DIGEST", fun_digest, 1, -2, FN_REG},
   {"DIST2D", fun_dist2d, 4, 4, FN_REG | FN_STRIPANSI},
   {"DIST3D", fun_dist3d, 6, 6, FN_REG | FN_STRIPANSI},
-<<<<<<< HEAD
-  {"DIV", fun_div, 2, 2, FN_REG | FN_STRIPANSI},
-=======
   {"DIV", fun_div, 2, INT_MAX, FN_REG | FN_STRIPANSI},
->>>>>>> ebdea0ab
   {"DOING", fun_doing, 1, 1, FN_REG | FN_STRIPANSI},
   {"EDEFAULT", fun_edefault, 2, 2, FN_NOPARSE},
   {"EDIT", fun_edit, 3, INT_MAX, FN_REG},
@@ -332,17 +317,10 @@
   {"INAME", fun_iname, 1, 1, FN_REG | FN_STRIPANSI},
   {"INC", fun_inc, 1, 1, FN_REG | FN_STRIPANSI},
   {"INDEX", fun_index, 4, 4, FN_REG},
-<<<<<<< HEAD
-  {"INSERT", fun_insert, 3, 4, FN_REG},
-  {"INUM", fun_inum, 1, 1, FN_REG | FN_STRIPANSI},
-  {"IPADDR", fun_ipaddr, 1, 1, FN_REG | FN_STRIPANSI},
-  {"ISDAYLIGHT", fun_isdaylight, 0, 0, FN_REG},
-=======
   {"LINSERT", fun_insert, 3, 4, FN_REG},
   {"INUM", fun_inum, 1, 1, FN_REG | FN_STRIPANSI},
   {"IPADDR", fun_ipaddr, 1, 1, FN_REG | FN_STRIPANSI},
   {"ISDAYLIGHT", fun_isdaylight, 0, 2, FN_REG},
->>>>>>> ebdea0ab
   {"ISDBREF", fun_isdbref, 1, 1, FN_REG | FN_STRIPANSI},
   {"ISINT", fun_isint, 1, 1, FN_REG | FN_STRIPANSI},
   {"ISNUM", fun_isnum, 1, 1, FN_REG | FN_STRIPANSI},
@@ -368,11 +346,7 @@
   {"LIST", fun_list, 1, 2, FN_REG | FN_STRIPANSI},
   {"LISTQ", fun_listq, 0, 1, FN_REG | FN_STRIPANSI},
   {"LIT", fun_lit, 1, -1, FN_LITERAL},
-<<<<<<< HEAD
-  {"LJUST", fun_ljust, 2, 3, FN_REG},
-=======
   {"LJUST", fun_ljust, 2, 4, FN_REG},
->>>>>>> ebdea0ab
   {"LLOCKFLAGS", fun_lockflags, 0, 1, FN_REG | FN_STRIPANSI},
   {"LLOCKS", fun_locks, 0, 1, FN_REG | FN_STRIPANSI},
   {"LMATH", fun_lmath, 2, 3, FN_REG | FN_STRIPANSI},
@@ -427,11 +401,7 @@
   {"MID", fun_mid, 3, 3, FN_REG},
   {"MIN", fun_min, 1, INT_MAX, FN_REG | FN_STRIPANSI},
   {"MIX", fun_mix, 3, (MAX_STACK_ARGS + 3), FN_REG},
-<<<<<<< HEAD
-  {"MODULO", fun_modulo, 2, 2, FN_REG | FN_STRIPANSI},
-=======
   {"MODULO", fun_modulo, 2, INT_MAX, FN_REG | FN_STRIPANSI},
->>>>>>> ebdea0ab
   {"MONEY", fun_money, 1, 1, FN_REG | FN_STRIPANSI},
   {"MSECS", fun_msecs, 1, 1, FN_REG | FN_STRIPANSI},
   {"MTIME", fun_mtime, 1, 2, FN_REG | FN_STRIPANSI},
@@ -442,10 +412,7 @@
   {"MWHO", fun_lwho, 0, 0, FN_REG | FN_STRIPANSI},
   {"MWHOID", fun_lwho, 0, 0, FN_REG | FN_STRIPANSI},
   {"NAME", fun_name, 1, 2, FN_REG | FN_STRIPANSI},
-<<<<<<< HEAD
-=======
   {"MONIKER", fun_moniker, 1, 1, FN_REG | FN_STRIPANSI},
->>>>>>> ebdea0ab
   {"NAMELIST", fun_namelist, 1, 2, FN_REG},
   {"NAMEGRAB", fun_namegrab, 2, 3, FN_REG},
   {"NAMEGRABALL", fun_namegraball, 2, 3, FN_REG},
@@ -512,11 +479,7 @@
   {"PROMPT", fun_prompt, 2, -2, FN_REG},
   {"PUEBLO", fun_pueblo, 1, 1, FN_REG | FN_STRIPANSI},
   {"QUOTA", fun_quota, 1, 1, FN_REG | FN_STRIPANSI},
-<<<<<<< HEAD
-  {"R", fun_r, 1, 1, FN_REG | FN_STRIPANSI},
-=======
   {"R", fun_r, 1, 2, FN_REG | FN_STRIPANSI},
->>>>>>> ebdea0ab
   {"RAND", fun_rand, 0, 2, FN_REG | FN_STRIPANSI},
   {"RANDWORD", fun_randword, 1, 2, FN_REG},
   {"RECV", fun_recv, 1, 1, FN_REG | FN_STRIPANSI},
@@ -530,13 +493,10 @@
   {"REGRABALL", fun_regrab, 2, 4, FN_REG},
   {"REGRABALLI", fun_regrab, 2, 4, FN_REG},
   {"REGRABI", fun_regrab, 2, 3, FN_REG},
-<<<<<<< HEAD
-=======
   {"REGLMATCH", fun_regrab, 2, 3, FN_REG},
   {"REGLMATCHI", fun_regrab, 2, 3, FN_REG},
   {"REGLMATCHALL", fun_regrab, 2, 4, FN_REG},
   {"REGLMATCHALLI", fun_regrab, 2, 4, FN_REG},
->>>>>>> ebdea0ab
   {"REGREP", fun_grep, 3, 3, FN_REG},
   {"REGREPI", fun_grep, 3, 3, FN_REG},
   {"REGLATTR", fun_lattr, 1, 2, FN_REG},
@@ -550,30 +510,18 @@
   {"RESWITCHALLI", fun_reswitch, 3, INT_MAX, FN_NOPARSE},
   {"RESWITCHI", fun_reswitch, 3, INT_MAX, FN_NOPARSE},
   {"REGISTERS", fun_listq, 0, 3, FN_REG | FN_STRIPANSI},
-<<<<<<< HEAD
-  {"REMAINDER", fun_remainder, 2, 2, FN_REG},
-=======
   {"REMAINDER", fun_remainder, 2, INT_MAX, FN_REG},
->>>>>>> ebdea0ab
   {"REMIT", fun_remit, 2, -2, FN_REG},
   {"REMOVE", fun_remove, 2, 3, FN_REG},
   {"RENDER", fun_render, 2, 2, FN_REG},
   {"REPEAT", fun_repeat, 2, 2, FN_REG},
-<<<<<<< HEAD
-  {"REPLACE", fun_ldelete, 3, 5, FN_REG},
-=======
   {"LREPLACE", fun_ldelete, 3, 5, FN_REG},
->>>>>>> ebdea0ab
   {"REST", fun_rest, 1, 2, FN_REG},
   {"RESTARTS", fun_restarts, 0, 0, FN_REG},
   {"RESTARTTIME", fun_restarttime, 0, 0, FN_REG},
   {"REVWORDS", fun_revwords, 1, 3, FN_REG},
   {"RIGHT", fun_right, 2, 2, FN_REG},
-<<<<<<< HEAD
-  {"RJUST", fun_rjust, 2, 3, FN_REG},
-=======
   {"RJUST", fun_rjust, 2, 4, FN_REG},
->>>>>>> ebdea0ab
   {"RLOC", fun_rloc, 2, 2, FN_REG | FN_STRIPANSI},
   {"RNUM", fun_rnum, 2, 2, FN_REG | FN_STRIPANSI | FN_DEPRECATED},
   {"ROOM", fun_room, 1, 1, FN_REG | FN_STRIPANSI},
@@ -656,11 +604,7 @@
   {"UPTIME", fun_uptime, 0, 1, FN_STRIPANSI},
   {"UTCTIME", fun_time, 0, 0, FN_REG},
   {"V", fun_v, 1, 1, FN_REG | FN_STRIPANSI},
-<<<<<<< HEAD
-  {"VALID", fun_valid, 2, 2, FN_REG},
-=======
   {"VALID", fun_valid, 2, 3, FN_REG},
->>>>>>> ebdea0ab
   {"VERSION", fun_version, 0, 0, FN_REG},
   {"VISIBLE", fun_visible, 2, 2, FN_REG | FN_STRIPANSI},
   {"WHERE", fun_where, 1, 1, FN_REG | FN_STRIPANSI},
@@ -710,11 +654,7 @@
   {"COS", fun_cos, 1, 2, FN_REG | FN_STRIPANSI},
   {"CTU", fun_ctu, 3, 3, FN_REG | FN_STRIPANSI},
   {"E", fun_e, 0, 1, FN_REG | FN_STRIPANSI},
-<<<<<<< HEAD
-  {"FDIV", fun_fdiv, 2, 2, FN_REG | FN_STRIPANSI},
-=======
   {"FDIV", fun_fdiv, 2, INT_MAX, FN_REG | FN_STRIPANSI},
->>>>>>> ebdea0ab
   {"FMOD", fun_fmod, 2, 2, FN_REG | FN_STRIPANSI},
   {"FLOOR", fun_floor, 1, 1, FN_REG | FN_STRIPANSI},
   {"LOG", fun_log, 1, 2, FN_REG | FN_STRIPANSI},
@@ -801,11 +741,7 @@
  * \param type "local", "builtin", "all" or NULL, to limit which functions are shown
  */
 void
-<<<<<<< HEAD
-do_list_functions(dbref player, int lc, char *type)
-=======
 do_list_functions(dbref player, int lc, const char *type)
->>>>>>> ebdea0ab
 {
   /* lists all built-in functions. */
   char *b = list_functions(type);
@@ -823,11 +759,7 @@
 {
   FUN *fp;
   const char **ptrs;
-<<<<<<< HEAD
   char *buff;
-=======
-  static char buff[BUFFER_LEN];
->>>>>>> ebdea0ab
   char *bp;
   int nptrs = 0, i;
   int which = 0;
@@ -850,14 +782,8 @@
   }
 
   ptrs =
-<<<<<<< HEAD
     GC_MALLOC(sizeof(char *) *
 	      (htab_function.entries + htab_user_function.entries));
-=======
-    mush_calloc(sizeof(char *),
-                htab_function.entries + htab_user_function.entries,
-                "function.list");
->>>>>>> ebdea0ab
 
   if (which & 0x1) {
     for (fp = hash_firstentry(&htab_function);
@@ -887,7 +813,6 @@
     }
   }
   *bp = '\0';
-  mush_free(ptrs, "function.list");
   return buff;
 }
 
@@ -1038,11 +963,7 @@
     return;
   }
 
-<<<<<<< HEAD
   fpc = function_add(GC_STRDUP(realclone),
-=======
-  fpc = function_add(mush_strdup(realclone, "function.name"),
->>>>>>> ebdea0ab
                      fp->where.fun, fp->minargs, fp->maxargs,
                      (fp->flags | FN_CLONE));
   fpc->clone_template = (fp->clone_template ? fp->clone_template : fp);
@@ -1069,7 +990,6 @@
   if (any_func_hash_lookup(realalias)) {
     if (player != NOTHING)
       notify(player, T("There's already a function with that name."));
-<<<<<<< HEAD
     return 0;
   }
 
@@ -1078,16 +998,6 @@
       notify(player, T("Invalid function name."));
     return 0;
   }
-=======
-    return 0;
-  }
-
-  if (!ok_function_name(realalias)) {
-    if (player != NOTHING)
-      notify(player, T("Invalid function name."));
-    return 0;
-  }
->>>>>>> ebdea0ab
 
   /* Look up the original */
   fp = func_hash_lookup(function);
@@ -1161,11 +1071,7 @@
   char *buff;
   char *bufc;
 
-<<<<<<< HEAD
   buff = GC_MALLOC_ATOMIC(BUFFER_LEN);
-=======
-  buff = mush_malloc(BUFFER_LEN, "strip_braces.buff");
->>>>>>> ebdea0ab
   bufc = buff;
 
   while (isspace(*str))         /* eat spaces at the beginning */
@@ -1191,7 +1097,6 @@
 static int
 apply_restrictions(uint32_t result, const char *xres)
 {
-<<<<<<< HEAD
   char *restriction, *res;
 
   if (!xres || !*xres)
@@ -1199,15 +1104,6 @@
 
   restriction = res = GC_STRDUP(xres);
 
-=======
-  char *restriction, *rsave, *res;
-
-  if (!xres || !*xres)
-    return result;
-
-  rsave = restriction = res = mush_strdup(xres, "ar.string");
-
->>>>>>> ebdea0ab
   while ((restriction = split_token(&res, ' '))) {
     uint32_t flag = 0;
     bool clear = 0;
@@ -1399,42 +1295,26 @@
       fp->flags |= FN_OVERRIDE;
       fp = NULL;
     } else {
-<<<<<<< HEAD
       fp->where.ufun->name = NULL;
-=======
-      if (fp->where.ufun->name) {
-        mush_free(fp->where.ufun->name, "userfn.name");
-      }
->>>>>>> ebdea0ab
     }
   }
 
   if (!fp) {
     /* Create new userfunction */
     fp = slab_malloc(function_slab, NULL);
-<<<<<<< HEAD
     fp->name = GC_STRDUP(name);
     fp->where.ufun = GC_MALLOC(sizeof(USERFN_ENTRY));
-=======
-    fp->name = mush_strdup(name, "func_hash.name");
-    fp->where.ufun = mush_malloc(sizeof(USERFN_ENTRY), "userfn");
->>>>>>> ebdea0ab
     fp->minargs = 0;
     fp->maxargs = MAX_STACK_ARGS;
     hashadd(name, fp, &htab_user_function);
   }
 
   fp->where.ufun->thing = thing;
-<<<<<<< HEAD
   fp->where.ufun->name = GC_STRDUP(upcasestr(attrname));
-=======
-  fp->where.ufun->name = mush_strdup(upcasestr(attrname), "userfn.name");
->>>>>>> ebdea0ab
   if (minargs[1])
     fp->minargs = minargs[0];
   if (maxargs[1])
     fp->maxargs = maxargs[0];
-
 
   return 1;
 
@@ -1557,13 +1437,6 @@
    */
 
   fp = func_hash_lookup(name);
-<<<<<<< HEAD
-  if (argv[6] && *argv[6]) {
-    notify(player, T("Expected between 1 and 5 arguments."));
-    return;
-  }
-=======
->>>>>>> ebdea0ab
   if (!fp) {
     /* a completely new entry. First, insert it into general hash table */
     fp = slab_malloc(function_slab, NULL);
@@ -1571,11 +1444,7 @@
     if (argv[3] && *argv[3]) {
       fp->minargs = parse_integer(argv[3]);
       if (fp->minargs < 0)
-<<<<<<< HEAD
-	fp->minargs = 0;
-=======
         fp->minargs = 0;
->>>>>>> ebdea0ab
       else if (fp->minargs > MAX_STACK_ARGS)
         fp->minargs = MAX_STACK_ARGS;
     } else
@@ -1726,10 +1595,6 @@
     } else if (fp->flags & FN_CLONE) {
       char safename[BUFFER_LEN];
       strcpy(safename, fp->name);
-<<<<<<< HEAD
-=======
-      mush_free((char *) fp->name, "function.name");
->>>>>>> ebdea0ab
       slab_free(function_slab, fp);
       hashdelete(safename, &htab_function);
       notify(player, T("Function clone deleted."));
@@ -1827,12 +1692,9 @@
   bool first;
   int maxargs;
   int i;
-<<<<<<< HEAD
 
   buff = GC_MALLOC_ATOMIC(BUFFER_LEN);
   bp = buff;
-=======
->>>>>>> ebdea0ab
 
   if (fp->flags & FN_BUILTIN)
     state2 = " builtin";
