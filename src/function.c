--- conflicted
+++ resolved
@@ -1660,12 +1660,8 @@
       fp->flags = 0;
     if (preserve)
       fp->flags |= FN_LOCALIZE;
-<<<<<<< HEAD
-    hashadd(name, fp, &htab_user_function);
-    add_vocab(name, "FUNCTIONS");
-=======
     hashadd(ucname, fp, &htab_user_function);
->>>>>>> 640849c9
+    add_vocab(ucname, "FUNCTIONS");
 
     /* now add it to the user function table */
     fp->where.ufun = mush_malloc(sizeof(USERFN_ENTRY), "userfn");
