/**
 * \file funjson.c
 *
 * json softcode functions and related.
 */

#include "copyrite.h"
#include <string.h>
#include <stdlib.h>
#include <ctype.h>

#include "conf.h"
#include "mushtype.h"
#include "externs.h"
#include "mymalloc.h"
#include "strutil.h"
#include "parse.h"
#include "notify.h"
#include "mushsql.h"
#include "charconv.h"
#include "charclass.h"

char *json_vals[3] = {"false", "true", "null"};
int json_val_lens[3] = {5, 4, 4};

static bool json_map_call(ufun_attrib *ufun, char *rbuff, PE_REGS *pe_regs,
                          NEW_PE_INFO *pe_info, JSON *json, dbref executor,
                          dbref enactor);

/** Free all memory used by a JSON struct */
void
json_free(JSON *json)
{
  if (!json)
    return;

  if (json->next) {
    json_free(json->next);
    json->next = NULL;
  }

  if (json->data) {
    switch (json->type) {
    case JSON_NONE:
      break; /* Included for completeness; never has data */
    case JSON_NULL:
    case JSON_BOOL:
      break; /* pointers to static args */
    case JSON_OBJECT:
    case JSON_ARRAY:
      json_free(json->data); /* Nested JSON structs */
      break;
    case JSON_STR:
    case JSON_NUMBER:
      mush_free(json->data, "json.data"); /* Plain, malloc'd value */
      break;
    }
    json->data = NULL;
  }

  mush_free(json, "json");
}

/** Escape a string for use as a JSON string. Returns a STATIC buffer. */
char *
json_escape_string(char *input)
{
  static char buff[BUFFER_LEN];
  char *bp = buff;
  char *p;

  for (p = input; *p; p++) {
    if (*p == '\n') {
      safe_str("\\n", buff, &bp);
    } else if (*p == '\r') {
      // Nothing
    } else if (*p == '\t') {
      safe_str("\\t", buff, &bp);
    } else if (*p > 127 || *p <= 0x1F) {
      safe_format(buff, &bp, "\\u%.4X", (unsigned) *p);
    } else {
      if (*p == '"' || *p == '\\')
        safe_chr('\\', buff, &bp);
      safe_chr(*p, buff, &bp);
    }
  }

  *bp = '\0';

  return buff;
}

/** Unescape a JSON string. Returns a STATIC buffer. */
char *
json_unescape_string(char *input)
{
  static char buff[BUFFER_LEN];
  char *bp = buff;
  char *p;
  int escape = 0;

  for (p = input; *p; p++) {
    if (escape) {
      switch (*p) {
      case 'n':
        safe_chr('\n', buff, &bp);
        break;
      case 'r':
        /* Nothing */
        break;
      case 't':
        safe_chr('\t', buff, &bp);
        break;
      case 'u': {
        unsigned int uchar;
        char *end;
        uchar = strtoul(p + 1, &end, 16);
        if (end - p != 5 || uchar > 255 || !char_isprint(uchar)) {
          safe_chr('?', buff, &bp);
        } else {
          safe_chr(uchar, buff, &bp);
        }
        p = end - 1;
        break;
      }
      case '"':
      case '\\':
        safe_chr(*p, buff, &bp);
        break;
      }
      escape = 0;
    } else if (*p == '\\') {
      escape = 1;
    } else {
      safe_chr(*p, buff, &bp);
    }
  }

  *bp = '\0';

  return buff;
}

/** Convert a JSON struct into a string representation of the JSON
 * \param json The JSON struct to convert
 * \param verbose Add spaces, carriage returns, etc, to make the JSON
 * human-readable?
 * \param recurse Number of recursions; always call with this set to 0
 * \retval NULL error occurred
 * \retval result string representation of the JSON struct, malloc'd as
 * "json_str"
 */
char *
json_to_string_real(JSON *json, int verbose, int recurse)
{
  char buff[BUFFER_LEN];
  char *bp = buff;
  JSON *next;
  int i = 0;
  char *sub;
  int error = 0;
  double *np;

  if (!json)
    return NULL;

  switch (json->type) {
  case JSON_NONE:
    break;
  case JSON_NUMBER:
    np = (NVAL *) json->data;
    error = safe_number(*np, buff, &bp);
    break;
  case JSON_STR:
    error =
      safe_format(buff, &bp, "\"%s\"", json_escape_string((char *) json->data));
    break;
  case JSON_BOOL:
    error = safe_str((char *) json->data, buff, &bp);
    break;
  case JSON_NULL:
    error = safe_str((char *) json->data, buff, &bp);
    break;
  case JSON_ARRAY:
    error = safe_chr('[', buff, &bp);
    next = (JSON *) json->data;
    i = 0;
    for (next = (JSON *) json->data, i = 0; next; next = next->next, i++) {
      sub = json_to_string_real(next, verbose, recurse + 1);
      if (i)
        error = safe_chr(',', buff, &bp);
      if (sub != NULL) {
        if (verbose) {
          error = safe_chr('\n', buff, &bp);
          error = safe_fill(' ', (recurse + 1) * 4, buff, &bp);
        }
        error = safe_str(sub, buff, &bp);
        mush_free(sub, "json_str");
      }
    }
    if (verbose) {
      error = safe_chr('\n', buff, &bp);
      error = safe_fill(' ', recurse * 4, buff, &bp);
    }
    error = safe_chr(']', buff, &bp);
    break;
  case JSON_OBJECT:
    error = safe_chr('{', buff, &bp);
    next = (JSON *) json->data;
    i = 0;
    while (next && !error) {
      if (!(i % 2) && next->type != JSON_STR) {
        error = 1;
        break;
      }
      if (i > 0) {
        error = safe_chr((i % 2) ? ':' : ',', buff, &bp);
        if (verbose)
          error = safe_chr(' ', buff, &bp);
      }
      if (verbose && !(i % 2)) {
        error = safe_chr('\n', buff, &bp);
        error = safe_fill(' ', (recurse + 1) * 4, buff, &bp);
      }
      sub = json_to_string_real(next, verbose, recurse + 1);
      if (sub != NULL) {
        error = safe_str(sub, buff, &bp);
        mush_free(sub, "json_str");
      } else {
        error = 1;
        break;
      }
      next = next->next;
      i++;
    }
    if (verbose) {
      error = safe_chr('\n', buff, &bp);
      error = safe_fill(' ', recurse * 4, buff, &bp);
    }
    error = safe_chr('}', buff, &bp);
    break;
  }

  if (error) {
    return NULL;
  } else {
    *bp = '\0';
    return mush_strdup(buff, "json_str");
  }
}

/** Convert a string representation to a JSON struct.
 *  Destructively modifies input.
 * \param input The string to parse
 * \param ip A pointer to the position we're at in "input", for recursive calls.
 *           Set to NULL for initial call.
 * \param recurse Recursion level. Set to 0 for initial call.
 * \retval NULL string did not contain valid JSON
 * \retval json a JSON struct representing the json from input
 */
JSON *
string_to_json_real(char *input, char **ip, int recurse)
{
  JSON *result = NULL, *last = NULL, *next = NULL;
  char *p;
  double d;

  if (ip == NULL) {
    ip = &input;
  }

  result = mush_malloc(sizeof(JSON), "json");
  result->type = JSON_NONE;
  result->data = NULL;
  result->next = NULL;

  if (!input || !*input) {
    return result;
  }

  /* Skip over leading spaces */
  while (**ip && isspace(**ip))
    (*ip)++;

  if (!**ip) {
    return result;
  }

  if (!strncmp(*ip, json_vals[0], json_val_lens[0])) {
    result->type = JSON_BOOL;
    result->data = json_vals[0];
    *ip += json_val_lens[0];
  } else if (!strncmp(*ip, json_vals[1], json_val_lens[1])) {
    result->type = JSON_BOOL;
    result->data = json_vals[1];
    *ip += json_val_lens[1];
  } else if (!strncmp(*ip, json_vals[2], json_val_lens[2])) {
    result->type = JSON_NULL;
    result->data = json_vals[2];
    *ip += json_val_lens[2];
  } else if (**ip == '"') {
    /* Validate string */
    for (p = ++(*ip); **ip; (*ip)++) {
      if (**ip == '\\') {
        (*ip)++;
      } else if (**ip == '"') {
        break;
      }
    }
    if (**ip == '"') {
      result->type = JSON_STR;
      *(*ip)++ = '\0';
      result->data = mush_strdup(json_unescape_string(p), "json.data");
    }
  } else if (**ip == '[') {
    int i = 0;
    (*ip)++; /* Skip over the opening [ */
    while (**ip) {
      while (**ip && isspace(**ip))
        (*ip)++; /* Skip over leading spaces */
      if (**ip == ']')
        break;
      next = string_to_json_real(input, ip, recurse + 1);
      if (next == NULL)
        break; /* Error in the array contents */
      if (i == 0) {
        result->data = next;
      } else {
        last->next = next;
      }
      last = next;
      while (**ip && isspace(**ip))
        (*ip)++;
      if (**ip == ',') {
        (*ip)++;
      } else {
        break;
      }
      i++;
    }
    if (**ip == ']') {
      (*ip)++;
      result->type = JSON_ARRAY;
    }
  } else if (**ip == '{') {
    int i = 0;
    (*ip)++;
    while (**ip) {
      while (**ip && isspace(**ip))
        (*ip)++;
      if (**ip == '}')
        break;
      next = string_to_json_real(input, ip, recurse + 1);
      if (next == NULL)
        break; /* Error */
      if (i == 0)
        result->data = next;
      else
        last->next = next;
      last = next;
      if (!(i % 2) && next->type != JSON_STR) {
        /* It should have been a label, but it's not */
        break;
      }
      while (**ip && isspace(**ip))
        (*ip)++;
      if (**ip == ',' && (i % 2))
        (*ip)++;
      else if (**ip == ':' && !(i % 2))
        (*ip)++;
      else {
        break; /* error */
      }
      i++;
    }
    if ((i == 0 || (i % 2)) && **ip == '}') {
      (*ip)++;
      result->type = JSON_OBJECT;
    }
  } else {
    d = strtod(*ip, &p);
    if (p != *ip) {
      /* We have a number */
      NVAL *data = mush_malloc(sizeof(NVAL), "json.data");
      result->type = JSON_NUMBER;
      *data = d;
      result->data = data;
      *ip = p;
    } else {
      result->type = JSON_NONE;
    }
  }

  if (result->type == JSON_NONE) {
    /* If it's set to JSON_NONE at this point, we had an error */
    json_free(result);
    return NULL;
  }
  while (**ip && isspace(**ip))
    (*ip)++;
  if (!recurse && **ip != '\0') {
    /* Text left after we finished parsing; invalid JSON */
    json_free(result);
    return NULL;
  } else {
    return result;
  }
}

enum json_query {
  JSON_QUERY_TYPE,
  JSON_QUERY_SIZE,
  JSON_QUERY_EXISTS,
  JSON_QUERY_GET,
  JSON_QUERY_UNESCAPE,
  JSON_QUERY_PATCH
};

FUNCTION(fun_json_query)
{
  JSON *json = NULL, *next, *curr;
  enum json_query query_type = JSON_QUERY_TYPE;
  int i, path;

  if (nargs > 1 && args[1] && *args[1]) {
    if (strcasecmp("size", args[1]) == 0) {
      query_type = JSON_QUERY_SIZE;
    } else if (strcasecmp("exists", args[1]) == 0) {
      query_type = JSON_QUERY_EXISTS;
    } else if (strcasecmp("get", args[1]) == 0) {
      query_type = JSON_QUERY_GET;
    } else if (strcasecmp("unescape", args[1]) == 0) {
      query_type = JSON_QUERY_UNESCAPE;
    } else if (strcasecmp("type", args[1]) == 0) {
      query_type = JSON_QUERY_TYPE;
    } else if (strcasecmp("patch", args[1]) == 0) {
      query_type = JSON_QUERY_PATCH;
    } else {
      safe_str(T("#-1 INVALID OPERATION"), buff, bp);
      return;
    }
  }

  if ((query_type == JSON_QUERY_GET || query_type == JSON_QUERY_EXISTS
       || query_type == JSON_QUERY_PATCH) &&
      (nargs < 3 || !args[2] || !*args[2])) {
    safe_str(T("#-1 MISSING VALUE"), buff, bp);
    return;
  }

  if (query_type != JSON_QUERY_PATCH) {
    json = string_to_json(args[0]);
    if (!json) {
      safe_str(T("#-1 INVALID JSON"), buff, bp);
      return;
    }
  }

  switch (query_type) {
  case JSON_QUERY_TYPE:
    switch (json->type) {
    case JSON_NONE:
      break; /* Should never happen */
    case JSON_STR:
      safe_str("string", buff, bp);
      break;
    case JSON_BOOL:
      safe_str("boolean", buff, bp);
      break;
    case JSON_NULL:
      safe_str("null", buff, bp);
      break;
    case JSON_NUMBER:
      safe_str("number", buff, bp);
      break;
    case JSON_ARRAY:
      safe_str("array", buff, bp);
      break;
    case JSON_OBJECT:
      safe_str("object", buff, bp);
      break;
    }
    break;
  case JSON_QUERY_SIZE:
    switch (json->type) {
    case JSON_NONE:
      break;
    case JSON_STR:
    case JSON_BOOL:
    case JSON_NUMBER:
      safe_chr('1', buff, bp);
      break;
    case JSON_NULL:
      safe_chr('0', buff, bp);
      break;
    case JSON_ARRAY:
    case JSON_OBJECT:
      next = (JSON *) json->data;
      if (!next) {
        safe_chr('0', buff, bp);
        break;
      }
      for (i = 1; next->next; i++, next = next->next)
        ;
      if (json->type == JSON_OBJECT) {
        i = i / 2; /* Key/value pairs, so we have half as many */
      }
      safe_integer(i, buff, bp);
      break;
    }
    break;
  case JSON_QUERY_UNESCAPE:
    if (json->type != JSON_STR) {
      safe_str("#-1", buff, bp);
      break;
    }
    safe_str(json_unescape_string((char *) json->data), buff, bp);
    break;
  case JSON_QUERY_EXISTS:
  case JSON_QUERY_GET:
    path = 2;
    curr = json;
    do {
      switch (curr->type) {
      case JSON_NONE:
        curr = NULL;
        break;
      case JSON_STR:
      case JSON_BOOL:
      case JSON_NUMBER:
      case JSON_NULL:
        safe_str("#-1", buff, bp);
        curr = NULL;
        break;
      case JSON_ARRAY:
        if (!is_strict_integer(args[path])) {
          safe_str(T(e_int), buff, bp);
          curr = NULL;
          break;
        }
        i = parse_integer(args[path]);
        for (next = curr->data; i > 0 && next; next = next->next, i--)
          ;

        if (query_type == JSON_QUERY_EXISTS) {
          if (path == nargs - 1 || !next) {
            safe_chr((next) ? '1' : '0', buff, bp);
            curr = NULL;
            break;
          }
        }
        curr = next;
        break;
      case JSON_OBJECT:
        next = (JSON *) curr->data;
        while (next) {
          if (next->type != JSON_STR) {
            /* We should have a string label */
            next = NULL;
            break;
          }
          if (!strcasecmp((char *) next->data, args[path])) {
            /* Success! */
            next = next->next;
            break;
          } else {
            /* Skip */
            next = next->next; /* Move to this entry's value */
            if (next) {
              next = next->next; /* Move to next entry's name */
            }
          }
        }
        if (query_type == JSON_QUERY_EXISTS) {
          if (path == nargs - 1 || !next) {
            safe_chr((next) ? '1' : '0', buff, bp);
            curr = NULL;
            break;
          }
        }
        curr = next;
        break;
      }
    } while (curr && ++path < nargs);
    if (curr) {
      char *s = json_to_string(curr, 0);
      if (s) {
        safe_str(s, buff, bp);
        mush_free(s, "json_str");
      }
    }
    break;
  case JSON_QUERY_PATCH:
    {
      sqlite3 *sqldb;
      sqlite3_stmt *patch;
      char *utf8;
      int status;
      int ulen;

      sqldb = get_shared_db();
      patch = prepare_statement(sqldb,
                                "VALUES (json_patch(?, ?))",
                                "json_query.patch");
      if (!patch) {
        safe_str("#-1 SQLITE ERROR", buff, bp);
        return;
      }

      utf8 = latin1_to_utf8(args[0], arglens[0], &ulen, "string");
      sqlite3_bind_text(patch, 1, utf8, ulen, free_string);
      utf8 = latin1_to_utf8(args[2], arglens[2], &ulen, "string");
      sqlite3_bind_text(patch, 2, utf8, ulen, free_string);
      status = sqlite3_step(patch);
      if (status == SQLITE_ROW) {
        char *latin1;
        int len;
        const char *p = (const char *)sqlite3_column_text(patch, 0);
        int plen = sqlite3_column_bytes(patch, 0);
<<<<<<< HEAD
        latin1 = utf8_to_latin1_us(p, plen, &len, "string");
=======
        latin1 = utf8_to_latin1_us(p, plen, &len, 0, "string");
>>>>>>> ba2557b6
        safe_strl(latin1, len, buff, bp);
        mush_free(latin1, "string");
      } else {
        safe_format(buff, bp, "#-1 JSON ERROR %s", sqlite3_errstr(status));
      }
      sqlite3_reset(patch);
    }
  }
  if (json) {
    json_free(json);
  }
}

FUNCTION(fun_json_map)
{
  ufun_attrib ufun;
  PE_REGS *pe_regs;
  int funccount;
  char *osep, osepd[2] = {' ', '\0'};
  JSON *json, *next;
  int i;
  char rbuff[BUFFER_LEN];

  osep = (nargs >= 3) ? args[2] : osepd;

  if (!fetch_ufun_attrib(args[0], executor, &ufun, UFUN_DEFAULT))
    return;

  json = string_to_json(args[1]);
  if (!json) {
    safe_str(T("#-1 INVALID JSON"), buff, bp);
    return;
  }

  pe_regs = pe_regs_create(PE_REGS_ARG, "fun_json_map");
  for (i = 3; i <= nargs; i++) {
    pe_regs_setenv_nocopy(pe_regs, i, args[i]);
  }

  switch (json->type) {
  case JSON_NONE:
    break;
  case JSON_STR:
  case JSON_BOOL:
  case JSON_NULL:
  case JSON_NUMBER:
    /* Basic data types */
    json_map_call(&ufun, rbuff, pe_regs, pe_info, json, executor, enactor);
    safe_str(rbuff, buff, bp);
    break;
  case JSON_ARRAY:
  case JSON_OBJECT:
    /* Complex types */
    for (next = json->data, i = 0; next; next = next->next, i++) {
      funccount = pe_info->fun_invocations;
      if (json->type == JSON_ARRAY) {
        pe_regs_setenv(pe_regs, 2, pe_regs_intname(i));
      } else {
        pe_regs_setenv_nocopy(pe_regs, 2, (char *) next->data);
        next = next->next;
        if (!next)
          break;
      }
      if (json_map_call(&ufun, rbuff, pe_regs, pe_info, next, executor,
                        enactor))
        break;
      if (i > 0)
        safe_str(osep, buff, bp);
      safe_str(rbuff, buff, bp);
      if (*bp >= (buff + BUFFER_LEN - 1) &&
          pe_info->fun_invocations == funccount)
        break;
    }
    break;
  }

  json_free(json);
  pe_regs_free(pe_regs);
}

/** Used by fun_json_map to call the attr for each JSON element. %2-%9 may
 * already be set in the pe_regs
 * \param ufun the ufun to call
 * \param rbuff buffer to store results of ufun call in
 * \param pe_regs the pe_regs holding info for the ufun call
 * \param pe_info the pe_info to eval the attr with
 * \param json the JSON element to pass to the ufun
 * \param executor
 * \param enactor
 * \retval 0 success
 * \retval 1 function invocation limit exceeded
 */
static bool
json_map_call(ufun_attrib *ufun, char *rbuff, PE_REGS *pe_regs,
              NEW_PE_INFO *pe_info, JSON *json, dbref executor, dbref enactor)
{
  char *jstr = NULL;

  switch (json->type) {
  case JSON_NONE:
    return 0;
  case JSON_STR:
    pe_regs_setenv_nocopy(pe_regs, 0, "string");
    pe_regs_setenv_nocopy(pe_regs, 1, (char *) json->data);
    break;
  case JSON_BOOL:
    pe_regs_setenv_nocopy(pe_regs, 0, "boolean");
    pe_regs_setenv_nocopy(pe_regs, 1, (char *) json->data);
    break;
  case JSON_NULL:
    pe_regs_setenv_nocopy(pe_regs, 0, "null");
    pe_regs_setenv_nocopy(pe_regs, 1, (char *) json->data);
    break;
  case JSON_NUMBER:
    pe_regs_setenv_nocopy(pe_regs, 0, "number");
    {
      char buff[BUFFER_LEN];
      char *bp = buff;
      safe_number(*(NVAL *) json->data, buff, &bp);
      *bp = '\0';
      pe_regs_setenv(pe_regs, 1, buff);
    }
    break;
  case JSON_ARRAY:
    pe_regs_setenv_nocopy(pe_regs, 0, "array");
    jstr = json_to_string(json, 0);
    pe_regs_setenv(pe_regs, 1, jstr);
    if (jstr)
      mush_free(jstr, "json_str");
    break;
  case JSON_OBJECT:
    pe_regs_setenv_nocopy(pe_regs, 0, "object");
    jstr = json_to_string(json, 0);
    pe_regs_setenv(pe_regs, 1, jstr);
    if (jstr)
      mush_free(jstr, "json_str");
    break;
  }

  return call_ufun(ufun, rbuff, executor, enactor, pe_info, pe_regs);
}

FUNCTION(fun_json)
{
  enum json_type type;
  int i;

  if (!*args[0])
    type = JSON_STR;
  else if (strcasecmp("string", args[0]) == 0)
    type = JSON_STR;
  else if (strcasecmp("boolean", args[0]) == 0)
    type = JSON_BOOL;
  else if (strcasecmp("array", args[0]) == 0)
    type = JSON_ARRAY;
  else if (strcasecmp("object", args[0]) == 0)
    type = JSON_OBJECT;
  else if (strcasecmp("null", args[0]) == 0)
    type = JSON_NULL;
  else if (strcasecmp("number", args[0]) == 0)
    type = JSON_NUMBER;
  else {
    safe_str(T("#-1 INVALID TYPE"), buff, bp);
    return;
  }

  if ((type == JSON_NULL && nargs > 2) ||
      ((type == JSON_STR || type == JSON_NUMBER || type == JSON_BOOL) &&
       nargs != 2) ||
      (type == JSON_OBJECT && (nargs % 2) != 1)) {
    safe_str(T("#-1 WRONG NUMBER OF ARGUMENTS"), buff, bp);
    return;
  }

  switch (type) {
  case JSON_NULL:
    if (nargs == 2 && strcmp(args[1], json_vals[2]))
      safe_str("#-1", buff, bp);
    else
      safe_str(json_vals[2], buff, bp);
    return;
  case JSON_BOOL:
    if (strcmp(json_vals[0], args[1]) == 0 || strcmp(args[1], "0") == 0)
      safe_str(json_vals[0], buff, bp);
    else if (strcmp(json_vals[1], args[1]) == 0 || strcmp(args[1], "1") == 0)
      safe_str(json_vals[1], buff, bp);
    else
      safe_str("#-1 INVALID VALUE", buff, bp);
    return;
  case JSON_NUMBER:
    if (!is_number(args[1])) {
      safe_str(e_num, buff, bp);
      return;
    }
    safe_str(args[1], buff, bp);
    return;
  case JSON_STR:
    safe_format(buff, bp, "\"%s\"", json_escape_string(args[1]));
    return;
  case JSON_ARRAY:
    safe_chr('[', buff, bp);
    for (i = 1; i < nargs; i++) {
      if (i > 1) {
        safe_strl(", ", 2, buff, bp);
      }
      safe_str(args[i], buff, bp);
    }
    safe_chr(']', buff, bp);
    return;
  case JSON_OBJECT:
    safe_chr('{', buff, bp);
    for (i = 1; i < nargs; i += 2) {
      if (i > 1)
        safe_strl(", ", 2, buff, bp);
      safe_format(buff, bp, "\"%s\": %s", json_escape_string(args[i]),
                  args[i + 1]);
    }
    safe_chr('}', buff, bp);
    return;
  case JSON_NONE:
    break;
  }
}

FUNCTION(fun_isjson)
{
  sqlite3 *sqldb;
  sqlite3_stmt *verify;
  char *utf8;
  int ulen, status;

  sqldb = get_shared_db();
  verify = prepare_statement(sqldb,
                             "VALUES (json_valid(?))", "isjson");
  if (!verify) {
    safe_str("#-1 SQLITE ERROR", buff, bp);
    return;
  }

  utf8 = latin1_to_utf8(args[0], arglens[0], &ulen, "string");
  sqlite3_bind_text(verify, 1, utf8, ulen, free_string);

  status = sqlite3_step(verify);
  if (status == SQLITE_ROW) {
    safe_boolean(sqlite3_column_int(verify, 0), buff, bp);
  } else {
    safe_boolean(0, buff, bp);
  }
  sqlite3_reset(verify);
}<|MERGE_RESOLUTION|>--- conflicted
+++ resolved
@@ -617,11 +617,7 @@
         int len;
         const char *p = (const char *)sqlite3_column_text(patch, 0);
         int plen = sqlite3_column_bytes(patch, 0);
-<<<<<<< HEAD
-        latin1 = utf8_to_latin1_us(p, plen, &len, "string");
-=======
         latin1 = utf8_to_latin1_us(p, plen, &len, 0, "string");
->>>>>>> ba2557b6
         safe_strl(latin1, len, buff, bp);
         mush_free(latin1, "string");
       } else {
