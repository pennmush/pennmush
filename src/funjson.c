--- conflicted
+++ resolved
@@ -26,11 +26,9 @@
 #include "mushsql.h"
 #include "charconv.h"
 #include "charclass.h"
-<<<<<<< HEAD
+
+#include "cJSON.h"
 #include "confmagic.h"
-=======
-#include "cJSON.h"
->>>>>>> 493717b7
 
 char *json_vals[3] = {"false", "true", "null"};
 int json_val_lens[3] = {5, 4, 4};
