/**
 * \file funmisc.c
 *
 * \brief Miscellaneous functions for mushcode.
 *
 *
 */

#include "copyrite.h"

#include <time.h>
#include <string.h>
#include <ctype.h>
#include "SFMT.h"
#include "ansi.h"
#include "attrib.h"
#include "case.h"
#include "command.h"
#include "conf.h"
#include "dbdefs.h"
#include "extchat.h"
#include "externs.h"
#include "flags.h"
#include "function.h"
#include "game.h"
#include "htab.h"
#include "lock.h"
#include "match.h"
#include "memcheck.h"
#include "mushdb.h"
#include "mymalloc.h"
#include "parse.h"
<<<<<<< HEAD
#include "function.h"
#include "command.h"
#include "game.h"
#include "attrib.h"
#include "mymalloc.h"
#include "ansi.h"
#include "strtree.h"
#include "SFMT.h"
#include "svninfo.h"
#include "confmagic.h"
=======
#include "strtree.h"
#include "strutil.h"
#include "svninfo.h"
#include "version.h"
>>>>>>> ebdea0ab

#ifdef WIN32
#include <windows.h>
#pragma warning( disable : 4761)        /* NJG: disable warning re conversion */
#endif

extern FUN flist[];
static char *soundex(char *str);
extern char cf_motd_msg[BUFFER_LEN], cf_wizmotd_msg[BUFFER_LEN],
  cf_downmotd_msg[BUFFER_LEN], cf_fullmotd_msg[BUFFER_LEN];
extern HASHTAB htab_function;

extern const unsigned char *tables;

/* ARGSUSED */
FUNCTION(fun_valid)
{
  /* Checks to see if a given <something> is valid as a parameter of a
   * given type (such as an object name.)
   */

  if (!args[0] || !*args[0])
    safe_str("#-1", buff, bp);
  else if (!strcasecmp(args[0], "name"))
    safe_boolean(ok_name(args[1], 0), buff, bp);
  else if (!strcasecmp(args[0], "attrname"))
    safe_boolean(good_atr_name(upcasestr(args[1])), buff, bp);
  else if (!strcasecmp(args[0], "playername")) {
    dbref target = executor;
    if (nargs >= 3) {
      target =
        noisy_match_result(executor, args[2], TYPE_PLAYER,
                           MAT_PMATCH | MAT_TYPE);
      if (target == NOTHING) {
        safe_str(T("#-1 NO SUCH OBJECT"), buff, bp);
        return;
      }
    }
    safe_boolean(ok_player_name(args[1], target, target), buff, bp);
  } else if (!strcasecmp(args[0], "password"))
    safe_boolean(ok_password(args[1]), buff, bp);
  else if (!strcasecmp(args[0], "command"))
    safe_boolean(ok_command_name(upcasestr(args[1])), buff, bp);
  else if (!strcasecmp(args[0], "function"))
    safe_boolean(ok_function_name(upcasestr(args[1])), buff, bp);
  else if (!strcasecmp(args[0], "flag"))
    safe_boolean(good_flag_name(upcasestr(args[1])), buff, bp);
  else if (!strcasecmp(args[0], "qreg"))
    safe_boolean(ValidQregName(args[1]), buff, bp);
  else if (!strcasecmp(args[0], "colorname"))
    safe_boolean(valid_color_name(args[1]), buff, bp);
  else if (!strcasecmp(args[0], "ansicodes")) {
    ansi_data colors;
    safe_boolean(!define_ansi_data(&colors, args[1]), buff, bp);
<<<<<<< HEAD
=======
  } else if (!strcasecmp(args[0], "channel")) {
    CHAN *target = NULL;
    if (nargs >= 3) {
      find_channel(args[2], &target, executor);
    }
    safe_boolean((ok_channel_name(args[1], target) == NAME_OK), buff, bp);
  } else if (!strcasecmp(args[0], "attrvalue")) {
    safe_boolean(check_attr_value(NOTHING, args[2], args[1]) != NULL, buff, bp);
>>>>>>> ebdea0ab
  } else
    safe_str("#-1", buff, bp);
}

/* ARGSUSED */
FUNCTION(fun_pemit)
{
  int ns = (string_prefix(called_as, "NS") && Can_Nspemit(executor));
  int flags = PEMIT_LIST | PEMIT_SILENT;

  if (!FUNCTION_SIDE_EFFECTS) {
    safe_str(T(e_disabled), buff, bp);
    return;
  }

  if (!command_check_byname(executor, ns ? "@nspemit" : "@pemit", pe_info) ||
      fun->flags & FN_NOSIDEFX) {
    safe_str(T(e_perm), buff, bp);
    return;
  }
  if (ns)
    flags |= PEMIT_SPOOF;
  if (is_integer_list(args[0]))
    do_pemit_port(executor, args[0], args[1], flags);
  else
    do_pemit(executor, executor, args[0], args[1], flags, NULL, pe_info);
}

FUNCTION(fun_message)
{
  int i;
  char *argv[10];
  int flags = PEMIT_LIST | PEMIT_SILENT;
  enum emit_type type = EMIT_PEMIT;
  dbref speaker = executor;
<<<<<<< HEAD
=======

  /* Instead of having the '10', '14', etc, hardcoded, this
   * should be using MAX_STACK_ARGS. However, it's potentially
   * slightly incompatible to change it, now. */
>>>>>>> ebdea0ab

  for (i = 0; (i + 3) < nargs && i < 10; i++) {
    argv[i] = args[i + 3];
  }

  if (nargs == 14) {
    char *word, *list;

    list = trim_space_sep(args[13], ' ');

    do {
      word = split_token(&list, ' ');
      if (!word || !*word)
        continue;
      if (string_prefix("nospoof", word)) {
        if (Can_Nspemit(executor))
          flags |= PEMIT_SPOOF;
      } else if (string_prefix("spoof", word)) {
        speaker = SPOOF_NOSWITCH(executor, enactor);
      } else if (string_prefix("remit", word))
        type = EMIT_REMIT;
      else if (string_prefix("oemit", word))
        type = EMIT_OEMIT;
    } while (list);
  }

  do_message(executor, speaker, args[0], args[2], args[1], type, flags, i, argv,
             pe_info);

}

/* ARGSUSED */
FUNCTION(fun_oemit)
{
  int ns = (string_prefix(called_as, "NS") && Can_Nspemit(executor));
  int flags = ns ? PEMIT_SPOOF : 0;

  if (!FUNCTION_SIDE_EFFECTS) {
    safe_str(T(e_disabled), buff, bp);
    return;
  }

  if (!command_check_byname(executor, ns ? "@nsoemit" : "@oemit", pe_info) ||
      fun->flags & FN_NOSIDEFX) {
    safe_str(T(e_perm), buff, bp);
    return;
  }
  do_oemit_list(executor, executor, args[0], args[1], flags, NULL, pe_info);
}

/* ARGSUSED */
FUNCTION(fun_emit)
{
  int ns = (string_prefix(called_as, "NS") && Can_Nspemit(executor));
  int flags = ns ? PEMIT_SPOOF : 0;

  if (!FUNCTION_SIDE_EFFECTS) {
    safe_str(T(e_disabled), buff, bp);
    return;
  }

  if (!command_check_byname(executor, ns ? "@nsemit" : "@emit", pe_info) ||
      fun->flags & FN_NOSIDEFX) {
    safe_str(T(e_perm), buff, bp);
    return;
  }
  do_emit(executor, executor, args[0], flags, pe_info);
}

/* ARGSUSED */
FUNCTION(fun_remit)
{
  int ns = (string_prefix(called_as, "NS") && Can_Nspemit(executor));
  int flags = PEMIT_LIST | PEMIT_SILENT;

  if (ns)
    flags |= PEMIT_SPOOF;

  if (!FUNCTION_SIDE_EFFECTS) {
    safe_str(T(e_disabled), buff, bp);
    return;
  }

  if (!command_check_byname(executor, ns ? "@nsremit" : "@remit", pe_info) ||
      fun->flags & FN_NOSIDEFX) {
    safe_str(T(e_perm), buff, bp);
    return;
  }
  do_remit(executor, executor, args[0], args[1], flags, NULL, pe_info);
}

/* ARGSUSED */
FUNCTION(fun_lemit)
{
  int ns = (string_prefix(called_as, "NS") && Can_Nspemit(executor));
  int flags = ns ? PEMIT_SPOOF : 0;

  if (!FUNCTION_SIDE_EFFECTS) {
    safe_str(T(e_disabled), buff, bp);
    return;
  }

  if (!command_check_byname(executor, ns ? "@nslemit" : "@lemit", pe_info) ||
      fun->flags & FN_NOSIDEFX) {
    safe_str(T(e_perm), buff, bp);
    return;
  }
  do_lemit(executor, executor, args[0], flags, pe_info);
}

/* ARGSUSED */
FUNCTION(fun_zemit)
{
  int ns = (string_prefix(called_as, "NS") && Can_Nspemit(executor));
  int flags = ns ? PEMIT_SPOOF : 0;

  if (!FUNCTION_SIDE_EFFECTS) {
    safe_str(T(e_disabled), buff, bp);
    return;
  }

  if (!command_check_byname(executor, ns ? "@nszemit" : "@zemit", pe_info) ||
      fun->flags & FN_NOSIDEFX) {
    safe_str(T(e_perm), buff, bp);
    return;
  }
  do_zemit(executor, args[0], args[1], flags);
}

/* ARGSUSED */
FUNCTION(fun_prompt)
{
  int ns = (string_prefix(called_as, "NS") && Can_Nspemit(executor));
  int flags = PEMIT_LIST | PEMIT_PROMPT;

  if (!FUNCTION_SIDE_EFFECTS) {
    safe_str(T(e_disabled), buff, bp);
    return;
  }

  if (!command_check_byname(executor, ns ? "@nspemit" : "@pemit", pe_info) ||
      fun->flags & FN_NOSIDEFX) {
    safe_str(T(e_perm), buff, bp);
    return;
  }
  if (ns)
    flags |= PEMIT_SPOOF;
  do_pemit(executor, executor, args[0], args[1], flags, NULL, pe_info);
}

/* ARGSUSED */
FUNCTION(fun_setq)
{
  /* sets a variable into a local register */
  int n;
  int invalid = 0;

  if ((nargs % 2) != 0) {
    safe_format(buff, bp,
                T("#-1 FUNCTION (%s) EXPECTS AN EVEN NUMBER OF ARGUMENTS"),
                called_as);
    return;
  }

  for (n = 0; n < nargs; n += 2) {
    if (ValidQregName(args[n])) {
      if (!PE_Setq(pe_info, args[n], args[n + 1])) {
        if (!invalid)
          safe_str(T(e_toomanyregs), buff, bp);
        invalid = 1;
      }
    } else {
      if (!invalid)
        safe_str(T(e_badregname), buff, bp);
      invalid = 1;
    }
  }
  if (!invalid) {
    if (!strcmp(called_as, "SETR") && nargs >= 2) {
      safe_strl(args[1], arglens[1], buff, bp);
    }
  }
}

FUNCTION(fun_letq)
{
  int npairs;
  int n;
  char nbuf[BUFFER_LEN], *nbp;
  char tbuf[BUFFER_LEN], *tbp;
  const char *p;

  PE_REGS *pe_regs;

  if ((nargs % 2) != 1) {
    safe_str(T("#-1 FUNCTION (LETQ) EXPECTS AN ODD NUMBER OF ARGUMENTS"),
             buff, bp);
    return;
  }

  npairs = (nargs - 1) / 2;

  pe_regs = pe_regs_create(PE_REGS_Q | PE_REGS_LET, "fun_letq");

  if (npairs) {
    for (n = 0; n < npairs; n++) {
      int i = n * 2;

      /* The register */
      nbp = nbuf;
      p = args[i];
      if (process_expression(nbuf, &nbp, &p, executor, caller, enactor, eflags,
                             PT_DEFAULT, pe_info))
        goto cleanup;
      *nbp = '\0';

      if (!ValidQregName(nbuf)) {
        safe_str(T(e_badregname), buff, bp);
        goto cleanup;
      }

      tbp = tbuf;
      p = args[i + 1];
      if (process_expression(tbuf, &tbp, &p, executor, caller, enactor, eflags,
                             PT_DEFAULT, pe_info))
        goto cleanup;
      *tbp = '\0';
      pe_regs_set(pe_regs, PE_REGS_Q, nbuf, tbuf);
    }
  }

  /* Localize to our current pe_regs */
  pe_regs->prev = pe_info->regvals;
  pe_info->regvals = pe_regs;

  p = args[nargs - 1];
  process_expression(buff, bp, &p, executor, caller, enactor, eflags,
                     PT_DEFAULT, pe_info);

  pe_info->regvals = pe_regs->prev;
cleanup:
  if (pe_regs) {
    pe_regs_free(pe_regs);
  }
}

/** Helper for listq() */
struct st_qreg_data {
  char *buff;  /** Buffer to write matching register names to */
  char **bp;   /** Pointer into buff to write at */
  char *wild;  /** Wildcard pattern of qregister names to list */
  char *osep;  /** Output separator between register names */
  int count;   /** Number of matched registers so far */
};

static void
listq_walk(const char *cur, int count __attribute__ ((__unused__)),
           void *userdata)
{
  struct st_qreg_data *st_data = (struct st_qreg_data *) userdata;
  char *name;

  name = (char *) cur + 1;

  if (!st_data->wild || quick_wild(st_data->wild, name)) {
    if (st_data->count++) {
      safe_str(st_data->osep, st_data->buff, st_data->bp);
    }
    safe_str(name, st_data->buff, st_data->bp);
<<<<<<< HEAD
=======
  }
}

/* ARGSUSED */
FUNCTION(fun_listq)
{
  /* Build the Q-reg tree */
  PE_REG_VAL *val;
  PE_REGS *pe_regs;
  StrTree qregs;
  StrTree blanks;
  int types = 0;
  char regname[BUFFER_LEN];
  char *rp;
  struct st_qreg_data st_data;

  st_data.buff = buff;
  st_data.bp = bp;
  st_data.wild = NULL;
  st_data.count = 0;
  st_data.osep = " ";

  /* Quick check: No registers */
  if (pe_info->regvals == NULL) {
    return;
  }

  if (nargs >= 1 && args[0] && *args[0]) {
    st_data.wild = args[0];
  }
  if (nargs >= 2) {
    char *list, *item;
    list = trim_space_sep(args[1], ' ');
    while ((item = split_token(&list, ' '))) {
      if (!*item)
        continue;
      if (string_prefix("qregisters", item))
        types |= PE_REGS_Q;
      else if (string_prefix("regexp", item))
        types |= PE_REGS_REGEXP;
      else if (strlen(item) > 1 && string_prefix("switch", item))
        types |= PE_REGS_SWITCH;
      else if (string_prefix("iter", item))
        types |= PE_REGS_ITER;
      else if (string_prefix("args", item)
               || (strlen(item) > 1 && string_prefix("stack", item)))
        types |= PE_REGS_ARG;
      else {
        safe_str("#-1", buff, bp);
        return;
      }
    }
  }
  if (!types) {
    if (!strcmp(called_as, "LISTQ")) {
      types = PE_REGS_Q;
    } else {
      types = PE_REGS_TYPE & ~PE_REGS_SYS;
    }
  }

  if (nargs >= 3)
    st_data.osep = args[2];

  st_init(&qregs, "ListQTree");
  st_init(&blanks, "BlankQTree");

  pe_regs = pe_info->regvals;
  while (pe_regs) {
    val = pe_regs->vals;
    while (val) {
      if (!(val->type & types)) {
        val = val->next;
        continue;               /* not the right type of register */
      }
      rp = regname;
      switch (val->type & PE_REGS_TYPE) {
      case PE_REGS_Q:
        safe_chr('Q', regname, &rp);
        break;
      case PE_REGS_REGEXP:
        safe_chr('R', regname, &rp);
        break;
      case PE_REGS_SWITCH:
      case PE_REGS_ITER:
        /* Do nothing; they're stored with a leading 'T' */
        break;
      case PE_REGS_ARG:
        safe_chr('A', regname, &rp);
        break;
      default:
        val = val->next;
        continue;
      }

      safe_str(val->name, regname, &rp);
      *rp = '\0';

      if (val->type & PE_REGS_SWITCH) {
        regname[0] = 'S';       /* to differentiate stext and itext */
      }

      /* Insert it into the tree if it's non-blank. */
      if ((val->type & PE_REGS_STR) && *(val->val.sval)
          && !st_find(regname, &blanks)) {
        st_insert(regname, &qregs);
      } else {
        st_insert(regname, &blanks);
      }
      val = val->next;
    }
    if (pe_regs->flags & PE_REGS_QSTOP) {
      /* Remove q-registers */
      types &= ~PE_REGS_Q;
    }
    if (pe_regs->flags & PE_REGS_NEWATTR) {
      /* Remove iter, switch, regexp and %0-%9 context */
      types &= ~(PE_REGS_ITER | PE_REGS_SWITCH | PE_REGS_REGEXP);
      if (!(pe_regs->flags & PE_REGS_ARGPASS))
        types &= ~PE_REGS_ARG;
    } else if (pe_regs->flags & PE_REGS_ARG) {
      /* Only the first pe_regs holding ARGs is checked */
      types &= ~PE_REGS_ARG;
    }
    if (!types)
      break;                    /* nothing left */
    pe_regs = pe_regs->prev;
  }
  st_walk(&qregs, listq_walk, &st_data);
  st_flush(&qregs);
  st_flush(&blanks);
}

void
clear_allq(NEW_PE_INFO *pe_info)
{
  PE_REGS *pe_regs;
  PE_REG_VAL *pe_val;
  pe_regs = pe_info->regvals;
  while (pe_regs) {
    if (pe_regs->flags & PE_REGS_Q) {
      /* Do this for everything up to the lowest level q-reg that _isn't_ a
       * letq() */
      for (pe_val = pe_regs->vals; pe_val; pe_val = pe_val->next) {
        if (pe_val->type & PE_REGS_Q) {
          if (pe_val->type & PE_REGS_STR) {
            /* Quick and dirty: Set it to "". */
            pe_regs_set(pe_regs, pe_val->type, pe_val->name, "");
          } else {
            pe_val->val.ival = 0;
          }
        }
      }
    }
    if ((pe_regs->flags & (PE_REGS_LET | PE_REGS_LOCALIZED))) {
      /* This was created by localize(), letq(), or something similar,
       * so we can't change anything above it.
       * Instead, just set PE_REGS_QSTOP so we don't look at anything above it.
       * This effectively clears everything above while this pe_regs exists,
       * magically bringing it back when this localized pe_regs goes away */
      pe_regs->flags |= PE_REGS_QSTOP;
      return;
    }
    pe_regs = pe_regs->prev;
  }
}

/** Helper function for unsetq() */
struct st_unsetq_data {
  char *buff;  /**< Unused */
  char **bp;   /**< Unused */
  char *wild;  /**< Wildcard pattern of register names to unset */
  NEW_PE_INFO *pe_info;  /**< pe_info to clear registers from */
};

static void
unsetq_walk(const char *cur, int count __attribute__ ((__unused__)),
            void *userdata)
{
  struct st_unsetq_data *st_data = (struct st_unsetq_data *) userdata;

  /* If it matches the pattern, then set it to "" (blank / unset) */
  if (!st_data->wild || quick_wild(st_data->wild, cur)) {
    PE_Setq(st_data->pe_info, cur, "");
  }
}

/* ARGSUSED */
FUNCTION(fun_unsetq)
{
  PE_REG_VAL *val;
  PE_REGS *pe_regs;
  StrTree qregs;
  StrTree blanks;
  struct st_unsetq_data st_data;
  char *list, *cur;

  st_data.buff = buff;
  st_data.bp = bp;
  st_data.wild = NULL;
  st_data.pe_info = pe_info;

  /* Quick check: No q-regs */
  if (pe_info->regvals == NULL) {
    return;
  }

  /* An unsetq() with no arguments has special behavior: It clears all
   * Q-registers up the stack until it finds the full scope (not marked
   * PE_REGS_LET), then marks that scope as PE_REG_QSTOP, so that
   * attempts to fetch q-registers will not go past it.
   */
  if (nargs == 0 || args[0][0] == '\0') {
    clear_allq(pe_info);
    return;
  }

  /* Special case: One arg, a "*" (will match all q-regs) */
  if (nargs == 1 && args[0][0] == '*' && args[0][1] == '\0') {
    clear_allq(pe_info);
    return;
  }

  /* unsetq with arguments: We build a list of what q-registers we have
   * and compare them with the tree */

  st_init(&qregs, "ListQTree");
  st_init(&blanks, "BlankQTree");

  /* Build the Q-reg tree */
  pe_regs = pe_info->regvals;
  while (pe_regs) {
    val = pe_regs->vals;
    while (val) {
      /* Insert it into the tree if it's non-blank. */
      if ((val->type & PE_REGS_STR) && *(val->val.sval)
          && !st_find(val->name, &blanks)) {
        st_insert(val->name, &qregs);
      } else {
        st_insert(val->name, &blanks);
      }
      val = val->next;
    }
    /* If it's a QSTOP, we stop. */
    if (pe_regs->flags & PE_REGS_QSTOP) {
      break;
    }
    pe_regs = pe_regs->prev;
  }

  list = args[0];
  while (list) {
    cur = split_token(&list, ' ');
    if (cur && *cur) {
      if (*cur == '*' && *(cur + 1) == '\0') {
        clear_allq(pe_info);
        break;
      } else {
        st_data.wild = cur;
        st_walk(&qregs, unsetq_walk, &st_data);
      }
    }
>>>>>>> ebdea0ab
  }
  st_flush(&qregs);
  st_flush(&blanks);
}

/* ARGSUSED */
FUNCTION(fun_listq)
{
  /* Build the Q-reg tree */
  PE_REG_VAL *val;
  PE_REGS *pe_regs;
  StrTree qregs;
  StrTree blanks;
  int types = 0;
  char regname[BUFFER_LEN];
  char *rp;
  struct st_qreg_data st_data;

  st_data.buff = buff;
  st_data.bp = bp;
  st_data.wild = NULL;
  st_data.count = 0;
  st_data.osep = " ";

  /* Quick check: No registers */
  if (pe_info->regvals == NULL) {
    return;
  }

  if (nargs >= 1 && args[0] && *args[0]) {
    st_data.wild = args[0];
  }
  if (nargs >= 2) {
    char *list, *item;
    list = trim_space_sep(args[1], ' ');
    while ((item = split_token(&list, ' '))) {
      if (!*item)
        continue;
      if (string_prefix("qregisters", item))
        types |= PE_REGS_Q;
      else if (string_prefix("regexp", item))
        types |= PE_REGS_REGEXP;
      else if (strlen(item) > 1 && string_prefix("switch", item))
        types |= PE_REGS_SWITCH;
      else if (string_prefix("iter", item))
        types |= PE_REGS_ITER;
      else if (string_prefix("args", item)
               || (strlen(item) > 1 && string_prefix("stack", item)))
        types |= PE_REGS_ARG;
      else {
        safe_str("#-1", buff, bp);
        return;
      }
    }
  }
  if (!types) {
    if (!strcmp(called_as, "LISTQ")) {
      types = PE_REGS_Q;
    } else {
      types = PE_REGS_TYPE & ~PE_REGS_SYS;
    }
  }

  if (nargs >= 3)
    st_data.osep = args[2];

  st_init(&qregs, "ListQTree");
  st_init(&blanks, "BlankQTree");

  pe_regs = pe_info->regvals;
  while (pe_regs) {
    val = pe_regs->vals;
    while (val) {
      if (!(val->type & types)) {
        val = val->next;
        continue;               /* not the right type of register */
      }
      rp = regname;
      switch (val->type & PE_REGS_TYPE) {
      case PE_REGS_Q:
        safe_chr('Q', regname, &rp);
        break;
      case PE_REGS_REGEXP:
        safe_chr('R', regname, &rp);
        break;
      case PE_REGS_SWITCH:
      case PE_REGS_ITER:
        /* Do nothing; they're stored with a leading 'T' */
        break;
      case PE_REGS_ARG:
        safe_chr('A', regname, &rp);
        break;
      default:
        val = val->next;
        continue;
      }

      safe_str(val->name, regname, &rp);
      *rp = '\0';

      if (val->type & PE_REGS_SWITCH) {
        regname[0] = 'S';       /* to differentiate stext and itext */
      }

      /* Insert it into the tree if it's non-blank. */
      if ((val->type & PE_REGS_STR) && *(val->val.sval)
          && !st_find(regname, &blanks)) {
        st_insert(regname, &qregs);
      } else {
        st_insert(regname, &blanks);
      }
      val = val->next;
    }
    if (pe_regs->flags & PE_REGS_QSTOP) {
      /* Remove q-registers */
      types &= ~PE_REGS_Q;
    }
    if (pe_regs->flags & PE_REGS_NEWATTR) {
      /* Remove iter, switch, regexp and %0-%9 context */
      types &= ~(PE_REGS_ITER | PE_REGS_SWITCH | PE_REGS_REGEXP | PE_REGS_ARG);
    }
    if (!types)
      break;                    /* nothing left */
    pe_regs = pe_regs->prev;
  }
  st_walk(&qregs, listq_walk, &st_data);
  st_flush(&qregs);
  st_flush(&blanks);
}

void
clear_allq(NEW_PE_INFO *pe_info)
{
  PE_REGS *pe_regs;
  PE_REG_VAL *pe_val;
  pe_regs = pe_info->regvals;
  while (pe_regs) {
    if (pe_regs->flags & PE_REGS_Q) {
      /* Do this for everything up to the lowest level q-reg that _isn't_ a
       * letq() */
      for (pe_val = pe_regs->vals; pe_val; pe_val = pe_val->next) {
        if (pe_val->type & PE_REGS_Q) {
          if (pe_val->type & PE_REGS_STR) {
            /* Quick and dirty: Set it to "". */
            pe_regs_set(pe_regs, pe_val->type, pe_val->name, "");
          } else {
            pe_val->val.ival = 0;
          }
        }
      }
    }
    if (!(pe_regs->flags & PE_REGS_LET)) {
      pe_regs->flags |= PE_REGS_QSTOP;
      return;
    }
    pe_regs = pe_regs->prev;
  }
}

/** Helper function for unsetq() */
struct st_unsetq_data {
  char *buff;  /**< Unused */
  char **bp;   /**< Unused */
  char *wild;  /**< Wildcard pattern of register names to unset */
  NEW_PE_INFO *pe_info;  /**< pe_info to clear registers from */
};

static void
unsetq_walk(const char *cur, int count __attribute__ ((__unused__)),
            void *userdata)
{
  struct st_unsetq_data *st_data = (struct st_unsetq_data *) userdata;

  /* If it matches the pattern, then set it to "" (blank / unset) */
  if (!st_data->wild || quick_wild(st_data->wild, cur)) {
    PE_Setq(st_data->pe_info, cur, "");
  }
}

/* ARGSUSED */
FUNCTION(fun_unsetq)
{
  PE_REG_VAL *val;
  PE_REGS *pe_regs;
  StrTree qregs;
  StrTree blanks;
  struct st_unsetq_data st_data;
  char *list, *cur;

  st_data.buff = buff;
  st_data.bp = bp;
  st_data.wild = NULL;
  st_data.pe_info = pe_info;

  /* Quick check: No q-regs */
  if (pe_info->regvals == NULL) {
    return;
  }

  /* An unsetq() with no arguments has special behavior: It clears all
   * Q-registers up the stack until it finds the full scope (not marked
   * PE_REGS_LET), then marks that scope as PE_REG_QSTOP, so that
   * attempts to fetch q-registers will not go past it.
   */
  if (nargs == 0 || args[0][0] == '\0') {
    clear_allq(pe_info);
    return;
  }

  /* Special case: One arg, a "*" (will match all q-regs) */
  if (nargs == 1 && args[0][0] == '*' && args[0][1] == '\0') {
    clear_allq(pe_info);
    return;
  }

  /* unsetq with arguments: We build a list of what q-registers we have
   * and compare them with the tree */

  st_init(&qregs, "ListQTree");
  st_init(&blanks, "BlankQTree");

  /* Build the Q-reg tree */
  pe_regs = pe_info->regvals;
  while (pe_regs) {
    val = pe_regs->vals;
    while (val) {
      /* Insert it into the tree if it's non-blank. */
      if ((val->type & PE_REGS_STR) && *(val->val.sval)
          && !st_find(val->name, &blanks)) {
        st_insert(val->name, &qregs);
      } else {
        st_insert(val->name, &blanks);
      }
      val = val->next;
    }
    /* If it's a QSTOP, we stop. */
    if (pe_regs->flags & PE_REGS_QSTOP) {
      break;
    }
    pe_regs = pe_regs->prev;
  }

  list = args[0];
  while (list) {
    cur = split_token(&list, ' ');
    if (cur && *cur) {
      if (*cur == '*' && *(cur + 1) == '\0') {
        clear_allq(pe_info);
        break;
      } else {
        st_data.wild = cur;
        st_walk(&qregs, unsetq_walk, &st_data);
      }
    }
  }
  st_flush(&qregs);
  st_flush(&blanks);
}

/* ARGSUSED */
FUNCTION(fun_r)
{
<<<<<<< HEAD
  /* returns a local register */
  if (ValidQregName(args[0])) {
    safe_str(PE_Getq(pe_info, args[0]), buff, bp);
  } else {
    safe_str(T(e_badregname), buff, bp);
=======
  int type = PE_REGS_Q;
  const char *s;

  if (nargs >= 2 && args[1] && *args[1]) {
    if (string_prefix("qregisters", args[1]))
      type = PE_REGS_Q;
    else if (string_prefix("regexp", args[1]))
      type = PE_REGS_REGEXP;
    else if (strlen(args[1]) > 1 && string_prefix("switch", args[1]))
      type = PE_REGS_SWITCH;
    else if (string_prefix("iter", args[1]))
      type = PE_REGS_ITER;
    else if (string_prefix("args", args[1])
             || (strlen(args[1]) > 1 && string_prefix("stack", args[1])))
      type = PE_REGS_ARG;
    else {
      safe_str("#-1", buff, bp);
      return;
    }
  }

  switch (type) {
  case PE_REGS_Q:
    if (ValidQregName(args[0]))
      safe_str(PE_Getq(pe_info, args[0]), buff, bp);
    else
      safe_str(T(e_badregname), buff, bp);
    break;
  case PE_REGS_ARG:
    s = pi_regs_get_env(pe_info, args[0]);
    if (s)
      safe_str(s, buff, bp);
    break;
  case PE_REGS_ITER:
  case PE_REGS_SWITCH:
    {
      int level = 0, total = 0;

      if (type == PE_REGS_ITER)
        total = PE_Get_Ilev(pe_info);
      else
        total = PE_Get_Slev(pe_info);

      if ((*args[0] == 'l' || *args[0] == 'L') && !args[0][1])
        level = total;
      else if (!is_strict_number(args[0])) {
        safe_str(T(e_badregname), buff, bp);
        return;
      } else {
        level = parse_integer(args[0]);
      }
      if (level < 0 || level > total) {
        safe_str(T(e_argrange), buff, bp);
      } else {
        if (type == PE_REGS_ITER)
          safe_str(PE_Get_Itext(pe_info, level), buff, bp);
        else
          safe_str(PE_Get_Stext(pe_info, level), buff, bp);
      }
      break;
    }
>>>>>>> ebdea0ab
  }
}

/* --------------------------------------------------------------------------
 * Utility functions: RAND, DIE, SECURE, SPACE, BEEP, SWITCH, EDIT,
 *      ESCAPE, SQUISH, ENCRYPT, DECRYPT, LIT
 */

extern sfmt_t rand_state;

/* ARGSUSED */
FUNCTION(fun_rand)
{
  uint32_t low, high, rand;
  int lowint, highint, offset = 0;

  if (nargs == 0) {
    /* Floating pont number in the range [0,1) */
<<<<<<< HEAD
    safe_number(genrand_real2(), buff, bp);
=======
    safe_number(sfmt_genrand_real2(&rand_state), buff, bp);
>>>>>>> ebdea0ab
    return;
  }

  /* Otherwise, an integer in a user-supplied range */

  if (!is_strict_integer(args[0])) {
    safe_str(T(e_int), buff, bp);
    return;
  }
  if (nargs == 1) {
    low = lowint = 0;
    highint = parse_integer(args[0]);
    if (highint == 0) {
      safe_str(T(e_range), buff, bp);
      return;
    } else if (highint < 0) {
      high = offset = (highint * -1);
      offset -= 1;
    } else {
      high = highint;
    }
    high -= 1;
  } else {
    if (!is_strict_integer(args[1])) {
      safe_str(T(e_ints), buff, bp);
      return;
    }
    lowint = parse_integer(args[0]);
    highint = parse_integer(args[1]);
    if (lowint > highint) {
      /* reverse numbers */
      int temp = lowint;
      lowint = highint;
      highint = temp;
    }
    if (lowint < 0) {
      offset = abs(lowint);
      low = 0;
      high = abs(highint + offset);
    } else {
      low = lowint;
      high = highint;
    }
  }
  rand = get_random32(low, high);
  safe_integer((int) rand - offset, buff, bp);
}

/* ARGSUSED */
FUNCTION(fun_die)
{
  unsigned int n;
  unsigned int die;
  unsigned int count;
  unsigned int total = 0;
  int show_all = 0, first = 1;

  if (!is_uinteger(args[0]) || !is_uinteger(args[1])) {
    safe_str(T(e_uints), buff, bp);
    return;
  }
  n = parse_uinteger(args[0]);
  die = parse_uinteger(args[1]);
  if (nargs == 3)
    show_all = parse_boolean(args[2]);

  if (n == 0 || n > 700) {
    safe_str(T("#-1 NUMBER OUT OF RANGE"), buff, bp);
    return;
  }
  if (show_all) {
    for (count = 0; count < n; count++) {
      if (first)
        first = 0;
      else
        safe_chr(' ', buff, bp);
      safe_uinteger(get_random32(1, die), buff, bp);
    }
  } else {
    for (count = 0; count < n; count++)
      total += get_random32(1, die);

    safe_uinteger(total, buff, bp);
  }
}


/* ARGSUSED */
FUNCTION(fun_switch)
{
  /* this works a bit like the @switch command: it returns the string
   * appropriate to the match. It picks the first match, like @select
   * does, though.
   * Args to this function are passed unparsed. Args are not evaluated
   * until they are needed.
   */
  int ret;
  int j, per;
  char mstr[BUFFER_LEN], pstr[BUFFER_LEN], *dp;
  char const *sp;
  char *tbuf1 = NULL;
  int first = 1, found = 0, exact = 0;
  PE_REGS *pe_regs = NULL;

  if (strstr(called_as, "ALL"))
    first = 0;

  if (string_prefix(called_as, "CASE"))
    exact = 1;

  dp = mstr;
  sp = args[0];
  if (process_expression(mstr, &dp, &sp, executor, caller, enactor,
                         eflags, PT_DEFAULT, pe_info))
    return;
  *dp = '\0';

  if (exact)
    pe_regs = pe_regs_localize(pe_info, PE_REGS_SWITCH, "fun_switch");
  else
    pe_regs = pe_regs_localize(pe_info, PE_REGS_SWITCH | PE_REGS_CAPTURE,
                               "fun_switch");
  pe_regs_set(pe_regs, PE_REGS_NOCOPY | PE_REGS_SWITCH, "t0", mstr);

  /* try matching, return match immediately when found */
  for (j = 1; j < (nargs - 1); j += 2) {
    dp = pstr;
    sp = args[j];
    if (process_expression(pstr, &dp, &sp, executor, caller, enactor,
                           eflags, PT_DEFAULT, pe_info))
      goto exit_sequence;
    *dp = '\0';

    if (exact) {
      ret = (strcmp(pstr, mstr) == 0);
    } else {
      pe_regs_clear_type(pe_regs, PE_REGS_CAPTURE);
      ret = local_wild_match(pstr, mstr, pe_regs);
    }

    if (ret) {
      /* If there's a #$ in a switch's action-part, replace it with
       * the value of the conditional (mstr) before evaluating it.
       */
      if (!exact)
        tbuf1 = replace_string("#$", mstr, args[j + 1]);
      else
        tbuf1 = args[j + 1];

      sp = tbuf1;

      per = process_expression(buff, bp, &sp,
                               executor, caller, enactor,
                               eflags, PT_DEFAULT, pe_info);
<<<<<<< HEAD
=======
      if (!exact)
        mush_free(tbuf1, "replace_string.buff");
>>>>>>> ebdea0ab
      found = 1;
      if (per || first) {
        goto exit_sequence;
      }
    }
  }

  if (!(nargs & 1) && !found) {
    /* Default case */
    if (!exact) {
      tbuf1 = replace_string("#$", mstr, args[nargs - 1]);
      sp = tbuf1;
    } else
      sp = args[nargs - 1];
    process_expression(buff, bp, &sp, executor, caller, enactor,
                       eflags, PT_DEFAULT, pe_info);
<<<<<<< HEAD
=======
    if (!exact)
      mush_free(tbuf1, "replace_string.buff");
  }
exit_sequence:
  if (pe_regs) {
    pe_regs_restore(pe_info, pe_regs);
    pe_regs_free(pe_regs);
>>>>>>> ebdea0ab
  }
exit_sequence:
  if (pe_regs) {
    pe_regs_restore(pe_info, pe_regs);
    pe_regs_free(pe_regs);
  }
}

/* ARGSUSED */
FUNCTION(fun_slev)
{
  safe_integer(PE_Get_Slev(pe_info), buff, bp);
}

/* ARGSUSED */
FUNCTION(fun_stext)
{
  int i;
  int maxlev = PE_Get_Slev(pe_info);

  if (!strcasecmp(args[0], "l")) {
    i = maxlev;
  } else if (is_strict_integer(args[0])) {
    i = parse_integer(args[0]);
  } else {
    safe_str(T(e_int), buff, bp);
    return;
  }

  if (i < 0 || i > maxlev) {
    safe_str(T(e_argrange), buff, bp);
    return;
  }
  safe_str(PE_Get_Stext(pe_info, i), buff, bp);
}

/* ARGSUSED */
<<<<<<< HEAD
=======
FUNCTION(fun_slev)
{
  safe_integer(PE_Get_Slev(pe_info), buff, bp);
}

/* ARGSUSED */
FUNCTION(fun_stext)
{
  int i;
  int maxlev = PE_Get_Slev(pe_info);

  if (!strcasecmp(args[0], "l")) {
    i = maxlev;
  } else if (is_strict_integer(args[0])) {
    i = parse_integer(args[0]);
  } else {
    safe_str(T(e_int), buff, bp);
    return;
  }

  if (i < 0 || i > maxlev) {
    safe_str(T(e_argrange), buff, bp);
    return;
  }
  safe_str(PE_Get_Stext(pe_info, i), buff, bp);
}

/* ARGSUSED */
>>>>>>> ebdea0ab
FUNCTION(fun_reswitch)
{
  /* this works a bit like the @switch/regexp command */

  int j, per = 0;
  char mstr[BUFFER_LEN], pstr[BUFFER_LEN], *dp;
  char const *sp;
  char *tbuf1;
  int first = 1, found = 0, flags = 0;
  int search, subpatterns, offsets[99];
  pcre *re;
  PE_REGS *pe_regs;
  ansi_string *mas = NULL;
  const char *haystack;
  int haystacklen;
  const char *errptr;
  int erroffset;
  pcre_extra *extra;

  if (strstr(called_as, "ALL"))
    first = 0;

  if (strcmp(called_as, "RESWITCHI") == 0
      || strcmp(called_as, "RESWITCHALLI") == 0)
    flags = PCRE_CASELESS;

  dp = mstr;
  sp = args[0];
  if (process_expression(mstr, &dp, &sp, executor, caller, enactor,
                         eflags, PT_DEFAULT, pe_info))
    return;
  *dp = '\0';
  if (has_markup(mstr)) {
    mas = parse_ansi_string(mstr);
    haystack = mas->text;
    haystacklen = mas->len;
  } else {
    haystack = mstr;
    haystacklen = dp - mstr;
  }

  pe_regs = pe_regs_localize(pe_info, PE_REGS_REGEXP | PE_REGS_SWITCH,
                             "fun_reswitch");
  pe_regs_set(pe_regs, PE_REGS_SWITCH | PE_REGS_NOCOPY, "t0", mstr);

  /* try matching, return match immediately when found */

  for (j = 1; j < (nargs - 1); j += 2) {
    dp = pstr;
    sp = args[j];
    if (process_expression(pstr, &dp, &sp, executor, caller, enactor,
                           eflags, PT_DEFAULT, pe_info))
      goto exit_sequence;
    *dp = '\0';

    if ((re =
         pcre_compile(remove_markup(pstr, NULL), flags, &errptr, &erroffset,
                      tables)) == NULL) {
      /* Matching error. Ignore this one, move on. */
      continue;
    }
<<<<<<< HEAD
=======
    ADD_CHECK("pcre");
>>>>>>> ebdea0ab
    extra = default_match_limit();
    search = 0;
    subpatterns =
      pcre_exec(re, extra, haystack, haystacklen, search, 0, offsets, 99);
    if (subpatterns >= 0) {
      /* If there's a #$ in a switch's action-part, replace it with
       * the value of the conditional (mstr) before evaluating it.
       */
      tbuf1 = replace_string("#$", mstr, args[j + 1]);
      sp = tbuf1;

      /* set regexp context here */
      pe_regs_clear(pe_regs);
      if (mas) {
<<<<<<< HEAD
        pe_regs_set_rx_context_ansi(pe_regs, re, offsets, subpatterns, mas);
      } else {
        pe_regs_set_rx_context(pe_regs, re, offsets, subpatterns, mstr);
=======
        pe_regs_set_rx_context_ansi(pe_regs, 0, re, offsets, subpatterns, mas);
      } else {
        pe_regs_set_rx_context(pe_regs, 0, re, offsets, subpatterns, mstr);
>>>>>>> ebdea0ab
      }
      per = process_expression(buff, bp, &sp,
                               executor, caller, enactor,
                               eflags | PE_DOLLAR, PT_DEFAULT, pe_info);
<<<<<<< HEAD
      found = 1;
    }
=======
      mush_free(tbuf1, "replace_string.buff");
      found = 1;
    }
    pcre_free(re);
    DEL_CHECK("pcre");
>>>>>>> ebdea0ab
    if ((first && found) || per) {
      goto exit_sequence;
    }
  }
  if (!(nargs & 1) && !found) {
    /* Default case */
    tbuf1 = replace_string("#$", mstr, args[nargs - 1]);
    sp = tbuf1;
    process_expression(buff, bp, &sp, executor, caller, enactor,
                       eflags, PT_DEFAULT, pe_info);
<<<<<<< HEAD
  }
exit_sequence:
  if (mas) {
    free_ansi_string(mas);
  }
=======
    mush_free(tbuf1, "replace_string.buff");
  }
exit_sequence:
  if (mas) {
    free_ansi_string(mas);
  }
>>>>>>> ebdea0ab
  pe_regs_restore(pe_info, pe_regs);
  pe_regs_free(pe_regs);
  return;
}

/* ARGSUSED */
FUNCTION(fun_if)
{
  char tbuf[BUFFER_LEN], *tp;
  char const *sp;
  /* Since this may be used as COND(), NCOND(), CONDALL() or NCONDALL,
   * we check for that. */
  bool findtrue = 1;
  bool findall = 0;
  bool found = 0;
  int i;

  if (called_as[0] == 'N')
    findtrue = 0;

  if (strstr(called_as, "ALL"))
    findall = 1;

  for (i = 0; i < nargs - 1; i += 2) {
    tp = tbuf;
    sp = args[i];
    if (process_expression(tbuf, &tp, &sp, executor, caller, enactor,
                           eflags, PT_DEFAULT, pe_info))
      return;
    *tp = '\0';
    if (parse_boolean(tbuf) == findtrue) {
      sp = args[i + 1];
      if (process_expression(buff, bp, &sp, executor, caller, enactor,
                             eflags, PT_DEFAULT, pe_info))
        return;
      if (!findall)
        return;
      found = 1;
    }
  }
  /* If we've found no true case, run the default if it exists. */
  if (!found && (nargs & 1)) {
    sp = args[nargs - 1];
    process_expression(buff, bp, &sp, executor, caller, enactor,
                       eflags, PT_DEFAULT, pe_info);
  }
}

/* ARGSUSED */
FUNCTION(fun_mudname)
{
  safe_str(MUDNAME, buff, bp);
}

/* ARGSUSED */
FUNCTION(fun_mudurl)
{
  safe_str(MUDURL, buff, bp);
}

/* ARGSUSED */
FUNCTION(fun_version)
{
#ifdef SVNREVISION
  int svnrev = 0;
  int scan;
#ifdef SVNDATE
  char svndate[75];
#endif                          /* SVNDATE */
#endif                          /* SVNREVISION */

  safe_format(buff, bp, "PennMUSH version %s patchlevel %s %s",
              VERSION, PATCHLEVEL, PATCHDATE);

#ifdef SVNREVISION
  scan = sscanf(SVNREVISION, "$" "Rev: %d $", &svnrev);
  if (scan == 1) {
    safe_format(buff, bp, " (r%d", svnrev);
#ifdef SVNDATE
    scan = sscanf(SVNDATE, "$" "Date: %s $", svndate);
    if (scan == 1) {
      safe_chr(' ', buff, bp);
      safe_str(svndate, buff, bp);
    }
#endif                          /* SVNDATE */
    safe_chr(')', buff, bp);
  }
#endif                          /* SVNREVISION */


}

/* ARGSUSED */
FUNCTION(fun_numversion)
{
  safe_integer(NUMVERSION, buff, bp);
}

/* ARGSUSED */
FUNCTION(fun_starttime)
{
  safe_str(show_time(globals.first_start_time, 0), buff, bp);
}

/* ARGSUSED */
FUNCTION(fun_restarttime)
{
  safe_str(show_time(globals.start_time, 0), buff, bp);
}

/* ARGSUSED */
FUNCTION(fun_restarts)
{
  safe_integer(globals.reboot_count, buff, bp);
}

extern char soundex_val[UCHAR_MAX + 1];

/* The actual soundex routine */
static char *
soundex(char *str)
{
<<<<<<< HEAD
  char *tbuf1;
  char *p;
  size_t len;

  len = strlen(str);
  if (len < 4)
    len = 4;
  tbuf1 = GC_MALLOC_ATOMIC(len + 1);
  memset(tbuf1, '0', 4);
=======
  static char tbuf1[BUFFER_LEN];
  char *p;

  memset(tbuf1, '\0', 4);

>>>>>>> ebdea0ab
  p = tbuf1;

  /* First character is just copied */
  *p = UPCASE(*str);
  str++;
  /* Special case for PH->F */
  if ((UPCASE(*p) == 'P') && *str && (UPCASE(*str) == 'H')) {
    *p = 'F';
    str++;
  }
  p++;
  /* Convert letters to soundex values, squash duplicates, skip accents and other non-ascii characters */
  while (*str) {
<<<<<<< HEAD
    if (!isalpha((unsigned char) *str) || (unsigned char) *str > 127) {
      str++;
      continue;
    }
    *p = soundex_val[(unsigned char) *str++];
=======
    if (!isalpha(*str) || *str > 127) {
      str++;
      continue;
    }
    *p = soundex_val[*str++];
>>>>>>> ebdea0ab
    if (*p != *(p - 1))
      p++;
  }
  *p = '\0';
  /* Remove zeros */
  p = str = tbuf1;
  while (*str) {
    if (*str != '0')
      *p++ = *str;
    str++;
  }
  *p = '\0';
  /* Pad/truncate to 4 chars */
  if (tbuf1[1] == '\0')
    tbuf1[1] = '0';
  if (tbuf1[2] == '\0')
    tbuf1[2] = '0';
  if (tbuf1[3] == '\0')
    tbuf1[3] = '0';
  tbuf1[4] = '\0';
  return tbuf1;
}

/* ARGSUSED */
FUNCTION(fun_soundex)
{
  /* Returns the soundex code for a word. This 4-letter code is:
   * 1. The first letter of the word (exception: ph -> f)
   * 2. Replace each letter with a numeric code from the soundex table
   * 3. Remove consecutive numbers that are the same
   * 4. Remove 0's
   * 5. Truncate to 4 characters or pad with 0's.
   * It's actually a bit messier than that to make it faster.
   */
  if (!args[0] || !*args[0] || !isalpha(*args[0])
      || strchr(args[0], ' ')) {
    safe_str(T("#-1 FUNCTION (SOUNDEX) REQUIRES A SINGLE WORD ARGUMENT"), buff,
             bp);
    return;
  }
  safe_str(soundex(args[0]), buff, bp);
  return;
}

/* ARGSUSED */
FUNCTION(fun_soundlike)
{
  /* Return 1 if the two arguments have the same soundex.
   * This can be optimized to go character-by-character, but
   * I deem the modularity to be more important. So there.
   */
<<<<<<< HEAD
  char *code1, *code2;
  if (!*args[0] || !*args[1] || !isalpha((unsigned char) *args[0])
      || !isalpha((unsigned char) *args[1]) || strchr(args[0], ' ')
=======
  char tbuf1[5];
  if (!*args[0] || !*args[1] || !isalpha(*args[0])
      || !isalpha(*args[1]) || strchr(args[0], ' ')
>>>>>>> ebdea0ab
      || strchr(args[1], ' ')) {
    safe_str(T("#-1 FUNCTION (SOUNDLIKE) REQUIRES TWO ONE-WORD ARGUMENTS"),
             buff, bp);
    return;
  }
  /* soundex uses a static buffer, so we need to save it */
  code1 = soundex(args[0]);
  code2 = soundex(args[1]);
  safe_boolean(!strcmp(code1, code2), buff, bp);
}

/* ARGSUSED */
FUNCTION(fun_functions)
{
  safe_str(list_functions(nargs == 1 ? args[0] : NULL), buff, bp);
}

/* ARGSUSED */
FUNCTION(fun_null)
{
  return;
}

/* ARGSUSED */
FUNCTION(fun_list)
{
  int which = 3;
<<<<<<< HEAD
  char *fwhich[3] = { "builtin", "local", "all" };
=======
  static const char *const fwhich[3] = { "builtin", "local", "all" };
>>>>>>> ebdea0ab
  if (nargs == 2) {
    if (!strcasecmp(args[1], "local"))
      which = 2;
    else if (!strcasecmp(args[1], "builtin"))
      which = 1;
    else if (strcasecmp(args[1], "all")) {
      safe_str("#-1", buff, bp);
      return;
    }
  }
  if (!args[0] || !*args[0])
    safe_str("#-1", buff, bp);
  else if (string_prefix("motd", args[0]))
    safe_str(cf_motd_msg, buff, bp);
  else if (string_prefix("wizmotd", args[0]) && Hasprivs(executor))
    safe_str(cf_wizmotd_msg, buff, bp);
  else if (string_prefix("downmotd", args[0]) && Hasprivs(executor))
    safe_str(cf_downmotd_msg, buff, bp);
  else if (string_prefix("fullmotd", args[0]) && Hasprivs(executor))
    safe_str(cf_fullmotd_msg, buff, bp);
  else if (string_prefix("functions", args[0]))
    safe_str(list_functions(fwhich[which - 1]), buff, bp);
  else if (string_prefix("@functions", args[0]))
    safe_str(list_functions("local"), buff, bp);
  else if (string_prefix("commands", args[0]))
    safe_str(list_commands(which), buff, bp);
  else if (string_prefix("attribs", args[0]))
    safe_str(list_attribs(), buff, bp);
  else if (string_prefix("locks", args[0]))
    list_locks(buff, bp, NULL);
  else if (string_prefix("flags", args[0]))
    safe_str(list_all_flags("FLAG", "", executor, FLAG_LIST_NAMECHAR), buff,
             bp);
  else if (string_prefix("powers", args[0]))
    safe_str(list_all_flags("POWER", "", executor, FLAG_LIST_NAMECHAR), buff,
             bp);
  else
    safe_str("#-1", buff, bp);
  return;
}

/* ARGSUSED */
FUNCTION(fun_scan)
{
  dbref thing = executor;
  char *cmdptr = args[0];
  char *prefstr, *thispref;
  int scan_type = 0;

  if (nargs > 1) {
    cmdptr = args[1];
    if (arglens[0]) {
      thing = match_thing(executor, args[0]);
      if (!GoodObject(thing)) {
        safe_str(T(e_notvis), buff, bp);
        return;
      }
      if (!See_All(executor) && !controls(executor, thing)) {
        notify(executor, T("Permission denied."));
        safe_str("#-1", buff, bp);
        return;
      }
    }
  }
  if (nargs == 3 && arglens[2]) {
    prefstr = trim_space_sep(args[2], ' ');
    while ((thispref = split_token(&prefstr, ' '))) {
      if (string_prefix("room", thispref))
        scan_type |= CHECK_HERE | CHECK_NEIGHBORS;
      else if (string_prefix("self", thispref))
        scan_type |= CHECK_SELF | CHECK_INVENTORY;
      else if (string_prefix("zone", thispref))
        scan_type |= CHECK_ZONE;
      else if (string_prefix("globals", thispref))
        scan_type |= CHECK_GLOBAL;
      else if (string_prefix("break", thispref))
        scan_type |= CHECK_BREAK;
      else if (string_prefix("all", thispref)) {
        scan_type |= CHECK_ALL;
      } else {
        notify(executor, T("Invalid type."));
        safe_str("#-1", buff, bp);
        return;
      }
    }
  }
  if ((scan_type & ~CHECK_BREAK) == 0)
    scan_type |= CHECK_ALL;
  safe_str(scan_list(thing, cmdptr, scan_type), buff, bp);
}


enum whichof_t { DO_FIRSTOF, DO_ALLOF };
static void
do_whichof(char *args[], int nargs, enum whichof_t flag,
           char *buff, char **bp, dbref executor,
           dbref caller, dbref enactor, NEW_PE_INFO *pe_info, int eflags,
           int isbool)
{
  int j;
  char tbuf[BUFFER_LEN], *tp;
  char sep[BUFFER_LEN];
  char const *ap;
  int first = 1;
  tbuf[0] = '\0';

  if (eflags <= 0)
    eflags = PE_DEFAULT;

  if (flag == DO_ALLOF) {
    /* The last arg is a delimiter. Parse it in place. */
    char *sp = sep;
    const char *arglast = args[nargs - 1];
    if (process_expression(sep, &sp, &arglast, executor,
                           caller, enactor, eflags, PT_DEFAULT, pe_info))
      return;
    *sp = '\0';
    nargs--;
  } else
    sep[0] = '\0';

  for (j = 0; j < nargs; j++) {
    tp = tbuf;
    ap = args[j];
    if (process_expression(tbuf, &tp, &ap, executor, caller,
                           enactor, eflags, PT_DEFAULT, pe_info))
      return;
    *tp = '\0';
    if ((isbool && parse_boolean(tbuf)) || (!isbool && strlen(tbuf))) {
      if (!first && *sep) {
        safe_str(sep, buff, bp);
      } else
        first = 0;
      safe_str(tbuf, buff, bp);
      if (flag == DO_FIRSTOF)
        return;
    }
  }
  if (flag == DO_FIRSTOF)
    safe_str(tbuf, buff, bp);
}

/* ARGSUSED */
FUNCTION(fun_firstof)
{
  do_whichof(args, nargs, DO_FIRSTOF, buff, bp, executor,
             caller, enactor, pe_info, eflags, ! !strcasecmp(called_as,
                                                             "STRFIRSTOF"));
}


/* ARGSUSED */
FUNCTION(fun_allof)
{
  do_whichof(args, nargs, DO_ALLOF, buff, bp, executor,
             caller, enactor, pe_info, eflags, ! !strcasecmp(called_as,
                                                             "STRALLOF"));
}

/* Returns a platform-specific timestamp with platform-dependent resolution. */
static uint64_t
get_tsc()
{
#ifdef WIN32
  LARGE_INTEGER li;
  QueryPerformanceCounter(&li);
  return li.QuadPart;
#else
  struct timeval tv;
  gettimeofday(&tv, NULL);
  return 1000000ULL * tv.tv_sec + tv.tv_usec;
#endif
}

static uint64_t
tsc_diff_to_microseconds(uint64_t start, uint64_t end)
{
#ifdef WIN32
  LARGE_INTEGER frequency;
  QueryPerformanceFrequency(&frequency);
  return (end - start) * 1000000.0 / frequency.QuadPart;
#else
  return end - start;
#endif
}

extern int global_fun_invocations;      /* From parse.c */

/* ARGSUSED */
FUNCTION(fun_benchmark)
{
  char tbuf[BUFFER_LEN], *tp;
  char const *sp;
  int n;
  unsigned int min = UINT_MAX;
  unsigned int max = 0;
  unsigned int total = 0;
  int i = 0;
  dbref thing = NOTHING;

  if (!is_number(args[1])) {
    safe_str(T(e_nums), buff, bp);
    return;
  }
  n = parse_number(args[1]);
  if (n < 1) {
    safe_str(T(e_range), buff, bp);
    return;
  }

  if (nargs > 2) {
    /* Evaluate <sendto> argument */
    tp = tbuf;
    sp = args[2];
    if (process_expression(tbuf, &tp, &sp, executor, caller, enactor,
                           eflags, PT_DEFAULT, pe_info))
      return;
    *tp = '\0';
    thing = noisy_match_result(executor, tbuf, NOTYPE, MAT_EVERYTHING);
    if (!GoodObject(thing)) {
      safe_dbref(thing, buff, bp);
      return;
    }
    if (!okay_pemit(executor, thing, 1, 1, pe_info)) {
      safe_str("#-1", buff, bp);
      return;
    }
  }

  while (i < n) {
    uint64_t start;
    unsigned int elapsed;
    tp = tbuf;
    sp = args[0];
    start = get_tsc();
    ++i;
    if (process_expression(tbuf, &tp, &sp, executor, caller, enactor,
                           eflags, PT_DEFAULT, pe_info)) {
      *tp = '\0';
      break;
    }
    *tp = '\0';
    elapsed = tsc_diff_to_microseconds(start, get_tsc());
    if (elapsed < min) {
      min = elapsed;
    }
    if (elapsed > max) {
      max = elapsed;
    }
    total += elapsed;
  }

  if (thing != NOTHING) {
    safe_str(tbuf, buff, bp);
    if (pe_info->fun_invocations >= FUNCTION_LIMIT
        || (global_fun_invocations >= FUNCTION_LIMIT * 5))
      notify(thing,
             T
             ("Function invocation limit reached. Benchmark timings may not be reliable."));
    notify_format(thing, T("Average: %.2f   Min: %u   Max: %u"),
                  ((double) total) / i, min, max);
  } else {
    safe_format(buff, bp, T("Average: %.2f   Min: %u   Max: %u"),
                ((double) total) / i, min, max);
    if (pe_info->fun_invocations >= FUNCTION_LIMIT
        || (global_fun_invocations >= FUNCTION_LIMIT * 5))
      safe_str(T
               (" Note: Function invocation limit reached. Benchmark timings may not be reliable."),
               buff, bp);
  }

  return;
}<|MERGE_RESOLUTION|>--- conflicted
+++ resolved
@@ -30,23 +30,10 @@
 #include "mushdb.h"
 #include "mymalloc.h"
 #include "parse.h"
-<<<<<<< HEAD
-#include "function.h"
-#include "command.h"
-#include "game.h"
-#include "attrib.h"
-#include "mymalloc.h"
-#include "ansi.h"
-#include "strtree.h"
-#include "SFMT.h"
-#include "svninfo.h"
-#include "confmagic.h"
-=======
 #include "strtree.h"
 #include "strutil.h"
 #include "svninfo.h"
 #include "version.h"
->>>>>>> ebdea0ab
 
 #ifdef WIN32
 #include <windows.h>
@@ -101,8 +88,6 @@
   else if (!strcasecmp(args[0], "ansicodes")) {
     ansi_data colors;
     safe_boolean(!define_ansi_data(&colors, args[1]), buff, bp);
-<<<<<<< HEAD
-=======
   } else if (!strcasecmp(args[0], "channel")) {
     CHAN *target = NULL;
     if (nargs >= 3) {
@@ -111,7 +96,6 @@
     safe_boolean((ok_channel_name(args[1], target) == NAME_OK), buff, bp);
   } else if (!strcasecmp(args[0], "attrvalue")) {
     safe_boolean(check_attr_value(NOTHING, args[2], args[1]) != NULL, buff, bp);
->>>>>>> ebdea0ab
   } else
     safe_str("#-1", buff, bp);
 }
@@ -147,13 +131,10 @@
   int flags = PEMIT_LIST | PEMIT_SILENT;
   enum emit_type type = EMIT_PEMIT;
   dbref speaker = executor;
-<<<<<<< HEAD
-=======
 
   /* Instead of having the '10', '14', etc, hardcoded, this
    * should be using MAX_STACK_ARGS. However, it's potentially
    * slightly incompatible to change it, now. */
->>>>>>> ebdea0ab
 
   for (i = 0; (i + 3) < nargs && i < 10; i++) {
     argv[i] = args[i + 3];
@@ -423,8 +404,6 @@
       safe_str(st_data->osep, st_data->buff, st_data->bp);
     }
     safe_str(name, st_data->buff, st_data->bp);
-<<<<<<< HEAD
-=======
   }
 }
 
@@ -687,276 +666,14 @@
         st_walk(&qregs, unsetq_walk, &st_data);
       }
     }
->>>>>>> ebdea0ab
   }
   st_flush(&qregs);
   st_flush(&blanks);
 }
 
 /* ARGSUSED */
-FUNCTION(fun_listq)
-{
-  /* Build the Q-reg tree */
-  PE_REG_VAL *val;
-  PE_REGS *pe_regs;
-  StrTree qregs;
-  StrTree blanks;
-  int types = 0;
-  char regname[BUFFER_LEN];
-  char *rp;
-  struct st_qreg_data st_data;
-
-  st_data.buff = buff;
-  st_data.bp = bp;
-  st_data.wild = NULL;
-  st_data.count = 0;
-  st_data.osep = " ";
-
-  /* Quick check: No registers */
-  if (pe_info->regvals == NULL) {
-    return;
-  }
-
-  if (nargs >= 1 && args[0] && *args[0]) {
-    st_data.wild = args[0];
-  }
-  if (nargs >= 2) {
-    char *list, *item;
-    list = trim_space_sep(args[1], ' ');
-    while ((item = split_token(&list, ' '))) {
-      if (!*item)
-        continue;
-      if (string_prefix("qregisters", item))
-        types |= PE_REGS_Q;
-      else if (string_prefix("regexp", item))
-        types |= PE_REGS_REGEXP;
-      else if (strlen(item) > 1 && string_prefix("switch", item))
-        types |= PE_REGS_SWITCH;
-      else if (string_prefix("iter", item))
-        types |= PE_REGS_ITER;
-      else if (string_prefix("args", item)
-               || (strlen(item) > 1 && string_prefix("stack", item)))
-        types |= PE_REGS_ARG;
-      else {
-        safe_str("#-1", buff, bp);
-        return;
-      }
-    }
-  }
-  if (!types) {
-    if (!strcmp(called_as, "LISTQ")) {
-      types = PE_REGS_Q;
-    } else {
-      types = PE_REGS_TYPE & ~PE_REGS_SYS;
-    }
-  }
-
-  if (nargs >= 3)
-    st_data.osep = args[2];
-
-  st_init(&qregs, "ListQTree");
-  st_init(&blanks, "BlankQTree");
-
-  pe_regs = pe_info->regvals;
-  while (pe_regs) {
-    val = pe_regs->vals;
-    while (val) {
-      if (!(val->type & types)) {
-        val = val->next;
-        continue;               /* not the right type of register */
-      }
-      rp = regname;
-      switch (val->type & PE_REGS_TYPE) {
-      case PE_REGS_Q:
-        safe_chr('Q', regname, &rp);
-        break;
-      case PE_REGS_REGEXP:
-        safe_chr('R', regname, &rp);
-        break;
-      case PE_REGS_SWITCH:
-      case PE_REGS_ITER:
-        /* Do nothing; they're stored with a leading 'T' */
-        break;
-      case PE_REGS_ARG:
-        safe_chr('A', regname, &rp);
-        break;
-      default:
-        val = val->next;
-        continue;
-      }
-
-      safe_str(val->name, regname, &rp);
-      *rp = '\0';
-
-      if (val->type & PE_REGS_SWITCH) {
-        regname[0] = 'S';       /* to differentiate stext and itext */
-      }
-
-      /* Insert it into the tree if it's non-blank. */
-      if ((val->type & PE_REGS_STR) && *(val->val.sval)
-          && !st_find(regname, &blanks)) {
-        st_insert(regname, &qregs);
-      } else {
-        st_insert(regname, &blanks);
-      }
-      val = val->next;
-    }
-    if (pe_regs->flags & PE_REGS_QSTOP) {
-      /* Remove q-registers */
-      types &= ~PE_REGS_Q;
-    }
-    if (pe_regs->flags & PE_REGS_NEWATTR) {
-      /* Remove iter, switch, regexp and %0-%9 context */
-      types &= ~(PE_REGS_ITER | PE_REGS_SWITCH | PE_REGS_REGEXP | PE_REGS_ARG);
-    }
-    if (!types)
-      break;                    /* nothing left */
-    pe_regs = pe_regs->prev;
-  }
-  st_walk(&qregs, listq_walk, &st_data);
-  st_flush(&qregs);
-  st_flush(&blanks);
-}
-
-void
-clear_allq(NEW_PE_INFO *pe_info)
-{
-  PE_REGS *pe_regs;
-  PE_REG_VAL *pe_val;
-  pe_regs = pe_info->regvals;
-  while (pe_regs) {
-    if (pe_regs->flags & PE_REGS_Q) {
-      /* Do this for everything up to the lowest level q-reg that _isn't_ a
-       * letq() */
-      for (pe_val = pe_regs->vals; pe_val; pe_val = pe_val->next) {
-        if (pe_val->type & PE_REGS_Q) {
-          if (pe_val->type & PE_REGS_STR) {
-            /* Quick and dirty: Set it to "". */
-            pe_regs_set(pe_regs, pe_val->type, pe_val->name, "");
-          } else {
-            pe_val->val.ival = 0;
-          }
-        }
-      }
-    }
-    if (!(pe_regs->flags & PE_REGS_LET)) {
-      pe_regs->flags |= PE_REGS_QSTOP;
-      return;
-    }
-    pe_regs = pe_regs->prev;
-  }
-}
-
-/** Helper function for unsetq() */
-struct st_unsetq_data {
-  char *buff;  /**< Unused */
-  char **bp;   /**< Unused */
-  char *wild;  /**< Wildcard pattern of register names to unset */
-  NEW_PE_INFO *pe_info;  /**< pe_info to clear registers from */
-};
-
-static void
-unsetq_walk(const char *cur, int count __attribute__ ((__unused__)),
-            void *userdata)
-{
-  struct st_unsetq_data *st_data = (struct st_unsetq_data *) userdata;
-
-  /* If it matches the pattern, then set it to "" (blank / unset) */
-  if (!st_data->wild || quick_wild(st_data->wild, cur)) {
-    PE_Setq(st_data->pe_info, cur, "");
-  }
-}
-
-/* ARGSUSED */
-FUNCTION(fun_unsetq)
-{
-  PE_REG_VAL *val;
-  PE_REGS *pe_regs;
-  StrTree qregs;
-  StrTree blanks;
-  struct st_unsetq_data st_data;
-  char *list, *cur;
-
-  st_data.buff = buff;
-  st_data.bp = bp;
-  st_data.wild = NULL;
-  st_data.pe_info = pe_info;
-
-  /* Quick check: No q-regs */
-  if (pe_info->regvals == NULL) {
-    return;
-  }
-
-  /* An unsetq() with no arguments has special behavior: It clears all
-   * Q-registers up the stack until it finds the full scope (not marked
-   * PE_REGS_LET), then marks that scope as PE_REG_QSTOP, so that
-   * attempts to fetch q-registers will not go past it.
-   */
-  if (nargs == 0 || args[0][0] == '\0') {
-    clear_allq(pe_info);
-    return;
-  }
-
-  /* Special case: One arg, a "*" (will match all q-regs) */
-  if (nargs == 1 && args[0][0] == '*' && args[0][1] == '\0') {
-    clear_allq(pe_info);
-    return;
-  }
-
-  /* unsetq with arguments: We build a list of what q-registers we have
-   * and compare them with the tree */
-
-  st_init(&qregs, "ListQTree");
-  st_init(&blanks, "BlankQTree");
-
-  /* Build the Q-reg tree */
-  pe_regs = pe_info->regvals;
-  while (pe_regs) {
-    val = pe_regs->vals;
-    while (val) {
-      /* Insert it into the tree if it's non-blank. */
-      if ((val->type & PE_REGS_STR) && *(val->val.sval)
-          && !st_find(val->name, &blanks)) {
-        st_insert(val->name, &qregs);
-      } else {
-        st_insert(val->name, &blanks);
-      }
-      val = val->next;
-    }
-    /* If it's a QSTOP, we stop. */
-    if (pe_regs->flags & PE_REGS_QSTOP) {
-      break;
-    }
-    pe_regs = pe_regs->prev;
-  }
-
-  list = args[0];
-  while (list) {
-    cur = split_token(&list, ' ');
-    if (cur && *cur) {
-      if (*cur == '*' && *(cur + 1) == '\0') {
-        clear_allq(pe_info);
-        break;
-      } else {
-        st_data.wild = cur;
-        st_walk(&qregs, unsetq_walk, &st_data);
-      }
-    }
-  }
-  st_flush(&qregs);
-  st_flush(&blanks);
-}
-
-/* ARGSUSED */
 FUNCTION(fun_r)
 {
-<<<<<<< HEAD
-  /* returns a local register */
-  if (ValidQregName(args[0])) {
-    safe_str(PE_Getq(pe_info, args[0]), buff, bp);
-  } else {
-    safe_str(T(e_badregname), buff, bp);
-=======
   int type = PE_REGS_Q;
   const char *s;
 
@@ -1018,7 +735,6 @@
       }
       break;
     }
->>>>>>> ebdea0ab
   }
 }
 
@@ -1037,11 +753,7 @@
 
   if (nargs == 0) {
     /* Floating pont number in the range [0,1) */
-<<<<<<< HEAD
-    safe_number(genrand_real2(), buff, bp);
-=======
     safe_number(sfmt_genrand_real2(&rand_state), buff, bp);
->>>>>>> ebdea0ab
     return;
   }
 
@@ -1196,11 +908,6 @@
       per = process_expression(buff, bp, &sp,
                                executor, caller, enactor,
                                eflags, PT_DEFAULT, pe_info);
-<<<<<<< HEAD
-=======
-      if (!exact)
-        mush_free(tbuf1, "replace_string.buff");
->>>>>>> ebdea0ab
       found = 1;
       if (per || first) {
         goto exit_sequence;
@@ -1217,16 +924,6 @@
       sp = args[nargs - 1];
     process_expression(buff, bp, &sp, executor, caller, enactor,
                        eflags, PT_DEFAULT, pe_info);
-<<<<<<< HEAD
-=======
-    if (!exact)
-      mush_free(tbuf1, "replace_string.buff");
-  }
-exit_sequence:
-  if (pe_regs) {
-    pe_regs_restore(pe_info, pe_regs);
-    pe_regs_free(pe_regs);
->>>>>>> ebdea0ab
   }
 exit_sequence:
   if (pe_regs) {
@@ -1264,37 +961,6 @@
 }
 
 /* ARGSUSED */
-<<<<<<< HEAD
-=======
-FUNCTION(fun_slev)
-{
-  safe_integer(PE_Get_Slev(pe_info), buff, bp);
-}
-
-/* ARGSUSED */
-FUNCTION(fun_stext)
-{
-  int i;
-  int maxlev = PE_Get_Slev(pe_info);
-
-  if (!strcasecmp(args[0], "l")) {
-    i = maxlev;
-  } else if (is_strict_integer(args[0])) {
-    i = parse_integer(args[0]);
-  } else {
-    safe_str(T(e_int), buff, bp);
-    return;
-  }
-
-  if (i < 0 || i > maxlev) {
-    safe_str(T(e_argrange), buff, bp);
-    return;
-  }
-  safe_str(PE_Get_Stext(pe_info, i), buff, bp);
-}
-
-/* ARGSUSED */
->>>>>>> ebdea0ab
 FUNCTION(fun_reswitch)
 {
   /* this works a bit like the @switch/regexp command */
@@ -1356,10 +1022,6 @@
       /* Matching error. Ignore this one, move on. */
       continue;
     }
-<<<<<<< HEAD
-=======
-    ADD_CHECK("pcre");
->>>>>>> ebdea0ab
     extra = default_match_limit();
     search = 0;
     subpatterns =
@@ -1374,29 +1036,15 @@
       /* set regexp context here */
       pe_regs_clear(pe_regs);
       if (mas) {
-<<<<<<< HEAD
-        pe_regs_set_rx_context_ansi(pe_regs, re, offsets, subpatterns, mas);
-      } else {
-        pe_regs_set_rx_context(pe_regs, re, offsets, subpatterns, mstr);
-=======
         pe_regs_set_rx_context_ansi(pe_regs, 0, re, offsets, subpatterns, mas);
       } else {
         pe_regs_set_rx_context(pe_regs, 0, re, offsets, subpatterns, mstr);
->>>>>>> ebdea0ab
       }
       per = process_expression(buff, bp, &sp,
                                executor, caller, enactor,
                                eflags | PE_DOLLAR, PT_DEFAULT, pe_info);
-<<<<<<< HEAD
       found = 1;
     }
-=======
-      mush_free(tbuf1, "replace_string.buff");
-      found = 1;
-    }
-    pcre_free(re);
-    DEL_CHECK("pcre");
->>>>>>> ebdea0ab
     if ((first && found) || per) {
       goto exit_sequence;
     }
@@ -1407,20 +1055,11 @@
     sp = tbuf1;
     process_expression(buff, bp, &sp, executor, caller, enactor,
                        eflags, PT_DEFAULT, pe_info);
-<<<<<<< HEAD
   }
 exit_sequence:
   if (mas) {
     free_ansi_string(mas);
   }
-=======
-    mush_free(tbuf1, "replace_string.buff");
-  }
-exit_sequence:
-  if (mas) {
-    free_ansi_string(mas);
-  }
->>>>>>> ebdea0ab
   pe_regs_restore(pe_info, pe_regs);
   pe_regs_free(pe_regs);
   return;
@@ -1543,7 +1182,6 @@
 static char *
 soundex(char *str)
 {
-<<<<<<< HEAD
   char *tbuf1;
   char *p;
   size_t len;
@@ -1553,13 +1191,6 @@
     len = 4;
   tbuf1 = GC_MALLOC_ATOMIC(len + 1);
   memset(tbuf1, '0', 4);
-=======
-  static char tbuf1[BUFFER_LEN];
-  char *p;
-
-  memset(tbuf1, '\0', 4);
-
->>>>>>> ebdea0ab
   p = tbuf1;
 
   /* First character is just copied */
@@ -1573,19 +1204,11 @@
   p++;
   /* Convert letters to soundex values, squash duplicates, skip accents and other non-ascii characters */
   while (*str) {
-<<<<<<< HEAD
-    if (!isalpha((unsigned char) *str) || (unsigned char) *str > 127) {
-      str++;
-      continue;
-    }
-    *p = soundex_val[(unsigned char) *str++];
-=======
     if (!isalpha(*str) || *str > 127) {
       str++;
       continue;
     }
     *p = soundex_val[*str++];
->>>>>>> ebdea0ab
     if (*p != *(p - 1))
       p++;
   }
@@ -1637,15 +1260,9 @@
    * This can be optimized to go character-by-character, but
    * I deem the modularity to be more important. So there.
    */
-<<<<<<< HEAD
   char *code1, *code2;
-  if (!*args[0] || !*args[1] || !isalpha((unsigned char) *args[0])
-      || !isalpha((unsigned char) *args[1]) || strchr(args[0], ' ')
-=======
-  char tbuf1[5];
   if (!*args[0] || !*args[1] || !isalpha(*args[0])
       || !isalpha(*args[1]) || strchr(args[0], ' ')
->>>>>>> ebdea0ab
       || strchr(args[1], ' ')) {
     safe_str(T("#-1 FUNCTION (SOUNDLIKE) REQUIRES TWO ONE-WORD ARGUMENTS"),
              buff, bp);
@@ -1673,11 +1290,7 @@
 FUNCTION(fun_list)
 {
   int which = 3;
-<<<<<<< HEAD
-  char *fwhich[3] = { "builtin", "local", "all" };
-=======
   static const char *const fwhich[3] = { "builtin", "local", "all" };
->>>>>>> ebdea0ab
   if (nargs == 2) {
     if (!strcasecmp(args[1], "local"))
       which = 2;
