--- conflicted
+++ resolved
@@ -25,11 +25,8 @@
 #include "parse.h"
 #include "strutil.h"
 #include "tz.h"
-<<<<<<< HEAD
+#include "mushsql.h"
 #include "confmagic.h"
-=======
-#include "mushsql.h"
->>>>>>> 49e5b49e
 
 int do_convtime(const char *mystr, struct tm *ttm);
 void do_timestring(char *buff, char **bp, const char *format,
