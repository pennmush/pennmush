--- conflicted
+++ resolved
@@ -2717,12 +2717,8 @@
   mutex_unlock(&queue_mutex);
   mutex_lock(&desc_mutex);
   im_stats(player, descs_by_fd, "Connections");
-<<<<<<< HEAD
   mutex_unlock(&desc_mutex);
-#ifdef HAVE_INOTIFY
-=======
 #ifdef HAVE_INOTIFY_INIT1
->>>>>>> c70e9b1a
   im_stats(player, watchtable, "Inotify");
 #endif
   if (rgb_to_name)
