/**
 * \file game.c
 *
 * \brief The main game driver.
 *
 */

#include "copyrite.h"
#include "game.h"

#include <ctype.h>
#include <fcntl.h>
#include <string.h>
#include <signal.h>
#ifdef HAVE_SYS_TIME_H
#include <sys/time.h>
#ifdef TIME_WITH_SYS_TIME
#include <time.h>
#endif
#else
#include <time.h>
#endif
#ifdef WIN32
#include <process.h>
#include <windows.h>
#undef OPAQUE /* Clashes with flags.h */
void Win32MUSH_setup(void);
#endif
#ifdef HAVE_SYS_TYPES_H
#include <sys/types.h>
#endif
#ifdef HAVE_SYS_RESOURCE_H
#include <sys/resource.h>
#endif
#include <stdlib.h>
#include <stdarg.h>
#ifdef HAVE_UNISTD_H
#include <unistd.h>
#endif
#include <errno.h>

#include "access.h"
#include "ansi.h"
#include "attrib.h"
#include "case.h"
#include "command.h"
#include "conf.h"
#include "dbdefs.h"
#include "extchat.h"
#include "externs.h"
#include "extmail.h"
#include "flags.h"
#include "function.h"
#include "help.h"
#include "htab.h"
#include "intmap.h"
#include "lock.h"
#include "log.h"
#include "match.h"
#include "mushdb.h"
#include "mymalloc.h"
#include "mypcre.h"
#include "parse.h"
#include "ptab.h"
#include "sig.h"
#include "strtree.h"
#include "strutil.h"
#include "version.h"
#include "mushsql.h"

#ifdef HAVE_SSL
#include "myssl.h"
#endif

#ifndef WIN32
#include "wait.h"
#endif

#ifdef hpux
#include <sys/syscall.h>
#define getrusage(x, p) syscall(SYS_GETRUSAGE, x, p)
#endif /* fix to HP-UX getrusage() braindamage */

/* declarations */
GLOBALTAB globals = {0, "", 0, 0, 0, 0, 0, 0, 0, 0};

static int epoch = 0;
#ifndef WIN32
static int reserved; /**< Reserved file descriptor */
#endif
static dbref *errdblist = NULL; /**< List of dbrefs to return errors from */
static dbref *errdbtail = NULL; /**< Pointer to end of errdblist */
#define ERRDB_INITIAL_SIZE 5
static int errdbsize =
  ERRDB_INITIAL_SIZE; /**< Current size of errdblist array */
static void errdb_grow(void);

extern const unsigned char *tables;
extern void conf_default_set(void);
static bool dump_database_internal(void);
static PENNFILE *db_open(const char *);
static PENNFILE *db_open_write(const char *);
static int fail_commands(dbref player);
void do_readcache(dbref player);
int check_alias(const char *command, const char *list);
static int list_check(dbref thing, dbref player, char type, char end, char *str,
                      int just_match, MQUE *queue_entry, int queue_flags);
int alias_list_check(dbref thing, const char *command, const char *type);
int loc_alias_check(dbref loc, const char *command, const char *type);
void do_poor(dbref player, char *arg1);
void do_writelog(dbref player, char *str, int ltype);
void bind_and_queue(dbref executor, dbref enactor, char *action,
                    const char *arg, int num, MQUE *queue_entry,
                    int queue_type);
void do_uptime(dbref player, int mortal);
static char *make_new_epoch_file(const char *basename, int the_epoch);
#ifdef HAVE_GETRUSAGE
void rusage_stats(void);
#endif

void st_stats_header(dbref player);
void st_stats(dbref player, StrTree *root, const char *name);
void do_timestring(char *buff, char **bp, const char *format,
                   unsigned long secs);

extern void create_minimal_db(void); /* From db.c */

dbref orator =
  NOTHING; /**< Last dbref to issue a speech command. DEPRECATED. DO NOT USE. */

#ifdef COMP_STATS
extern void compress_stats(long *entries, long *mem_used,
                           long *total_uncompressed, long *total_compressed);
#endif

/* Set in do_entry(), used in report() */
char report_cmd[BUFFER_LEN];
dbref report_dbref = NOTHING;

pid_t forked_dump_pid = -1;

/** Open /dev/null to reserve a file descriptor that can be reused later. */
void
reserve_fd(void)
{
#ifndef WIN32
  reserved = open("/dev/null", O_RDWR);
#endif
}

/** Release the reserved file descriptor for other use. */
void
release_fd(void)
{
#ifndef WIN32
  close(reserved);
#endif
}

/** User command to dump the database.
 * \verbatim
 * This implements the @dump command.
 * \endverbatim
 * \param player the enactor, for permission checking.
 * \param num checkpoint interval, as a string.
 * \param flag type of dump.
 */
void
do_dump(dbref player, char *num, enum dump_type flag)
{
  if (Wizard(player)) {
#ifdef ALWAYS_PARANOID
    if (1) {
#else
    if (flag != DUMP_NORMAL && flag != DUMP_NOFORK) {
#endif
      /* want to do a scan before dumping each object */
      globals.paranoid_dump = (flag == DUMP_DEBUG ? 2 : 1);
      if (num && *num) {
        /* checkpoint interval given */
        globals.paranoid_checkpt = atoi(num);
        if ((globals.paranoid_checkpt < 1) ||
            (globals.paranoid_checkpt >= db_top)) {
          notify(player, T("Permission denied. Invalid checkpoint interval."));
          globals.paranoid_dump = 0;
          return;
        }
      } else {
        /* use a default interval */
        globals.paranoid_checkpt = db_top / 5;
        if (globals.paranoid_checkpt < 1)
          globals.paranoid_checkpt = 1;
      }
      if (flag == DUMP_PARANOID) {
        notify_format(player, T("Paranoid dumping, checkpoint interval %d."),
                      globals.paranoid_checkpt);
        do_rawlog(LT_CHECK, "*** PARANOID DUMP *** done by %s(#%d),\n",
                  Name(player), player);
      } else {
        notify_format(player, T("Debug dumping, checkpoint interval %d."),
                      globals.paranoid_checkpt);
        do_rawlog(LT_CHECK, "*** DEBUG DUMP *** done by %s(#%d),\n",
                  Name(player), player);
      }
      do_rawlog(LT_CHECK, "\tcheckpoint interval %d, at %s",
                globals.paranoid_checkpt, show_time(mudtime, 0));
    } else {
      /* normal dump */
      globals.paranoid_dump = 0; /* just to be safe */
      notify(player, T("Dumping..."));
      do_rawlog(LT_CHECK, "** DUMP ** done by %s(#%d) at %s", Name(player),
                player, show_time(mudtime, 0));
    }
    fork_and_dump(flag == DUMP_NORMAL);
    globals.paranoid_dump = 0;
    notify(player, T("Dump complete."));
  } else {
    notify(player, T("Sorry, you are in a no dumping zone."));
  }
}

/** Print global variables to the trace log.
 * This function is used for error reporting.
 */
void
report(void)
{
  if (GoodObject(report_dbref))
    do_rawlog(LT_TRACE, "TRACE: Cmd:%s\tby #%d at #%d", (char *) report_cmd,
              report_dbref, Location(report_dbref));
  else
    do_rawlog(LT_TRACE, "TRACE: Cmd:%s\tby #%d", report_cmd, report_dbref);
  notify_activity(NOTHING, 0, 1);
}

#ifdef HAVE_GETRUSAGE
/** Log process statistics to the error log.
 */
void
rusage_stats(void)
{
  struct rusage usage;
  int psize;

  psize = mush_getpagesize();
  getrusage(RUSAGE_SELF, &usage);

  do_rawlog(LT_ERR, "Process statistics:");
  do_rawlog(LT_ERR, "Time used:   %10ld user   %10ld sys",
            (long) usage.ru_utime.tv_sec, (long) usage.ru_stime.tv_sec);
  do_rawlog(LT_ERR, "Max res mem: %10ld pages  %10ld bytes", usage.ru_maxrss,
            (usage.ru_maxrss * psize));
  do_rawlog(LT_ERR, "Integral mem:%10ld shared %10ld private %10ld stack",
            usage.ru_ixrss, usage.ru_idrss, usage.ru_isrss);
  do_rawlog(LT_ERR, "Page faults: %10ld hard   %10ld soft    %10ld swapouts",
            usage.ru_majflt, usage.ru_minflt, usage.ru_nswap);
  do_rawlog(LT_ERR, "Disk I/O:    %10ld reads  %10ld writes", usage.ru_inblock,
            usage.ru_oublock);
  do_rawlog(LT_ERR, "Network I/O: %10ld in     %10ld out", usage.ru_msgrcv,
            usage.ru_msgsnd);
  do_rawlog(LT_ERR, "Context swi: %10ld vol    %10ld forced", usage.ru_nvcsw,
            usage.ru_nivcsw);
  do_rawlog(LT_ERR, "Signals:     %10ld", usage.ru_nsignals);
}

#endif /* HAVE_GETRUSAGE */

/** User interface to shut down the MUSH.
 * \verbatim
 * This implements the @shutdown command.
 * \endverbatim
 * \param player the enactor, for permission checking.
 * \param flag type of shutdown to perform.
 */
void
do_shutdown(dbref player, enum shutdown_type flag)
{
  if (flag == SHUT_PANIC && !God(player)) {
    notify(player, T("It takes a God to make me panic."));
    return;
  }
  flag_broadcast(0, 0, T("GAME: Shutdown by %s"),
                 AName(player, AN_ANNOUNCE, NULL));
  do_log(LT_ERR, player, NOTHING, "SHUTDOWN by %s(%s)\n", Name(player),
         unparse_dbref(player));

  if (flag == SHUT_PANIC) {
    mush_panic("@shutdown/panic");
  } else {
    if (flag == SHUT_PARANOID) {
      globals.paranoid_checkpt = db_top / 5;
      if (globals.paranoid_checkpt < 1)
        globals.paranoid_checkpt = 1;
      globals.paranoid_dump = 1;
    }
    shutdown_flag = 1;
  }
}

jmp_buf db_err;

static bool
dump_database_internal(void)
{
  char realdumpfile[2048];
  char realtmpfl[2048];
  char tmpfl[2048];
  volatile PENNFILE *f = NULL;

#ifndef PROFILING
#ifndef WIN32
#ifdef __CYGWIN__
  ignore_signal(SIGALRM);
#else
  ignore_signal(SIGPROF);
#endif /* __CYGWIN__ */
#endif /* WIN32 */
#endif /* PROFILING */

  if (setjmp(db_err)) {
    /* The dump failed. Disk might be full or something went bad with the
       compression slave. Boo! */
    const char *errmsg = NULL;

    if (f) {
      switch (f->type) {
      case PFT_FILE:
      case PFT_PIPE:
        errmsg = strerror(errno);
        break;
      case PFT_GZFILE:
#ifdef HAVE_LIBZ
      {
        int errnum = 0;
        errmsg = gzerror(f->handle.g, &errnum);
        if (errnum == Z_ERRNO)
          errmsg = strerror(errno);
      }
#endif
      break;
      }
    } else
      errmsg = strerror(errno);

    do_rawlog(LT_ERR, "ERROR! Database save failed: %s", errmsg);
    queue_event(SYSEVENT, "DUMP`ERROR", "%s,%d,PERROR %s",
                T("GAME: ERROR! Database save failed!"), 0, errmsg);
    flag_broadcast("WIZARD ROYALTY", 0,
                   T("GAME: ERROR! Database save failed!"));
    if (f)
      penn_fclose((PENNFILE *) f);
#ifndef PROFILING
#ifdef HAVE_SETITIMER
#ifdef __CYGWIN__
    install_sig_handler(SIGALRM, signal_cpu_limit);
#else
    install_sig_handler(SIGPROF, signal_cpu_limit);
#endif /* __CYGWIN__ */
#endif /* HAVE_SETITIMER */
#endif /* PROFILING */
    return false;
  } else {
    local_dump_database();

#ifdef ALWAYS_PARANOID
    globals.paranoid_checkpt = db_top / 5;
    if (globals.paranoid_checkpt < 1)
      globals.paranoid_checkpt = 1;
#endif

    sprintf(realdumpfile, "%s%s", globals.dumpfile, options.compresssuff);
    strcpy(tmpfl, make_new_epoch_file(globals.dumpfile, epoch));
    sprintf(realtmpfl, "%s%s", tmpfl, options.compresssuff);

    if ((f = db_open_write(tmpfl)) != NULL) {
      switch (globals.paranoid_dump) {
      case 0:
#ifdef ALWAYS_PARANOID
        db_paranoid_write((PENNFILE *) f, 0);
#else
        db_write((PENNFILE *) f, 0);
#endif
        break;
      case 1:
        db_paranoid_write((PENNFILE *) f, 0);
        break;
      case 2:
        db_paranoid_write((PENNFILE *) f, 1);
        break;
      }
      penn_fclose((PENNFILE *) f);
      if (rename_file(realtmpfl, realdumpfile) < 0) {
        penn_perror(realtmpfl);
        longjmp(db_err, 1);
      }
    } else {
      penn_perror(realtmpfl);
      longjmp(db_err, 1);
    }
    sprintf(realdumpfile, "%s%s", options.mail_db, options.compresssuff);
    strcpy(tmpfl, make_new_epoch_file(options.mail_db, epoch));
    sprintf(realtmpfl, "%s%s", tmpfl, options.compresssuff);
    if (mdb_top >= 0) {
      if ((f = db_open_write(tmpfl)) != NULL) {
        dump_mail((PENNFILE *) f);
        penn_fclose((PENNFILE *) f);
        if (rename_file(realtmpfl, realdumpfile) < 0) {
          penn_perror(realtmpfl);
          longjmp(db_err, 1);
        }
      } else {
        penn_perror(realtmpfl);
        longjmp(db_err, 1);
      }
    }
    sprintf(realdumpfile, "%s%s", options.chatdb, options.compresssuff);
    strcpy(tmpfl, make_new_epoch_file(options.chatdb, epoch));
    sprintf(realtmpfl, "%s%s", tmpfl, options.compresssuff);
    if ((f = db_open_write(tmpfl)) != NULL) {
      save_chatdb((PENNFILE *) f);
      penn_fclose((PENNFILE *) f);
      if (rename_file(realtmpfl, realdumpfile) < 0) {
        penn_perror(realtmpfl);
        longjmp(db_err, 1);
      }
    } else {
      penn_perror(realtmpfl);
      longjmp(db_err, 1);
    }
    time(&globals.last_dump_time);
  }

#ifndef PROFILING
#ifdef HAVE_SETITIMER
#ifdef __CYGWIN__
  install_sig_handler(SIGALRM, signal_cpu_limit);
#else
  install_sig_handler(SIGPROF, signal_cpu_limit);
#endif
#endif
#endif

  return true;
}

/** Crash gracefully.
 * This function is called when something disastrous happens - typically
 * a failure to malloc memory or a signal like segfault.
 * It logs the fault, does its best to dump a panic database, and
 * exits abruptly. This function does not return.
 * \param message message to log to the error log.
 */
void
mush_panic(const char *message)
{
  const char *panicfile = options.crash_db;
  PENNFILE *f = NULL;
  static int already_panicking = 0;

  if (already_panicking) {
    do_rawlog(LT_ERR,
              "PANIC: Attempted to panic because of '%s' while already "
              "panicking. Run in circles, scream and shout!",
              message);
    abort();
  }

  already_panicking = 1;
  do_rawlog(LT_ERR, "PANIC: %s", message);
  report();
  flag_broadcast(0, 0, T("EMERGENCY SHUTDOWN: %s"), message);

  /* turn off signals */
  block_signals();

  /* shut down interface */
  emergency_shutdown();

  /* dump panic file if we have a database read. */
  if (globals.database_loaded) {
    if (setjmp(db_err)) {
      /* Dump failed. We're in deep doo-doo */
      do_rawlog(LT_ERR, "CANNOT DUMP PANIC DB. OOPS.");
      abort();
    } else {
      if ((f = penn_fopen(panicfile, FOPEN_WRITE)) == NULL) {
        do_rawlog(LT_ERR, "CANNOT OPEN PANIC FILE, YOU LOSE");
        _exit(135);
      } else {
        do_rawlog(LT_ERR, "DUMPING: %s", panicfile);
        db_write(f, DBF_PANIC);
        dump_mail(f);
        save_chatdb(f);
        penn_fclose(f);
        do_rawlog(LT_ERR, "DUMPING: %s (done)", panicfile);
      }
    }
  } else {
    do_rawlog(LT_ERR, "Skipping panic dump because database isn't loaded.");
  }
  abort();
}

/** Crash gracefully.
 * Calls mush_panic() with its arguments formatted.
 * \param msg printf()-style format string.
 */
void
mush_panicf(const char *msg, ...)
{
  char c[BUFFER_LEN];
  va_list args;

  va_start(args, msg);

  mush_vsnprintf(c, sizeof c, msg, args);
  va_end(args);

  mush_panic(c);
  _exit(136); /* Not reached but kills warnings */
}

/** Dump the database.
 * This function is a wrapper for dump_database_internal() that does
 * a little logging before and after the dump.
 */
void
dump_database(void)
{
  epoch++;

  do_rawlog(LT_ERR, "DUMPING: %s.#%d#", globals.dumpfile, epoch);
  if (dump_database_internal())
    do_rawlog(LT_ERR, "DUMPING: %s.#%d# (done)", globals.dumpfile, epoch);
}

/** Dump a database, possibly by forking the process.
 * This function calls dump_database_internal() to dump the MUSH
 * databases. If we're configured to do so, it forks first, so that
 * the child process can perform the dump while the parent continues
 * to run the MUSH for the players. If we can't fork, this function
 * warns players online that a dump is taking place and the game
 * may pause.
 * \param forking if 1, attempt a forking dump.
 */
bool
fork_and_dump(int forking)
{
  pid_t child;
  bool nofork, status = true;
#ifndef WIN32
  bool split = false;
#endif

  epoch++;

#ifdef LOG_CHUNK_STATS
  chunk_stats(NOTHING, 0);
  chunk_stats(NOTHING, 1);
#endif
  do_rawlog(LT_CHECK, "CHECKPOINTING: %s.#%d#", globals.dumpfile, epoch);
  if (NO_FORK)
    nofork = 1;
  else
    nofork =
      !forking || (globals.paranoid_dump == 2); /* Don't fork for dump/debug */
#if defined(WIN32) || !defined(HAVE_FORK)
  nofork = 1;
#endif

  if (!nofork && chunk_num_swapped()) {
#ifndef WIN32
    /* Try to clone the chunk swapfile. */
    if (chunk_fork_file()) {
      split = 1;
    } else {
      /* Ack, can't fork, 'cause we have stuff on disk... */
      do_log(LT_ERR, 0, 0,
             "fork_and_dump: Data are swapped to disk, so "
             "nonforking dumps will be used.");
      flag_broadcast(
        "WIZARD", 0,
        T("DUMP: Data are swapped to disk, so nonforking dumps will be used."));
      nofork = 1;
    }
#endif
  }
  if (!nofork) {
#ifndef WIN32
#ifdef HAVE_FORK
    child = fork();
#else
    /* Never actually reached, since nofork is set to 1 if HAVE_FORK is
     *  not defined. */
    child = -1;
#endif
    if (child < 0) {
      /* Oops, fork failed. Let's do a nofork dump */
      do_log(LT_ERR, 0, 0,
             "fork_and_dump: fork() failed! Dumping nofork instead.");
      if (DUMP_NOFORK_MESSAGE && *DUMP_NOFORK_MESSAGE)
        flag_broadcast(0, 0, "%s", DUMP_NOFORK_MESSAGE);
      child = 0;
      nofork = 1;
      if (split) {
        split = 0;
        chunk_fork_done();
      }
    } else if (child > 0) {
      forked_dump_pid = child;
      lower_priority_by(child, 8);
      chunk_fork_parent();
    } else {
      chunk_fork_child();
    }
#endif /* WIN32 */
  } else {
    if (DUMP_NOFORK_MESSAGE && *DUMP_NOFORK_MESSAGE)
      flag_broadcast(0, 0, "%s", DUMP_NOFORK_MESSAGE);
    child = 0;
  }
  if (nofork || (!nofork && child == 0)) {
    /* in the child */
    release_fd();
    status = dump_database_internal();
#ifndef WIN32
    if (split)
      chunk_fork_done();
#endif
    if (!nofork) {
      _exit(status ? 0 : 1); /* d_d_i() returns true on success but exit code
                                should be 0 on success */
    } else {
      reserve_fd();
      if (status) {
        queue_event(SYSEVENT, "DUMP`COMPLETE", "%s,%d", DUMP_NOFORK_COMPLETE,
                    0);
        if (status && DUMP_NOFORK_COMPLETE && *DUMP_NOFORK_COMPLETE) {
          flag_broadcast(0, 0, "%s", DUMP_NOFORK_COMPLETE);
        }
      }
    }
  }
#ifdef LOG_CHUNK_STATS
  chunk_stats(NOTHING, 5);
#endif
  return status;
}

/** Start up the MUSH.
 * This function does all of the work that's necessary to start up
 * MUSH objects and code for the game. It sets up player aliases,
 * fixes null object names, and triggers all object startups.
 */
void
do_restart(void)
{
  dbref thing;
  ATTR *s;
  char buf[BUFFER_LEN];
  char *bp;

  /* Do stuff that needs to be done for players only: add stuff to the
   * alias table, and refund money from queued commands at shutdown.
   */
  for (thing = 0; thing < db_top; thing++) {
    if (IsPlayer(thing)) {
      if ((s = atr_get_noparent(thing, "ALIAS")) != NULL) {
        bp = buf;
        safe_str(atr_value(s), buf, &bp);
        *bp = '\0';
        add_player_alias(thing, buf, 0);
      }
    }
  }

  /* Once we load all that, then we can trigger the startups and
   * begin queueing commands. Also, let's make sure that we get
   * rid of null names.
   */

  for (thing = 0; thing < db_top; thing++) {
    if (Name(thing) == NULL) {
      if (IsGarbage(thing))
        set_name(thing, "Garbage");
      else {
        do_log(LT_ERR, NOTHING, NOTHING, "Null name on object #%d", thing);
        set_name(thing, "XXXX");
      }
    }
    if (STARTUPS && !IsGarbage(thing) && !(Halted(thing))) {
      queue_attribute_base(thing, "STARTUP", thing, 1, NULL, QUEUE_PRIORITY);
      do_top(5);
    }
  }
}

void init_names(void);
extern struct db_stat_info current_state;
void init_queue(void);
void build_rgb_map(void);
void init_telnet_opts(void);

/** Initialize game structures and read the most of the configuration file.
 * This function runs before we read in the databases. It is responsible
 * for recording the MUSH start time, setting up all the hash and
 * prefix tables and similar structures, and reading the portions of the
 * config file that don't require database load.
 * \param conf file name of the configuration file.
 */
void
init_game_config(const char *conf)
{
  pid_t mypid = -1;

  memset(report_cmd, 0, sizeof(report_cmd));

  init_queue();

  /* set MUSH start time */
  globals.start_time = time((time_t *) 0);
  if (!globals.first_start_time)
    globals.first_start_time = globals.start_time;

  /* initialize all the hash and prefix tables */
  init_flagspaces();
  init_flag_table("FLAG");
  init_flag_table("POWER");
  init_func_hashtab();
  init_ansi_codes();
  init_aname_table();
  init_atr_name_tree();
  init_pe_regs_trees();
  init_locks();
  init_names();
  init_pronouns();

  memset(&current_state, 0, sizeof current_state);

  /* Load all the config file stuff except restrict_* */
  local_configs();
  conf_default_set();
  config_file_startup(conf, 0);
  start_all_logs();
  config_file_checks();

  /* Initialize the attribute chunk storage */
  chunk_init();

  /* Set up telnet stuff */
  init_telnet_opts();

#ifdef HAVE_GETPID
  mypid = getpid();
#endif

  do_rawlog(LT_ERR, "%s", VERSION);
  do_rawlog(LT_ERR, "MUSH restarted, PID %d, at %s", (int) mypid,
            show_time(globals.start_time, 0));
}

/** Post-db-load configuration.
 * This function contains code that should be run after dbs are loaded
 * (usually because we need to have the flag table loaded, or because they
 * run last). It reads in the portions of the config file that rely
 * on flags being defined.
 * \param conf file name of the configuration file.
 */
void
init_game_postdb(const char *conf)
{
  /* access file stuff */
  read_access_file();
  /* set up signal handlers for the timer */
  init_timer();
  /* Commands and functions require the flag table for restrictions */
  command_init_preconfig();
  command_init_postconfig();
  function_init_postconfig();
  attr_init_postconfig();
  /* Load further restrictions from config file */
  config_file_startup(conf, 1);
  validate_config();

  /* Build color/RGB mappings */
  build_rgb_map();

/* Set up ssl */
#ifndef SSL_SLAVE
  if (!ssl_init(options.ssl_private_key_file, options.ssl_ca_file,
                options.ssl_ca_dir, options.ssl_require_client_cert)) {
    fprintf(stderr, "SSL initialization failure\n");
    options.ssl_port = 0; /* Disable ssl */
  }
#endif
  /* Load hash algorithms */
  OpenSSL_add_all_digests();
}

extern int dbline;

/** Read the game databases.
 * This function reads in the object, mail, and chat databases.
 * \retval -1 error.
 * \retval 0 success.
 */
int
init_game_dbs(void)
{
  PENNFILE *f;
  int c;
  const char *volatile infile;
  const char *outfile;
  const char *mailfile;
  volatile int panicdb;

#ifdef WIN32
  Win32MUSH_setup(); /* create index files, copy databases etc. */
#endif

  infile = restarting ? options.output_db : options.input_db;
  outfile = options.output_db;
  mailfile = options.mail_db;
  strcpy(globals.dumpfile, outfile);

  /* read small text files into cache */
  fcache_init();

  if (setjmp(db_err) == 1) {
    do_rawlog(LT_ERR, "Couldn't open %s! Creating minimal world.", infile);
    init_compress(NULL);
    create_minimal_db();
    return 0;
  } else {
    f = db_open(infile);
    c = penn_fgetc(f);
    if (c == EOF) {
      do_rawlog(LT_ERR, "Couldn't read %s! Creating minimal world.", infile);
      init_compress(NULL);
      create_minimal_db();
      return 0;
    }

    penn_ungetc(c, f);
  }

  if (setjmp(db_err) == 1) {
    do_rawlog(LT_ERR, "ERROR: Unable to read %s. Giving up.\n", infile);
    return -1;
  } else {
    /* ok, read it in */
    do_rawlog(LT_ERR, "ANALYZING: %s", infile);
    if (init_compress(f) != 1) {
      do_rawlog(LT_ERR, "ERROR LOADING %s", infile);
      return -1;
    }
    do_rawlog(LT_ERR, "ANALYZING: %s (done)", infile);

    /* everything ok */
    penn_fclose(f);

    f = db_open(infile);
    if (!f)
      return -1;

    /* ok, read it in */
    do_rawlog(LT_ERR, "LOADING: %s", infile);
    dbline = 0;
    if (db_read(f) < 0) {
      do_rawlog(LT_ERR, "ERROR LOADING %s", infile);
      penn_fclose(f);
      return -1;
    }
    do_rawlog(LT_ERR, "LOADING: %s (done)", infile);

    if (globals.new_indb_version < 6) {
      do_flag_delete("POWER", GOD, "Cemit");
    }

    /* If there's stuff at the end of the db, we may have a panic
     * format db, with everything shoved together. In that case,
     * don't close the file
     */
    panicdb = ((globals.indb_flags & DBF_PANIC) && !penn_feof(f));

    if (!panicdb)
      penn_fclose(f);

    /* complain about bad config options */
    if (!GoodObject(PLAYER_START) || (!IsRoom(PLAYER_START)))
      do_rawlog(LT_ERR, "WARNING: Player_start (#%d) is NOT a room.",
                PLAYER_START);
    if (!GoodObject(MASTER_ROOM) || (!IsRoom(MASTER_ROOM)))
      do_rawlog(LT_ERR, "WARNING: Master room (#%d) is NOT a room.",
                MASTER_ROOM);
    if (!GoodObject(BASE_ROOM) || (!IsRoom(BASE_ROOM)))
      do_rawlog(LT_ERR, "WARNING: Base room (#%d) is NOT a room.", BASE_ROOM);
    if (!GoodObject(DEFAULT_HOME) || (!IsRoom(DEFAULT_HOME)))
      do_rawlog(LT_ERR, "WARNING: Default home (#%d) is NOT a room.",
                DEFAULT_HOME);
    if (!GoodObject(GOD) || (!IsPlayer(GOD)))
      do_rawlog(LT_ERR, "WARNING: God (#%d) is NOT a player.", GOD);
  }

  /* read mail database */
  if (setjmp(db_err) == 1) {
    do_rawlog(LT_ERR,
              "ERROR: Unable to read mail database! Continuing with startup.");
  } else {
    mail_init();

    if (panicdb) {
      do_rawlog(LT_ERR, "LOADING: Trying to get mail from %s", infile);
      if (load_mail(f) <= 0) {
        do_rawlog(LT_ERR, "FAILED: Reverting to normal maildb");
        penn_fclose(f);
        panicdb = 0;
      }
    }

    if (!panicdb) {
      f = db_open(mailfile);
      /* okay, read it in */
      if (f) {
        do_rawlog(LT_ERR, "LOADING: %s", mailfile);
        dbline = 0;
        load_mail(f);
        do_rawlog(LT_ERR, "LOADING: %s (done)", mailfile);
        penn_fclose(f);
      }
    }
  }

  /* read chat database */
  if (setjmp(db_err) == 1) {
    do_rawlog(LT_ERR,
              "ERROR: Unable to read chat database! Continuing with startup.");
  } else {
    init_chatdb();

    if (panicdb) {
      do_rawlog(LT_ERR, "LOADING: Trying to get chat from %s", infile);
      if (load_chatdb(f, restarting) <= 0) {
        do_rawlog(LT_ERR, "FAILED: Reverting to normal chatdb");
        penn_fclose(f);
        panicdb = 0;
      }
    }

    if (!panicdb) {
      f = db_open(options.chatdb);
      if (f) {
        do_rawlog(LT_ERR, "LOADING: %s", options.chatdb);
        dbline = 0;
        if (load_chatdb(f, restarting)) {
          do_rawlog(LT_ERR, "LOADING: %s (done)", options.chatdb);
        } else {
          do_rawlog(LT_ERR, "ERROR LOADING %s", options.chatdb);
        }
        penn_fclose(f);
      }
    } else /* Close the panicdb file handle */
      penn_fclose(f);
  }

  return 0;
}

/* From bsd.c */
int file_watch_init(void);

/** Read cached text files.
 * \verbatim
 * This implements the @readcache function.
 * \endverbatim
 * \param player the enactor, for permission checking.
 */
void
do_readcache(dbref player)
{
  if (!Wizard(player)) {
    notify(player, T("Permission denied."));
    return;
  }
  fcache_load(player);
  help_reindex(player);
  file_watch_init();
}

/** Check each attribute on each object in x for a $command matching cptr */
#define list_match(x, q, qflags)                                               \
  list_check(x, executor, '$', ':', cptr, 0, q, qflags)
/** Check each attribute on x for a $command matching cptr */
#define cmd_match(x, q, qflags)                                                \
  atr_comm_match(x, executor, '$', ':', cptr, 0, 1, NULL, NULL, 0, &errdb, q,  \
                 qflags, NULL)
#define MAYBE_ADD_ERRDB(errdb)                                                 \
  do {                                                                         \
    if (GoodObject(errdb) && errdblist) {                                      \
      if ((errdbtail - errdblist) >= errdbsize)                                \
        errdb_grow();                                                          \
      if ((errdbtail - errdblist) < errdbsize) {                               \
        *errdbtail = errdb;                                                    \
        errdbtail++;                                                           \
      }                                                                        \
      errdb = NOTHING;                                                         \
    }                                                                          \
  } while (0)

/** Attempt to tell if the command is a @password or @newpassword, so
 * that the password isn't logged by Suspect or log_commands
 * \param cmd The command to check
 * \return A sanitized version of the command suitable for logging.
 */
static char *
passwd_filter(const char *cmd)
{
  static bool initialized = 0;
  static pcre *pass_ptn, *newpass_ptn;
  static pcre_extra *pass_extra, *newpass_extra;
  static char buff[BUFFER_LEN];
  char *bp = buff;
  int ovec[20];
  size_t cmdlen;
  int matched;

  if (!initialized) {
    const char *errptr;
    int eo;

    pass_ptn = pcre_compile("^(@pass.*?)\\s([^=]*)=(.*)", PCRE_CASELESS,
                            &errptr, &eo, tables);
    if (!pass_ptn)
      do_log(LT_ERR, GOD, GOD, "pcre_compile: %s", errptr);
    pass_extra = pcre_study(pass_ptn, pcre_study_flags, &errptr);
    newpass_ptn = pcre_compile("^(@(?:newp|pcreate)[^=]*)=(.*)", PCRE_CASELESS,
                               &errptr, &eo, tables);
    if (!newpass_ptn)
      do_log(LT_ERR, GOD, GOD, "pcre_compile: %s", errptr);
    newpass_extra = pcre_study(newpass_ptn, pcre_study_flags, &errptr);
    initialized = 1;
  }

  cmdlen = strlen(cmd);
  buff[0] = '\0';

  if ((matched = pcre_exec(pass_ptn, pass_extra, cmd, cmdlen, 0, 0, ovec, 20)) >
      0) {
    /* It's a password */
    pcre_copy_substring(cmd, ovec, matched, 1, buff, BUFFER_LEN);
    bp = buff + strlen(buff);
    safe_chr(' ', buff, &bp);
    safe_fill('*', ovec[5] - ovec[4], buff, &bp);
    safe_chr('=', buff, &bp);
    safe_fill('*', ovec[7] - ovec[6], buff, &bp);
  } else if ((matched = pcre_exec(newpass_ptn, newpass_extra, cmd, cmdlen, 0, 0,
                                  ovec, 20)) > 0) {
    pcre_copy_substring(cmd, ovec, matched, 1, buff, BUFFER_LEN);
    bp = buff + strlen(buff);
    safe_chr('=', buff, &bp);
    safe_fill('*', ovec[5] - ovec[4], buff, &bp);
  } else {
    safe_strl(cmd, cmdlen, buff, &bp);
  }
  *bp = '\0';
  return buff;
}

/** Attempt to match and execute a command.
 * This function performs some sanity checks and then attempts to
 * run a command. It checks, in order: built-in commands,
 * enter aliases, leave aliases, $commands on neighboring objects or
 * the player, $commands on the container, $commands on inventory,
 * exits in the zone master room, $commands on objects in the ZMR,
 * $commands on the ZMO, $commands on the player's zone, exits in the
 * master room, and $commands on objects in the master room.
 *
 * When a command is directly input from a socket, we don't parse
 * the value in attribute sets.
 *
 * \param executor the object running the command.
 * \param command command to match and execute.
 * \param queue_entry the queue entry the command is being run for
 */
void
process_command(dbref executor, char *command, MQUE *queue_entry)
{
  int a;
  char *p; /* utility */

  char unp[BUFFER_LEN]; /* unparsed command */
  /* general form command arg0=arg1,arg2...arg10 */
  char temp[BUFFER_LEN]; /* utility */
  int i;                 /* utility */
  char *cptr;
  dbref errdb;
  dbref check_loc;
  COMMAND_INFO *cmd;
  int queue_flags = QUEUE_DEFAULT;
  int temp_debug_privs = 0;

  if (!errdblist)
    if (!(errdblist = mush_calloc(errdbsize, sizeof(dbref), "errdblist")))
      mush_panic("Unable to allocate memory in process_command()!");

  errdbtail = errdblist;
  errdb = NOTHING;
  if (!command) {
    do_log(LT_ERR, NOTHING, NOTHING, "ERROR: No command!!!");
    return;
  }
  /* robustify executor */
  if (!GoodObject(executor)) {
    do_log(LT_ERR, NOTHING, NOTHING, "process_command bad player #%d",
           executor);
    return;
  }

  /* Destroyed objects shouldn't execute commands */
  if (IsGarbage(executor))
    /* No message - nobody to tell, and it's too easy to do to log. */
    return;
  /* Halted objects can't execute commands */
  /* And neither can halted players if the command isn't from_port */
  if (Halted(executor) &&
      (!IsPlayer(executor) || !(queue_entry->queue_type & QUEUE_SOCKET))) {
    notify_format(Owner(executor),
                  T("Attempt to execute command by halted object #%d"),
                  executor);
    return;
  }
  /* Players, things, and exits should not have invalid locations. This check
   * must be done _after_ the destroyed-object check.
   */
  check_loc = speech_loc(executor);
  if (!GoodObject(check_loc) || IsGarbage(check_loc)) {
    notify_format(Owner(executor),
                  T("Invalid location on command execution: %s(#%d)"),
                  Name(executor), executor);
    do_log(LT_ERR, NOTHING, NOTHING,
           "Command attempted by %s(#%d) in invalid location #%d.",
           Name(executor), executor, Location(executor));
    if (Mobile(executor)) {
      moveto(executor, PLAYER_START, SYSEVENT,
             "dbck"); /* move it someplace valid */
    }
  }
  orator = executor;

  /* eat leading whitespace */
  while (*command && isspace(*command))
    command++;

  /* eat trailing whitespace */
  p = command + strlen(command) - 1;
  while (isspace(*p) && (p >= command))
    p--;
  *++p = '\0';

  if (*command == DEBUG_TOKEN) {
    command++;
    temp_debug_privs = ((queue_entry->queue_type & QUEUE_DEBUG_PRIVS) == 0);
    queue_entry->queue_type |= QUEUE_DEBUG_PRIVS;
  }
  if (queue_entry->queue_type & QUEUE_DEBUG_PRIVS)
    queue_flags |= QUEUE_DEBUG_PRIVS;

  /* ignore null commands that aren't from players */
  if ((!command || !*command) && !(queue_entry->queue_type & QUEUE_SOCKET))
    return;

  {
    char *msg = passwd_filter(command);

    log_activity(LA_CMD, executor, msg);
    if (!(queue_entry->queue_type & QUEUE_EVENT) &&
        (options.log_commands || Suspect(executor)))
      do_log(LT_CMD, executor, NOTHING, "%s", msg);
    if (Verbose(executor))
      raw_notify(Owner(executor), tprintf("#%d] %s", executor, msg));
  }

  strcpy(unp, command);

  cptr = command_parse(executor, command, queue_entry);
  if (cptr) {
    if (queue_entry->pe_info->cmd_evaled) {
      mush_free(queue_entry->pe_info->cmd_evaled, "string");
    }
    queue_entry->pe_info->cmd_evaled = mush_strdup(cptr, "string");
    a = 0;
    if (!Gagged(executor)) {

      if (Mobile(executor)) {
        /* if the executor is an exit or room, no need to do these checks */
        /* try matching enter aliases */
        if (check_loc != NOTHING && (cmd = command_find("ENTER")) &&
            !(cmd->type & CMD_T_DISABLED) &&
            (i = alias_list_check(Contents(check_loc), cptr, "EALIAS")) !=
              NOTHING) {
          if (command_check_with(executor, cmd, 1, queue_entry->pe_info)) {
            char upd[SBUF_LEN];
            sprintf(temp, "ENTER #%d", i);
            sprintf(upd, "#%d", i);
            run_command(cmd, executor, queue_entry->enactor, temp, NULL, NULL,
                        temp, NULL, NULL, upd, NULL, NULL, NULL, queue_entry);
          }
          goto done;
        }
        /* if that didn't work, try matching leave aliases */
        if (!IsRoom(check_loc) && (cmd = command_find("LEAVE")) &&
            !(cmd->type & CMD_T_DISABLED) &&
            (loc_alias_check(check_loc, cptr, "LALIAS"))) {
          if (command_check_with(executor, cmd, 1, queue_entry->pe_info))
            run_command(cmd, executor, queue_entry->enactor, "LEAVE", NULL,
                        NULL, "LEAVE", NULL, NULL, NULL, NULL, NULL, NULL,
                        queue_entry);
          goto done;
        }
      }

      /* try matching user defined commands before chopping */

      /* try objects in the executor's location, the location itself,
       * and objects in the executor's inventory.
       */
      if (GoodObject(check_loc)) {
        a += list_match(Contents(check_loc), queue_entry, queue_flags);
        if (check_loc != executor) {
          a += cmd_match(check_loc, queue_entry, queue_flags);
          MAYBE_ADD_ERRDB(errdb);
        }
      }
      if (check_loc != executor)
        a += list_match(Contents(executor), queue_entry, queue_flags);

      /* now do check on zones */
      if ((!a) && (Zone(check_loc) != NOTHING)) {
        if (IsRoom(Zone(check_loc))) {
          /* zone of executor's location is a zone master room,
           * so we check for exits and commands
           */
          /* check zone master room exits */
          if (remote_exit(executor, cptr) && (cmd = command_find("GOTO")) &&
              !(cmd->type & CMD_T_DISABLED)) {
            if (!Mobile(executor) ||
                !command_check_with(executor, cmd, 1, queue_entry->pe_info)) {
              goto done;
            } else {
              sprintf(temp, "GOTO %s", cptr);
              run_command(cmd, executor, queue_entry->enactor, temp, NULL, NULL,
                          temp, NULL, NULL, cptr, NULL, NULL, NULL,
                          queue_entry);
              goto done;
            }
          } else
            a +=
              list_match(Contents(Zone(check_loc)), queue_entry, queue_flags);
        } else {
          a += cmd_match(Zone(check_loc), queue_entry, queue_flags);
          MAYBE_ADD_ERRDB(errdb);
        }
      }
      /* if nothing matched with zone master room/zone object, try
       * matching zone commands on the executor's personal zone
       */
      if ((!a) && (Zone(executor) != NOTHING) &&
          (Zone(check_loc) != Zone(executor))) {
        if (IsRoom(Zone(executor)))
          /* Player's personal zone is a zone master room, so we
           * also check commands on objects in that room
           */
          a += list_match(Contents(Zone(executor)), queue_entry, queue_flags);
        else {
          a += cmd_match(Zone(executor), queue_entry, queue_flags);
          MAYBE_ADD_ERRDB(errdb);
        }
      }
      /* end of zone stuff */
      /* check global exits only if no other commands are matched */
      if ((!a) && (check_loc != MASTER_ROOM)) {
        if (global_exit(executor, cptr) && (cmd = command_find("GOTO")) &&
            !(cmd->type & CMD_T_DISABLED)) {
          if (!Mobile(executor) ||
              !command_check_with(executor, cmd, 1, queue_entry->pe_info))
            goto done;
          else {
            sprintf(temp, "GOTO %s", cptr);
            run_command(cmd, executor, queue_entry->enactor, temp, NULL, NULL,
                        temp, NULL, NULL, cptr, NULL, NULL, NULL, queue_entry);
            goto done;
          }
        } else
          /* global user-defined commands checked if all else fails.
           * May match more than one command in the master room.
           */
          a += list_match(Contents(MASTER_ROOM), queue_entry, queue_flags);
      }
      /* end of master room check */
    } /* end of special checks */
    if (!a) {
      /* Do we have any error dbs queued up, and if so, do any
       * have associated failure messages?
       */
      if ((errdblist == errdbtail) || (!fail_commands(executor)))
        /* Nope. This is totally unmatched, run generic failure */
        generic_command_failure(executor, queue_entry->enactor, cptr,
                                queue_entry);
    }
  }

  /* command has been executed. Free up memory. */

done:
  if (errdblist) {
    mush_free(errdblist, "errdblist");
    errdblist = errdbtail = NULL;
    errdbsize = ERRDB_INITIAL_SIZE;
  }
  if (temp_debug_privs)
    queue_entry->queue_type &= ~QUEUE_DEBUG_PRIVS;
}

COMMAND(cmd_with)
{
  dbref what;
  char *cptr = arg_right;
  dbref errdb;

  what = noisy_match_result(executor, arg_left, NOTYPE, MAT_EVERYTHING);
  if (!GoodObject(what))
    return;
  if (!(nearby(executor, what) || Long_Fingers(executor) ||
        controls(executor, what))) {
    if (SW_ISSET(sw, SWITCH_ROOM)) {
      if (what != MASTER_ROOM && what != Zone(executor)) {
        notify(executor, T("I don't see that here."));
        return;
      } else if (what == Zone(executor) && !IsRoom(what)) {
        notify(executor, T("Make room! Make room!"));
        return;
      }
    } else if (what != Zone(executor) || IsRoom(what)) {
      notify(executor, T("I don't see that here."));
      return;
    }
  }

  errdbtail = errdblist;
  errdb = NOTHING;
  if (!SW_ISSET(sw, SWITCH_ROOM)) {
    /* Run commands on a single object */
    /* Should this be passing on QUEUE_DEBUG_PRIVS? */
    if (!cmd_match(what, NULL, QUEUE_DEFAULT)) {
      MAYBE_ADD_ERRDB(errdb);
      notify(executor, T("No matching command."));
    }
  } else {
    /* Run commands on objects in a masterish room */

    if (!IsRoom(what) && what != Location(executor)) {
      notify(executor, T("Make room! Make room!"));
      return;
    }

    /* Should this be passing on QUEUE_DEBUG_PRIVS? */
    if (!list_match(Contents(what), NULL, QUEUE_DEFAULT))
      notify(executor, T("No matching command."));
  }
}

/* now undef everything that needs to be */
#undef list_match
#undef cmd_match

/** Check to see if a string matches part of a semicolon-separated list.
 * \param command string to match.
 * \param list semicolon-separated list of aliases to match against.
 * \retval 1 string matched an alias.
 * \retval 0 string failed to match an alias.
 */
int
check_alias(const char *command, const char *list)
{
  /* check if a string matches part of a semi-colon separated list */
  const char *p;
  while (*list) {
    for (p = command;
         (*p && DOWNCASE(*p) == DOWNCASE(*list) && *list != ALIAS_DELIMITER);
         p++, list++)
      ;
    if (*p == '\0') {
      while (isspace(*list))
        list++;
      if (*list == '\0' || *list == ALIAS_DELIMITER)
        return 1; /* word matched */
    }
    /* didn't match. check next word in list */
    while (*list && *list++ != ALIAS_DELIMITER)
      ;
    while (isspace(*list))
      list++;
  }
  /* reached the end of the list without matching anything */
  return 0;
}

/** Match a command or listen pattern against a list of things.
 * This function iterates through a list of things (using the object
 * Next pointer, so typically this is a list of contents of an object),
 * and checks each for an attribute matching a command/listen pattern.
 * \param thing first object on list.
 * \param player the enactor.
 * \param type type of attribute to match ('$' or '^')
 * \param end character that signals the end of the matchable portion (':')
 * \param str string to match against the attributes.
 * \param just_match if 1, don't execute the command on match.
 * \param queue_flags QUEUE_* flags to pass to atr_comm_match
 * \retval 1 a match was made.
 * \retval 0 no match was made.
 */
static int
list_check(dbref thing, dbref player, char type, char end, char *str,
           int just_match, MQUE *queue_entry, int queue_flags)
{
  int match = 0;
  dbref errdb = NOTHING;

  while (thing != NOTHING) {
    if (atr_comm_match(thing, player, type, end, str, just_match, 1, NULL, NULL,
                       0, &errdb, queue_entry, queue_flags, NULL))
      match = 1;
    else {
      MAYBE_ADD_ERRDB(errdb);
    }
    thing = Next(thing);
  }
  return (match);
}

/** Match a command against an attribute of aliases.
 * This function iterates through a list of things (using the object
 * Next pointer, so typically this is a list of contents of an object),
 * and checks each for an attribute of aliases that might be matched
 * (as in EALIAS).
 * \param thing first object on list.
 * \param command command to attempt to match.
 * \param type name of attribute of aliases to match against.
 * \return dbref of first matching object, or NOTHING if none.
 */
int
alias_list_check(dbref thing, const char *command, const char *type)
{
  ATTR *a;
  char alias[BUFFER_LEN];

  while (thing != NOTHING) {
    a = atr_get_noparent(thing, type);
    if (a) {
      strcpy(alias, atr_value(a));
      if (check_alias(command, alias) != 0)
        return thing; /* matched an alias */
    }
    thing = Next(thing);
  }
  return NOTHING;
}

/** Check a command against a list of aliases on a location
 * (as for LALIAS).
 * \param loc location with attribute of aliases.
 * \param command command to attempt to match.
 * \param type name of attribute of aliases to match against.
 * \retval 1 successful match.
 * \retval 0 failure.
 */
int
loc_alias_check(dbref loc, const char *command, const char *type)
{
  ATTR *a;
  char alias[BUFFER_LEN];
  a = atr_get_noparent(loc, type);
  if (a) {
    strcpy(alias, atr_value(a));
    return (check_alias(command, alias));
  } else
    return 0;
}

/** Can an object hear?
 * This function determines if a given object can hear. A Hearer is:
 * a connected player, a puppet, an AUDIBLE object with a FORWARDLIST
 * attribute, or an object with a LISTEN attribute.
 * \param thing object to check.
 * \retval 1 object can hear.
 * \retval 0 object can't hear.
 */
int
Hearer(dbref thing)
{
  ALIST *ptr;
  int cmp;

  if (Connected(thing) || Puppet(thing))
    return 1;
  for (ptr = List(thing); ptr; ptr = AL_NEXT(ptr)) {
    if (Audible(thing) && (strcmp(AL_NAME(ptr), "FORWARDLIST") == 0))
      return 1;
    cmp = strcoll(AL_NAME(ptr), "LISTEN");
    if (cmp == 0)
      return 1;
    if (cmp > 0)
      break;
  }
  return 0;
}

/** Might an object be responsive to commands?
 * This function determines if a given object might pick up a $command.
 * That is, if it has any attributes with $commands on them that are
 * not set no_command.
 * \param thing object to check.
 * \retval 1 object responds to commands.
 * \retval 0 object doesn't respond to commands.
 */
int
Commer(dbref thing)
{
  ALIST *ptr;

  for (ptr = List(thing); ptr; ptr = AL_NEXT(ptr)) {
    if (AF_Command(ptr) && !AF_Noprog(ptr))
      return (1);
  }
  return (0);
}

/** Is an object listening?
 * This function determines if a given object is a Listener. A Listener
 * is a thing or room that has the MONITOR flag set.
 * \param thing object to check.
 * \retval 1 object is a Listener.
 * \retval 0 object isn't listening with ^patterns.
 */
int
Listener(dbref thing)
{
  /* If a monitor flag is set on a room or thing, it's a listener.
   * Otherwise not (even if ^patterns are present)
   */
  return has_flag_by_name(thing, "MONITOR", NOTYPE);
}

/** Reset all players' money.
 * \verbatim
 * This function implements the @poor command. It probably belongs in
 * rob.c, though.
 * \endverbatim
 * \param player the enactor, for permission checking.
 * \param arg1 the amount of money to reset all players to.
 */
void
do_poor(dbref player, char *arg1)
{
  int amt = atoi(arg1);
  dbref a;
  if (!God(player)) {
    notify(player, T("Only God can cause financial ruin."));
    return;
  }
  for (a = 0; a < db_top; a++)
    if (IsPlayer(a))
      s_Pennies(a, amt);
  notify_format(player,
                T("The money supply of all players has been reset to %d %s."),
                amt, MONIES);
  do_log(LT_WIZ, player, NOTHING,
         "** POOR done ** Money supply reset to %d %s.", amt, MONIES);
}

/** User interface to write a message to a log.
 * \verbatim
 * This function implements @log.
 * \endverbatim
 * \param player the enactor.
 * \param str message to write to the log.
 * \param ltype type of log to write to.
 */
void
do_writelog(dbref player, char *str, int ltype)
{
  if (!Wizard(player)) {
    notify(player, T("Permission denied."));
    return;
  }
  do_rawlog(ltype, "LOG: %s(#%d%s): %s", Name(player), player,
            unparse_flags(player, GOD), str);

  notify(player, T("Logged."));
}

#define queue_dolist(al, pe_regs)                                              \
  if (queue_type & QUEUE_INPLACE) {                                            \
    new_queue_actionlist(executor, enactor, enactor, al, queue_entry,          \
                         PE_INFO_SHARE, queue_type, pe_regs);                  \
  } else {                                                                     \
    new_queue_actionlist(executor, enactor, enactor, al, queue_entry,          \
                         PE_INFO_CLONE, queue_type, pe_regs);                  \
    if (pe_regs)                                                               \
      pe_regs_free(pe_regs);                                                   \
  }

/** Bind occurences of '##' in "action" to "arg", then run "action".
 * \param executor the executor.
 * \param enactor object that caused command to run.
 * \param action command string which may contain tokens.
 * \param arg value for ## token.
 * \param num value for #@ token.
 * \param queue_entry the queue entry this is being run from
 * \param queue_type QUEUE_* values
 */
void
bind_and_queue(dbref executor, dbref enactor, char *action, const char *arg,
               int num, MQUE *queue_entry, int queue_type)
{
  char *command;
  const char *replace[2];
  char placestr[10];
  PE_REGS *pe_regs;

  replace[0] = arg;
  snprintf(placestr, 10, "%d", num);
  replace[1] = placestr;

  command = replace_string2(standard_tokens, replace, action);

  /* Add the new iter context to the parent queue entry's pe_info... */
  pe_regs = pe_regs_create(PE_REGS_ITER, "bind_and_queue");
  pe_regs_set(pe_regs, PE_REGS_ITER, "t0", arg);
  pe_regs_set_int(pe_regs, PE_REGS_ITER, "n0", num);
  /* Then queue the new command, using a cloned pe_info... */
  queue_dolist(command, pe_regs);

  mush_free(command, "replace_string.buff");
}

/** Would the scan command find an matching attribute on x for player p? */
#define ScanFind(p, x, c)                                                      \
  (Can_Examine(p, x) &&                                                        \
   ((num = atr_comm_match(x, p, '$', ':', command, 1, 1, atrname, &ptr, c,     \
                          NULL, NULL, QUEUE_DEFAULT, NULL)) != 0))

/** Scan for matches of $commands.
 * This function scans for possible matches of user-def'd commands from the
 * viewpoint of player, and return as a string.
 * It assumes that atr_comm_match() returns atrname with a leading space.
 * \param player the object from whose viewpoint to scan.
 * \param command the command to scan for matches to.
 * \param flag CHECK_* flags to limit objects searched
 * \return string of obj/attrib pairs with matching $commands.
 */
char *
scan_list(dbref player, char *command, int flag)
{
  static char tbuf[BUFFER_LEN];
  char *tp;
  dbref thing;
  char atrname[BUFFER_LEN];
  char *ptr;
  int num;
  int matches = 0;
  dbref loc = speech_loc(player);

  if (!GoodObject(loc)) {
    strcpy(tbuf, T("#-1 INVALID LOCATION"));
    return tbuf;
  }
  if (!command || !*command) {
    strcpy(tbuf, T("#-1 NO COMMAND"));
    return tbuf;
  }
  tp = tbuf;
  ptr = atrname;

  if (flag & CHECK_HERE) {
    if (ScanFind(player, loc, 1)) {
      *ptr = '\0';
      safe_str(atrname, tbuf, &tp);
      ptr = atrname;
      matches++;
    }
    if (player == loc)
      flag &= ~CHECK_SELF;
  }

  if (flag & CHECK_NEIGHBORS) {
    flag &= ~CHECK_SELF;
    DOLIST(thing, Contents(loc))
    {
      if (ScanFind(player, thing, 1)) {
        *ptr = '\0';
        safe_str(atrname, tbuf, &tp);
        ptr = atrname;
        matches++;
      }
    }
    if (player == loc)
      flag &= ~CHECK_INVENTORY;
  }

  if ((flag & CHECK_SELF)) {
    if (ScanFind(player, player, 1)) {
      *ptr = '\0';
      safe_str(atrname, tbuf, &tp);
      ptr = atrname;
      matches++;
    }
  }

  if (flag & CHECK_INVENTORY) {
    DOLIST(thing, Contents(player))
    {
      if (ScanFind(player, thing, 1)) {
        *ptr = '\0';
        safe_str(atrname, tbuf, &tp);
        ptr = atrname;
        matches++;
      }
    }
  }

  /* zone checks */
  if ((flag & CHECK_ZONE)) {
    if (Zone(loc) != NOTHING && !(matches && (flag & CHECK_BREAK))) {
      if (IsRoom(Zone(Location(player)))) {
        /* zone of player's location is a zone master room */
        if (Location(player) != Zone(player)) {
          DOLIST(thing, Contents(Zone(Location(player))))
          {
            if (ScanFind(player, thing, 1)) {
              *ptr = '\0';
              safe_str(atrname, tbuf, &tp);
              ptr = atrname;
              matches++;
            }
          }
        }
      } else {
        /* regular zone object */
        if (ScanFind(player, Zone(loc), 1)) {
          *ptr = '\0';
          safe_str(atrname, tbuf, &tp);
          ptr = atrname;
          matches++;
        }
      }
    }
    if ((Zone(player) != NOTHING) && !(matches && (flag & CHECK_BREAK)) &&
        (Zone(player) != Zone(loc))) {
      /* check the player's personal zone */
      if (IsRoom(Zone(player))) {
        if (Location(player) != Zone(player)) {
          DOLIST(thing, Contents(Zone(player)))
          {
            if (ScanFind(player, thing, 1)) {
              *ptr = '\0';
              safe_str(atrname, tbuf, &tp);
              ptr = atrname;
              matches++;
            }
          }
        }
      } else if (ScanFind(player, Zone(player), 1)) {
        *ptr = '\0';
        safe_str(atrname, tbuf, &tp);
        ptr = atrname;
        matches++;
      }
    }
  }

  if ((flag & CHECK_GLOBAL) && !(matches && (flag & CHECK_BREAK)) &&
      (loc != MASTER_ROOM) && (Zone(loc) != MASTER_ROOM) &&
      (Zone(player) != MASTER_ROOM)) {
    /* try Master Room stuff */
    DOLIST(thing, Contents(MASTER_ROOM))
    {
      if (ScanFind(player, thing, 1)) {
        *ptr = '\0';
        safe_str(atrname, tbuf, &tp);
        ptr = atrname;
        matches++;
      }
    }
  }
  *tp = '\0';
  if (*tbuf && *tbuf == ' ')
    return tbuf + 1; /* atrname comes with leading spaces */
  return tbuf;
}

/** User interface to scan for $command matches.
 * \verbatim
 * This function implements @scan.
 * \endverbatim
 * \param player the enactor.
 * \param command command to scan for matches to.
 * \param flag bitflags for where to scan.
 */
void
do_scan(dbref player, char *command, int flag)
{
  /* scan for possible matches of user-def'ed commands */
  char atrname[BUFFER_LEN];
  char *ptr;
  dbref thing;
  int num;

  ptr = atrname;
  if (!GoodObject(Location(player))) {
    notify(player, T("Sorry, you are in an invalid location."));
    return;
  }
  if (!command || !*command) {
    notify(player, T("What command do you want to scan for?"));
    return;
  }
  if (flag & CHECK_NEIGHBORS) {
    notify(player, T("Matches on contents of this room:"));
    DOLIST(thing, Contents(Location(player)))
    {
      if (ScanFind(player, thing, 0)) {
        *ptr = '\0';
        notify_format(player, "%s  [%d:%s]",
                      unparse_object(player, thing, AN_UNPARSE), num, atrname);
        ptr = atrname;
      }
    }
  }
  ptr = atrname;
  if (flag & CHECK_HERE) {
    if (ScanFind(player, Location(player), 0)) {
      *ptr = '\0';
      notify_format(player, T("Matched here: %s  [%d:%s]"),
                    unparse_object(player, Location(player), AN_UNPARSE), num,
                    atrname);
    }
  }
  ptr = atrname;
  if (flag & CHECK_INVENTORY) {
    notify(player, T("Matches on carried objects:"));
    DOLIST(thing, Contents(player))
    {
      if (ScanFind(player, thing, 0)) {
        *ptr = '\0';
        notify_format(player, "%s  [%d:%s]",
                      unparse_object(player, thing, AN_UNPARSE), num, atrname);
        ptr = atrname;
      }
    }
  }
  ptr = atrname;
  if (flag & CHECK_SELF) {
    if (ScanFind(player, player, 0)) {
      *ptr = '\0';
      notify_format(player, T("Matched self: %s  [%d:%s]"),
                    unparse_object(player, player, AN_UNPARSE), num, atrname);
    }
  }
  ptr = atrname;
  if (flag & CHECK_ZONE) {
    /* zone checks */
    if (Zone(Location(player)) != NOTHING) {
      if (IsRoom(Zone(Location(player)))) {
        /* zone of player's location is a zone master room */
        if (Location(player) != Zone(player)) {
          notify(player, T("Matches on zone master room of location:"));
          DOLIST(thing, Contents(Zone(Location(player))))
          {
            if (ScanFind(player, thing, 0)) {
              *ptr = '\0';
              notify_format(player, "%s  [%d:%s]",
                            unparse_object(player, thing, AN_UNPARSE), num,
                            atrname);
              ptr = atrname;
            }
          }
        }
      } else {
        /* regular zone object */
        if (ScanFind(player, Zone(Location(player)), 0)) {
          *ptr = '\0';
          notify_format(
            player, T("Matched zone of location: %s  [%d:%s]"),
            unparse_object(player, Zone(Location(player)), AN_UNPARSE), num,
            atrname);
        }
      }
    }
    ptr = atrname;
    if ((Zone(player) != NOTHING) && (Zone(player) != Zone(Location(player)))) {
      /* check the player's personal zone */
      if (IsRoom(Zone(player))) {
        if (Location(player) != Zone(player)) {
          notify(player, T("Matches on personal zone master room:"));
          DOLIST(thing, Contents(Zone(player)))
          {
            if (ScanFind(player, thing, 0)) {
              *ptr = '\0';
              notify_format(player, "%s  [%d:%s]",
                            unparse_object(player, thing, AN_UNPARSE), num,
                            atrname);
              ptr = atrname;
            }
          }
        }
      } else if (ScanFind(player, Zone(player), 0)) {
        *ptr = '\0';
        notify_format(player, T("Matched personal zone: %s  [%d:%s]"),
                      unparse_object(player, Zone(player), AN_UNPARSE), num,
                      atrname);
      }
    }
  }
  ptr = atrname;
  if ((flag & CHECK_GLOBAL) && (Location(player) != MASTER_ROOM) &&
      (Zone(Location(player)) != MASTER_ROOM) &&
      (Zone(player) != MASTER_ROOM)) {
    /* try Master Room stuff */
    notify(player, T("Matches on objects in the Master Room:"));
    DOLIST(thing, Contents(MASTER_ROOM))
    {
      if (ScanFind(player, thing, 0)) {
        *ptr = '\0';
        notify_format(player, "%s  [%d:%s]",
                      unparse_object(player, thing, AN_UNPARSE), num, atrname);
        ptr = atrname;
      }
    }
  }
}

#define DOL_NOTIFY 2 /**< Add a notify after a dolist */
#define DOL_DELIM 4  /**< Specify a delimiter to a dolist */

/** Execute a command for each element of a list.
 * \verbatim
 * This function implements @dolist.
 * \endverbatim
 * \param executor the executor.
 * \param list string containing the list to iterate over.
 * \param command command to run for each list element.
 * \param enactor the enactor
 * \param flags command switch flags.
 * \param queue_entry the queue entry \@dolist is being run in
 * \param queue_type QUEUE_* values
 */
void
do_dolist(dbref executor, char *list, char *command, dbref enactor,
          unsigned int flags, MQUE *queue_entry, int queue_type)
{
  char *curr, *objstring;
  char outbuf[BUFFER_LEN];
  char *bp;
  int place;
  char delim = ' ';
  if (!command || !*command) {
    notify(executor, T("What do you want to do with the list?"));
    if (flags & DOL_NOTIFY) {
      queue_dolist("@notify me", NULL);
    }
    return;
  }

  if (flags & DOL_DELIM) {
    if (list[1] != ' ') {
      notify(executor, T("Separator must be one character."));
      if (flags & DOL_NOTIFY) {
        queue_dolist("@notify me", NULL);
      }
      return;
    }
    delim = list[0];
  }

  bp = outbuf;
  if (flags & DOL_DELIM)
    list += 2;
  place = 0;
  objstring = trim_space_sep(list, delim);
  if (objstring && !*objstring) {
    /* Blank list */
    if (flags & DOL_NOTIFY) {
      queue_dolist("@notify me", NULL);
    }
    return;
  }

  while (objstring) {
    curr = split_token(&objstring, delim);
    place++;
    bind_and_queue(executor, enactor, command, curr, place, queue_entry,
                   queue_type);
  }

  *bp = '\0';
  if (flags & DOL_NOTIFY) {
    /*  Execute a '@notify me' so the object knows we're done
     *  with the list execution. We don't execute dequeue_semaphores()
     *  directly, since we want the command to be queued
     *  _after_ the list has executed.
     */
    queue_dolist("@notify me", NULL);
  }
}

static void linux_uptime(dbref player) __attribute__((__unused__));
static void unix_uptime(dbref player) __attribute__((__unused__));
static void win32_uptime(dbref player) __attribute__((__unused__));

static void
linux_uptime(dbref player __attribute__((__unused__)))
{
#ifdef linux
  /* Use /proc files instead of calling the external uptime program on linux */
  char tbuf1[BUFFER_LEN];
  FILE *fp;
  char line[128]; /* Overkill */
  char *nl;
  pid_t pid;
  int psize;
#ifdef HAVE_GETRUSAGE
  struct rusage usage;
#endif

  /* Current time */
  {
    struct tm *t;
    t = localtime(&mudtime);
    strftime(tbuf1, sizeof tbuf1, "Server uptime: %I:%M%p ", t);
    nl = tbuf1 + strlen(tbuf1);
  }
  /* System uptime */
  fp = fopen("/proc/uptime", "r");
  if (fp) {
    time_t uptime;
    const char *fmt;
    if (fgets(line, sizeof line, fp)) {
      /* First part of this line is uptime in seconds.milliseconds. We
         only care about seconds. */
      uptime = strtol(line, NULL, 10);
      if (uptime > 86400)
        fmt = "up $d days, $2h:$2M,";
      else
        fmt = "up $2h:$2M,";
      do_timestring(tbuf1, &nl, fmt, uptime);
    } else {
      safe_str("Unknown uptime,", tbuf1, &nl);
    }
    fclose(fp);
  } else {
    safe_str("Unknown uptime,", tbuf1, &nl);
  }

  /* Now load averages */
  fp = fopen("/proc/loadavg", "r");
  if (fp) {
    if (fgets(line, sizeof line, fp)) {
      double load[3];
      char *x, *l = line;
      load[0] = strtod(l, &x);
      l = x;
      load[1] = strtod(l, &x);
      l = x;
      load[2] = strtod(l, NULL);
      safe_format(tbuf1, &nl, " load average: %.2f, %.2f, %.2f", load[0],
                  load[1], load[2]);
    } else {
      safe_str("Unknown load", tbuf1, &nl);
    }
    fclose(fp);
  } else {
    safe_str("Unknown load", tbuf1, &nl);
  }

  *nl = '\0';
  notify(player, tbuf1);

  /* do process stats */
  pid = getpid();
  psize = mush_getpagesize();
  notify_format(player, "\nProcess ID:  %10u        %10d bytes per page", pid,
                psize);

/* Linux's getrusage() is mostly unimplemented. Just has times, page faults
   and swapouts. We use /proc/self/status */
#ifdef HAVE_GETRUSAGE
  getrusage(RUSAGE_SELF, &usage);
  notify_format(player, "Time used:   %10ld user   %10ld sys",
                usage.ru_utime.tv_sec, usage.ru_stime.tv_sec);
  notify_format(player,
                "Page faults: %10ld hard   %10ld soft    %10ld swapouts",
                usage.ru_majflt, usage.ru_minflt, usage.ru_nswap);
#endif
  fp = fopen("/proc/self/status", "r");
  if (!fp)
    return;
  /* Skip lines we don't care about. */
  while (fgets(line, sizeof line, fp) != NULL) {
    static const char *fields[] = {
      "VmSize:", "VmRSS:",  "VmData:", "VmStk:",  "VmExe:", "VmLib:",
      "SigPnd:", "SigBlk:", "SigIgn:", "SigCgt:", NULL};
    int n;
    for (n = 0; fields[n]; n++) {
      size_t len = strlen(fields[n]);
      if (strncmp(line, fields[n], len) == 0) {
        if ((nl = strchr(line, '\n')) != NULL)
          *nl = '\0';
        notify(player, line);
      }
    }
  }

  fclose(fp);

#endif
}

static void
unix_uptime(dbref player __attribute__((__unused__)))
{
#ifndef WIN32
#ifdef HAVE_UPTIME
  FILE *fp;
  int c;
  int i;
  char tbuf1[BUFFER_LEN];
#endif
#ifdef HAVE_GETRUSAGE
  struct rusage usage;
#endif
  pid_t pid;
  int psize;

#ifdef HAVE_UPTIME
  fp = popen(UPTIME, "r");

  /* just in case the system is screwy */
  if (fp == NULL) {
    notify(player, T("Error -- cannot execute uptime."));
    do_rawlog(LT_ERR, "** ERROR ** popen for @uptime returned NULL.");
    return;
  }
  /* print system uptime */
  for (i = 0; (c = getc(fp)) != '\n' && c != EOF; i++)
    tbuf1[i] = (char) c;
  tbuf1[i] = '\0';
  pclose(fp);

  notify(player, tbuf1);
#endif /* HAVE_UPTIME */

  /* do process stats */

  pid = getpid();
  psize = mush_getpagesize();
  notify_format(player, "\nProcess ID:  %10u        %10d bytes per page", pid,
                psize);

#ifdef HAVE_GETRUSAGE
  getrusage(RUSAGE_SELF, &usage);
  notify_format(player, "Time used:   %10ld user   %10ld sys",
                (long) usage.ru_utime.tv_sec, (long) usage.ru_stime.tv_sec);
  notify_format(player, "Max res mem: %10ld pages  %10ld bytes",
                usage.ru_maxrss, (usage.ru_maxrss * psize));
  notify_format(player, "Integral mem:%10ld shared %10ld private %10ld stack",
                usage.ru_ixrss, usage.ru_idrss, usage.ru_isrss);
  notify_format(player,
                "Page faults: %10ld hard   %10ld soft    %10ld swapouts",
                usage.ru_majflt, usage.ru_minflt, usage.ru_nswap);
  notify_format(player, "Disk I/O:    %10ld reads  %10ld writes",
                usage.ru_inblock, usage.ru_oublock);
  notify_format(player, "Network I/O: %10ld in     %10ld out", usage.ru_msgrcv,
                usage.ru_msgsnd);
  notify_format(player, "Context swi: %10ld vol    %10ld forced",
                usage.ru_nvcsw, usage.ru_nivcsw);
  notify_format(player, "Signals:     %10ld", usage.ru_nsignals);
#endif /* HAVE_GETRUSAGE */
#endif
}

static void
win32_uptime(dbref player __attribute__((__unused__)))
{ /* written by NJG */
#ifdef WIN32
  MEMORYSTATUS memstat;
  double mem;
  memstat.dwLength = sizeof(memstat);
  GlobalMemoryStatus(&memstat);
  notify(player, "---------- Windows memory usage ------------");
  notify_format(player, "%10ld %% memory in use", memstat.dwMemoryLoad);
  mem = memstat.dwAvailPhys / 1024.0 / 1024.0;
  notify_format(player, "%10.3f Mb free physical memory", mem);
  mem = memstat.dwTotalPhys / 1024.0 / 1024.0;
  notify_format(player, "%10.3f Mb total physical memory", mem);
  mem = memstat.dwAvailPageFile / 1024.0 / 1024.0;
  notify_format(player, "%10.3f Mb available in the paging file ", mem);
  mem = memstat.dwTotalPageFile / 1024.0 / 1024.0;
  notify_format(player, "%10.3f Mb total paging file size", mem);
#endif
}

enum uptime_type {
  UPTIME_UPSINCE,
  UPTIME_REBOOT,
  UPTIME_LAST_SAVE,
  UPTIME_NEXT_SAVE,
  UPTIME_DBCK,
  UPTIME_PURGE,
  UPTIME_WARNING
};
/* ARGSUSED */
FUNCTION(fun_uptime)
{
  enum uptime_type which = UPTIME_UPSINCE;

  if (args[0] && *args[0]) {
    if (strcasecmp("upsince", args[0]) == 0)
      which = UPTIME_UPSINCE;
    else if (strcasecmp("reboot", args[0]) == 0)
      which = UPTIME_REBOOT;
    else if (strcasecmp("save", args[0]) == 0)
      which = UPTIME_LAST_SAVE;
    else if (strcasecmp("nextsave", args[0]) == 0)
      which = UPTIME_NEXT_SAVE;
    else if (strcasecmp("dbck", args[0]) == 0)
      which = UPTIME_DBCK;
    else if (strcasecmp("purge", args[0]) == 0)
      which = UPTIME_PURGE;
    else if (strcasecmp("warnings", args[0]) == 0)
      which = UPTIME_WARNING;
    else {
      safe_str("#-1", buff, bp);
      return;
    }
  }

  switch (which) {
  case UPTIME_UPSINCE:
    safe_integer(globals.first_start_time, buff, bp);
    break;
  case UPTIME_REBOOT:
    safe_integer(globals.start_time, buff, bp);
    break;
  case UPTIME_LAST_SAVE:
    if (globals.last_dump_time > 0)
      safe_integer(globals.last_dump_time, buff, bp);
    else
      safe_str("-1", buff, bp);
    break;
  case UPTIME_NEXT_SAVE:
    safe_integer(options.dump_counter, buff, bp);
    break;
  case UPTIME_DBCK:
    safe_integer(options.dbck_counter, buff, bp);
    break;
  case UPTIME_PURGE:
    safe_integer(options.purge_counter, buff, bp);
    break;
  case UPTIME_WARNING:
    if (options.warn_interval)
      safe_integer(options.warn_counter, buff, bp);
    else
      safe_str("-1", buff, bp);
    break;
  }
}

/** Report on server uptime.
 * \verbatim
 * This command implements @uptime.
 * \endverbatim
 * \param player the enactor.
 * \param mortal if 1, show mortal display, even if player is privileged.
 */
void
do_uptime(dbref player, int mortal)
{
  char tbuf1[BUFFER_LEN];
  struct tm *when;
  ldiv_t secs;

  when = localtime(&globals.first_start_time);
  strftime(tbuf1, sizeof tbuf1, "%a %b %d %X %Z %Y", when);
  notify_format(player, "%13s: %s", T("Up since"), tbuf1);

  when = localtime(&globals.start_time);
  strftime(tbuf1, sizeof tbuf1, "%a %b %d %X %Z %Y", when);
  notify_format(player, "%13s: %s", T("Last reboot"), tbuf1);

  notify_format(player, "%13s: %d", T("Total reboots"), globals.reboot_count);

  when = localtime(&mudtime);
  strftime(tbuf1, sizeof tbuf1, "%a %b %d %X %Z %Y", when);
  notify_format(player, "%13s: %s", T("Time now"), tbuf1);

  if (globals.last_dump_time > 0) {
    when = localtime(&globals.last_dump_time);
    strftime(tbuf1, sizeof tbuf1, "%a %b %d %X %Z %Y", when);
    notify_format(player, "%29s: %s", T("Time of last database save"), tbuf1);
  }

  /* calculate times until various events */
  when = localtime(&options.dump_counter);
  strftime(tbuf1, sizeof tbuf1, "%X", when);
  secs = ldiv((long) difftime(options.dump_counter, mudtime), 60);
  notify_format(player, T("%29s: %ld minutes %ld seconds, at %s."),
                T("Time until next database save"), secs.quot, secs.rem, tbuf1);

  when = localtime(&options.dbck_counter);
  strftime(tbuf1, sizeof tbuf1, "%X", when);
  secs = ldiv((long) difftime(options.dbck_counter, mudtime), 60);
  notify_format(player, T("%29s: %ld minutes %ld seconds, at %s."),
                T("Time until next dbck check"), secs.quot, secs.rem, tbuf1);

  when = localtime(&options.purge_counter);
  strftime(tbuf1, sizeof tbuf1, "%X", when);
  secs = ldiv((long) difftime(options.purge_counter, mudtime), 60);
  notify_format(player, T("%29s: %ld minutes %ld seconds, at %s."),
                T("Time until next purge"), secs.quot, secs.rem, tbuf1);

  if (options.warn_interval) {
    when = localtime(&options.warn_counter);
    strftime(tbuf1, sizeof tbuf1, "%X", when);
    secs = ldiv((long) difftime(options.warn_counter, mudtime), 60);
    notify_format(player, T("%29s: %ld minutes %ld seconds, at %s."),
                  T("Time until next @warnings"), secs.quot, secs.rem, tbuf1);
  }

  {
    /* 86400 == seconds in 1 day. 3600 == seconds in 1 hour */
    long days;
    ldiv_t hours, mins;

    secs = ldiv((long) difftime(mudtime, globals.first_start_time), 86400);
    days = secs.quot;
    hours = ldiv(secs.rem, 3600);
    mins = ldiv(hours.rem, 60);

    notify_format(
      player, T("PennMUSH Uptime: %ld days %ld hours %ld minutes %ld seconds"),
      days, hours.quot, mins.quot, mins.rem);
  }
  /* Mortals, go no further! */
  if (!Wizard(player) || mortal)
    return;

#if defined(linux)
  linux_uptime(player);
#elif defined(WIN32)
  win32_uptime(player);
#else
  unix_uptime(player);
#endif

  if (God(player))
    notify_activity(player, 0, 0);
}

/* Open a db file, which may be compressed, and return a file pointer. These
 probably should be moved into db.c or
 a new dbio.c */
static PENNFILE *
db_open(const char *fname)
{
  PENNFILE *pf;
  char filename[BUFFER_LEN];

  snprintf(filename, sizeof filename, "%s%s", fname, options.compresssuff);

  pf = mush_malloc(sizeof *pf, "pennfile");

#ifdef HAVE_LIBZ
  if (*options.uncompressprog &&
      strcmp(options.uncompressprog, "gunzip") == 0) {
    pf->type = PFT_GZFILE;
    pf->handle.g = gzopen(filename, "rb");
    if (!pf->handle.g) {
      do_rawlog(LT_ERR, "Unable to open %s with libz: %s\n", filename,
                strerror(errno));
      mush_free(pf, "pennfile");
      longjmp(db_err, 1);
    }
#ifdef HAVE_GZBUFFER
    gzbuffer(pf->handle.g,
             1024 * 64); /* Large buffer to speed up decompression */
#endif
    return pf;
  }
#endif

#ifndef WIN32
  if (*options.uncompressprog) {
    pf->type = PFT_PIPE;
    /* We do this because on some machines (SGI Irix, for example),
     * the popen will not return NULL if the mailfile isn't there.
     */

    if (access(filename, R_OK) == 0) {
      pf->handle.f =
        popen(tprintf("%s < '%s'", options.uncompressprog, filename), "r");
      /* Force the pipe to be fully buffered */
      if (pf->handle.f) {
        setvbuf(pf->handle.f, NULL, _IOFBF, 1024 * 32);
      } else
        do_rawlog(LT_ERR, "Unable to run '%s < %s': %s", options.uncompressprog,
                  filename, strerror(errno));
    } else {
      mush_free(pf, "pennfile");
      longjmp(db_err, 1);
    }
  } else
#endif /* WIN32 */
  {
    pf->type = PFT_FILE;
    pf->handle.f = fopen(filename, FOPEN_READ);
    if (!pf->handle.f) {
      do_rawlog(LT_ERR, "Unable to open %s: %s\n", filename, strerror(errno));
    } else {
      setvbuf(pf->handle.f, NULL, _IOFBF, 1024 * 32);
#ifdef HAVE_POSIX_FADVISE
      posix_fadvise(fileno(pf->handle.f), 0, 0, POSIX_FADV_SEQUENTIAL);
#endif
    }
  }
  if (!pf->handle.f) {
    mush_free(pf, "pennfile");
    longjmp(db_err, 1);
  }
  return pf;
}

/* Open a file or pipe (if compressing) for writing */
static PENNFILE *
db_open_write(const char *fname)
{
  PENNFILE *pf;
  char workdir[BUFFER_LEN];
  char filename[BUFFER_LEN];

  snprintf(filename, sizeof filename, "%s%s", fname, options.compresssuff);

/* Be safe in case our game directory was removed and restored,
 * in which case our inode is screwy
 */
#ifdef WIN32
  if (GetCurrentDirectory(BUFFER_LEN, workdir)) {
    if (SetCurrentDirectory(workdir) < 0)
#else
  if (getcwd(workdir, BUFFER_LEN)) {
    if (chdir(workdir) < 0)
#endif
      fprintf(stderr, "chdir to %s failed in db_open_write, errno %d (%s)\n",
              workdir, errno, strerror(errno));
  } else {
    /* If this fails, we probably can't write to a log, either, though */
    fprintf(stderr, "getcwd failed during db_open_write, errno %d (%s)\n",
            errno, strerror(errno));
  }

  pf = mush_malloc(sizeof *pf, "pennfile");

#ifdef HAVE_LIBZ
  if (*options.compressprog && strcmp(options.compressprog, "gzip") == 0) {
    pf->type = PFT_GZFILE;
    pf->handle.g = gzopen(filename, "wb");
    if (!pf->handle.g) {
      do_rawlog(LT_ERR, "Unable to open %s with libz: %s\n", filename,
                strerror(errno));
      mush_free(pf, "pennfile");
      longjmp(db_err, 1);
    }
#ifdef HAVE_GZBUFFER
    gzbuffer(pf->handle.g, 1024 * 64);
#endif
    return pf;
  }
#endif

#ifndef WIN32
  if (*options.compressprog) {
    pf->type = PFT_PIPE;
    pf->handle.f =
      popen(tprintf("%s > '%s'", options.compressprog, filename), "w");
    /* Force the pipe to be fully buffered */
    if (pf->handle.f) {
      setvbuf(pf->handle.f, NULL, _IOFBF, 1024 * 32);
    } else
      do_rawlog(LT_ERR, "Unable to run '%s > %s': %s", options.compressprog,
                filename, strerror(errno));

  } else
#endif /* WIN32 */
  {
    pf->type = PFT_FILE;
    pf->handle.f = fopen(filename, "wb");
    if (!pf->handle.f)
      do_rawlog(LT_ERR, "Unable to open %s: %s\n", filename, strerror(errno));
  }
  if (!pf->handle.f) {
    mush_free(pf, "pennfile");
    longjmp(db_err, 1);
  } else {
    setvbuf(pf->handle.f, NULL, _IOFBF, 1024 * 32);
  }
  return pf;
}

extern HASHTAB htab_function;
extern HASHTAB htab_user_function;
extern HASHTAB htab_reserved_aliases;
extern HASHTAB help_files;
extern HASHTAB htab_locks;
extern HASHTAB local_options;
extern StrTree atr_names;
extern StrTree lock_names;
extern StrTree object_names;
extern PTAB ptab_command;
extern PTAB ptab_attrib;
extern PTAB ptab_flag;
<<<<<<< HEAD
extern intmap *queue_map, *descs_by_fd;
#ifdef HAVE_INOTIFY
=======
extern intmap *queue_map, *descs_by_fd, *rgb_to_name;
#ifdef HAVE_INOTIFY_INIT1
>>>>>>> c70e9b1a
extern intmap *watchtable;
#endif

/** Reports stats on various in-memory data structures.
 * \param player the enactor.
 */
void
do_list_memstats(dbref player)
{
  static const struct {
    const HASHTAB *const table;
    const char *name;
  } hash_tables[] = {
    {&htab_function, "Functions"},       {&htab_user_function, "@Functions"},
    {&htab_reserved_aliases, "Aliases"},
    {&help_files, "HelpFiles"},          {&htab_locks, "@locks"},
    {&local_options, "ConfigOpts"},
  };
  unsigned int i;
  int64_t sqlmem;
  
  notify(player, "Hash Tables:");
  notify(player,
         "Table       Buckets Entries 1Lookup 2Lookup 3Lookup ~Memory KeySize");
  for (i = 0; i < sizeof(hash_tables) / sizeof(hash_tables[0]); ++i) {
    const HASHTAB *htab = hash_tables[i].table;
    struct hashstats stats;

    hash_stats(htab, &stats);
    notify_format(player, "%-11s %7d %7d %7d %7d %7d %7d %7.1f",
                  hash_tables[i].name, htab->hashsize, htab->entries,
                  stats.lookups[0], stats.lookups[1], stats.lookups[2],
                  stats.bytes, stats.key_length);
    if (stats.entries != htab->entries) {
      notify_format(player, "Mismatch in size: %d expected, %d found!",
                    htab->entries, stats.entries);
    }
  }

  notify(player, "Prefix Trees:");
  ptab_stats_header(player);
  ptab_stats(player, &ptab_attrib, "AttrPerms");
  ptab_stats(player, &ptab_command, "Commands");
  ptab_stats(player, &ptab_flag, "Flags");
  notify(player, "String Trees:");
  st_stats_header(player);
  st_stats(player, &atr_names, "AttrNames");
  st_stats(player, &object_names, "ObjNames");
  st_stats(player, &lock_names, "LockNames");
  notify(player, "Integer Maps:");
  im_stats_header(player);
  im_stats(player, queue_map, "Queue IDs");
  im_stats(player, descs_by_fd, "Connections");
#ifdef HAVE_INOTIFY_INIT1
  im_stats(player, watchtable, "Inotify");
#endif

  notify(player, "Sqlite3 Databases:");
  sqlmem = sqlite3_memory_used();
  notify_format(player,
                " Using %ld megabytes and %ld kilobytes of memory.",
                (long)(sqlmem / (1024 * 1024)),
                (long)((sqlmem % (1024 * 1024)) / 1024));
  

#ifdef SQLITE_ENABLE_STMTVTAB
  if (Wizard(player)) {
    sqlite3_stmt *statter;
    sqlite3 *sqldb = get_shared_db();
    statter = prepare_statement(sqldb, "SELECT sql, nscan, nsort, naidx, nstep, reprep, run, mem FROM sqlite_stmt", "list.memstats");
    if (statter) {
      int status;
      notify(player, "Prepared query stats");
      notify_format(player, "%-30s %-7s %-7s %-7s %-7s %-7s %-7s %s",
                    "SQL", "nscan", "nsort", "naidx", "nstep", "reprep", "run", "memory");
      do {
        status = sqlite3_step(statter);
        if (status == SQLITE_ROW) {
          int nscan, nsort, naidx, nstep, reprep, run, mem;
          const char *query;
          query = (const char *)sqlite3_column_text(statter, 0);
          if (strstr(query, "sqlite_stmt")) {
            continue;
          }
          nscan = sqlite3_column_int(statter, 1);
          nsort = sqlite3_column_int(statter, 2);
          naidx = sqlite3_column_int(statter, 3);
          nstep = sqlite3_column_int(statter, 4);
          reprep = sqlite3_column_int(statter, 5);
          run = sqlite3_column_int(statter, 6);
          mem = sqlite3_column_int(statter, 7);

          notify_format(player, "%-.27s... %-7d %-7d %-7d %-7d %-7d %-7d %d",
                        query, nscan, nsort, naidx, nstep, reprep, run, mem);
        }
      } while (status == SQLITE_ROW || is_busy_status(status));
      sqlite3_reset(statter);
    }
  }
#endif

#ifdef COMP_STATS
  if (Wizard(player) && strcmp(options.attr_compression, "word") == 0) {
    long items, used, total_comp, total_uncomp;
    float percent;
    compress_stats(&items, &used, &total_uncomp, &total_comp);
    notify(player, "---------- Internal attribute compression  ----------");
    notify_format(player,
                  "%10ld compression table items used, "
                  "taking %ld bytes.",
                  items, used);
    notify_format(player, "%10ld bytes in text before compression. ",
                  total_uncomp);
    notify_format(player, "%10ld bytes in text AFTER  compression. ",
                  total_comp);
    percent = ((float) (total_comp)) / ((float) total_uncomp) * 100.0;
    notify_format(player,
                  "%10.0f %% text    compression ratio (lower is better). ",
                  percent);
    percent = ((float) (total_comp + used + (32768L * sizeof(char *)))) /
              ((float) total_uncomp) * 100.0;
    notify_format(player,
                  "%10.0f %% OVERALL compression ratio (lower is better). ",
                  percent);
    notify_format(player,
                  "          (Includes table items, and table of words "
                  "pointers of %ld bytes)",
                  (long) (32768 * sizeof(char *)));
    if (percent >= 100.0)
      notify(player, "          "
                     "(Compression ratio improves with larger database)");
  }
#endif
}

static char *
make_new_epoch_file(const char *basename, int the_epoch)
{
  static char result[BUFFER_LEN]; /* STATIC! */
  /* Unlink the last the_epoch and create a new one */
  sprintf(result, "%s.#%d#", basename, the_epoch - 1);
  unlink(result);
  sprintf(result, "%s.#%d#", basename, the_epoch);
  return result;
}

/* Given a list of dbrefs on which a command has matched but been
 * denied by a lock, queue up the COMMAND`*FAILURE attributes, if
 * any.
 */
static int
fail_commands(dbref player)
{
  dbref *obj = errdblist;
  int size = errdbtail - errdblist;
  int matched = 0;
  while (size--) {
    matched += fail_lock(player, *obj, Command_Lock, NULL, NOTHING);
    obj++;
  }
  errdbtail = errdblist;
  return (matched > 0);
}

/* Increase the size of the errdblist - up to some maximum */
static void
errdb_grow(void)
{
  dbref *newerrdb;
  if (errdbsize >= 50)
    return; /* That's it, no more, forget it */
  newerrdb =
    mush_realloc(errdblist, (errdbsize + 1) * sizeof(dbref), "errdblist");
  if (newerrdb) {
    errdblist = newerrdb;
    errdbtail = errdblist + errdbsize;
    errdbsize += 1;
  }
}<|MERGE_RESOLUTION|>--- conflicted
+++ resolved
@@ -2528,13 +2528,8 @@
 extern PTAB ptab_command;
 extern PTAB ptab_attrib;
 extern PTAB ptab_flag;
-<<<<<<< HEAD
 extern intmap *queue_map, *descs_by_fd;
-#ifdef HAVE_INOTIFY
-=======
-extern intmap *queue_map, *descs_by_fd, *rgb_to_name;
 #ifdef HAVE_INOTIFY_INIT1
->>>>>>> c70e9b1a
 extern intmap *watchtable;
 #endif
 
