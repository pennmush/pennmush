--- conflicted
+++ resolved
@@ -5,12 +5,9 @@
  *
  *
  */
-<<<<<<< HEAD
 
 #include "copyrite.h"
 #include "config.h"
-=======
->>>>>>> 49e5b49e
 
 /* This might have to be uncommented on some linux distros... */
 /* #define _XOPEN_SOURCE 600 */
@@ -21,8 +18,6 @@
 #include <errno.h>
 #include <fcntl.h>
 #include <pcre.h>
-<<<<<<< HEAD
-=======
 #ifdef HAVE_SYS_TYPES_H
 #include <sys/types.h>
 #endif
@@ -33,7 +28,6 @@
 #include <unistd.h>
 #endif
 
->>>>>>> 49e5b49e
 #include "help.h"
 #include "ansi.h"
 #include "command.h"
@@ -49,12 +43,10 @@
 #include "parse.h"
 #include "pueblo.h"
 #include "strutil.h"
-<<<<<<< HEAD
-#include "confmagic.h"
-=======
 #include "mushsql.h"
 #include "charconv.h"
 #include "game.h"
+#include "confmagic.h"
 
 #define HELPDB_APP_ID 0x42010FF1
 #define HELPDB_VERSION 4
@@ -68,7 +60,6 @@
   char *body;
   int bodylen;
 };
->>>>>>> 49e5b49e
 
 HASHTAB help_files; /**< Help filenames hash table */
 
