--- conflicted
+++ resolved
@@ -5,12 +5,8 @@
  *
  *
  */
-<<<<<<< HEAD
-#include "config.h"
-=======
 #include "help.h"
 
->>>>>>> ebdea0ab
 /* This might have to be uncommented on some linux distros... */
 /* #define _XOPEN_SOURCE 600 */
 #include <stdlib.h>
@@ -45,10 +41,6 @@
 static char **list_matching_entries(const char *pattern,
                                     help_file *help_dat, int *len,
                                     bool nospace);
-<<<<<<< HEAD
-=======
-static void free_entry_list(char **);
->>>>>>> ebdea0ab
 static const char *normalize_entry(help_file *help_dat, const char *arg1);
 
 static void help_build_index(help_file *h, int restricted);
@@ -110,10 +102,6 @@
       notify_format(executor, T("Here are the entries which match '%s':\n%s"),
                     arg_left, buff);
     }
-<<<<<<< HEAD
-=======
-    free_entry_list(entries);
->>>>>>> ebdea0ab
   } else {
     help_indx *entry = NULL;
     entry = help_find_entry(h, arg_left);
@@ -126,11 +114,7 @@
       int type = 0;
       pp = pattern;
       for (sp = save; *sp; sp++) {
-<<<<<<< HEAD
-        if (isspace((unsigned char) *sp)) {
-=======
         if (isspace(*sp)) {
->>>>>>> ebdea0ab
           if (type) {
             type = 0;
             *pp = '*';
@@ -229,16 +213,10 @@
   h->indx = NULL;
   h->admin = admin;
   help_build_index(h, h->admin);
-<<<<<<< HEAD
-  if (!h->indx)
-=======
   if (!h->indx) {
     do_rawlog(LT_ERR, "Missing index for help_command %s", command_name);
-    mush_free(h->command, "help_file.command");
-    mush_free(h->file, "help_file.filename");
-    mush_free(h, "help_file.entry");
->>>>>>> ebdea0ab
-    return;
+    return;
+  }
   (void) command_add(h->command, CMD_T_ANY | CMD_T_NOPARSE, NULL, 0, NULL,
                      cmd_helpcmd);
   hashadd(h->command, h, &help_files);
@@ -283,11 +261,6 @@
   for (curr = hash_firstentry(&help_files);
        curr; curr = hash_nextentry(&help_files)) {
     if (strcmp(curr->file, filename) == 0) {
-<<<<<<< HEAD
-=======
-      if (curr->indx)
-        mush_free(curr->indx, "help_index");
->>>>>>> ebdea0ab
       curr->indx = NULL;
       curr->entries = 0;
       help_build_index(curr, curr->admin);
@@ -326,8 +299,6 @@
   if (!help_dat->indx || help_dat->entries == 0) {
     notify(player, T("Sorry, that command is temporarily unvailable."));
     do_rawlog(LT_ERR, "No index for %s.", help_dat->command);
-<<<<<<< HEAD
-=======
     return;
   }
 
@@ -344,7 +315,6 @@
     notify(player, entries);
     if (SUPPORT_PUEBLO)
       notify(player, close_tag("SAMP"));
->>>>>>> ebdea0ab
     return;
   }
 
@@ -763,15 +733,6 @@
 
   return buff;
 }
-<<<<<<< HEAD
-=======
-
-static void
-free_entry_list(char **entries)
-{
-  if (entries)
-    mush_free(entries, "help.search");
-}
 
 extern const unsigned char *tables;
 /* True if a help entry doesn't need to show up in the index */
@@ -924,5 +885,4 @@
     return 1;
   } else
     return 0;
-}
->>>>>>> ebdea0ab
+}