--- conflicted
+++ resolved
@@ -42,11 +42,7 @@
  */
 
 #include "copyrite.h"
-<<<<<<< HEAD
 #include "config.h"
-#include "htab.h"
-=======
->>>>>>> 8f6f2c00
 
 #include <string.h>
 #include <math.h>
