--- conflicted
+++ resolved
@@ -32,12 +32,7 @@
 #include <string.h>
 
 #include "access.h"
-<<<<<<< HEAD
-#include "mysocket.h"
-#include "lookup.h"
-=======
 #include "conf.h"
->>>>>>> ebdea0ab
 #include "log.h"
 #include "lookup.h"
 #include "mysocket.h"
