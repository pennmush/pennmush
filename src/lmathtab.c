/* ANSI-C code produced by gperf version 3.0.3 */
<<<<<<< HEAD
/* Command-line: gperf --output-file lmathtab.c lmathtab.gperf  */
=======
/* Command-line: gperf -C --output-file lmathtab.c lmathtab.gperf  */
>>>>>>> ebdea0ab
/* Computed positions: -k'1-2,5' */

#if !((' ' == 32) && ('!' == 33) && ('"' == 34) && ('#' == 35) \
      && ('%' == 37) && ('&' == 38) && ('\'' == 39) && ('(' == 40) \
      && (')' == 41) && ('*' == 42) && ('+' == 43) && (',' == 44) \
      && ('-' == 45) && ('.' == 46) && ('/' == 47) && ('0' == 48) \
      && ('1' == 49) && ('2' == 50) && ('3' == 51) && ('4' == 52) \
      && ('5' == 53) && ('6' == 54) && ('7' == 55) && ('8' == 56) \
      && ('9' == 57) && (':' == 58) && (';' == 59) && ('<' == 60) \
      && ('=' == 61) && ('>' == 62) && ('?' == 63) && ('A' == 65) \
      && ('B' == 66) && ('C' == 67) && ('D' == 68) && ('E' == 69) \
      && ('F' == 70) && ('G' == 71) && ('H' == 72) && ('I' == 73) \
      && ('J' == 74) && ('K' == 75) && ('L' == 76) && ('M' == 77) \
      && ('N' == 78) && ('O' == 79) && ('P' == 80) && ('Q' == 81) \
      && ('R' == 82) && ('S' == 83) && ('T' == 84) && ('U' == 85) \
      && ('V' == 86) && ('W' == 87) && ('X' == 88) && ('Y' == 89) \
      && ('Z' == 90) && ('[' == 91) && ('\\' == 92) && (']' == 93) \
      && ('^' == 94) && ('_' == 95) && ('a' == 97) && ('b' == 98) \
      && ('c' == 99) && ('d' == 100) && ('e' == 101) && ('f' == 102) \
      && ('g' == 103) && ('h' == 104) && ('i' == 105) && ('j' == 106) \
      && ('k' == 107) && ('l' == 108) && ('m' == 109) && ('n' == 110) \
      && ('o' == 111) && ('p' == 112) && ('q' == 113) && ('r' == 114) \
      && ('s' == 115) && ('t' == 116) && ('u' == 117) && ('v' == 118) \
      && ('w' == 119) && ('x' == 120) && ('y' == 121) && ('z' == 122) \
      && ('{' == 123) && ('|' == 124) && ('}' == 125) && ('~' == 126))
/* The character set is not based on ISO-646.  */
#error "gperf generated tables don't work with this execution character set. Please report a bug to <bug-gnu-gperf@gnu.org>."
#endif

#line 11 "lmathtab.gperf"

/** Declaration macro for math functions */
#define MATH_FUNC(func) static void func(char **ptr, int nptr, char *buff, char **bp)

/** Prototype macro for math functions */
#define MATH_PROTO(func) static void func (char **ptr, int nptr, char *buff, char **bp)

MATH_PROTO(math_add);
MATH_PROTO(math_sub);
MATH_PROTO(math_mul);
MATH_PROTO(math_div);
MATH_PROTO(math_floordiv);
MATH_PROTO(math_remainder);
MATH_PROTO(math_modulo);
MATH_PROTO(math_min);
MATH_PROTO(math_max);
MATH_PROTO(math_and);
MATH_PROTO(math_nand);
MATH_PROTO(math_or);
MATH_PROTO(math_nor);
MATH_PROTO(math_xor);
MATH_PROTO(math_band);
MATH_PROTO(math_bor);
MATH_PROTO(math_bxor);
MATH_PROTO(math_fdiv);
MATH_PROTO(math_mean);
MATH_PROTO(math_median);
MATH_PROTO(math_stddev);
MATH_PROTO(math_dist2d);
MATH_PROTO(math_dist3d);
MATH_PROTO(math_lt);
MATH_PROTO(math_lte);
MATH_PROTO(math_gt);
MATH_PROTO(math_gte);
MATH_PROTO(math_eq);
MATH_PROTO(math_neq);

/** A math function. */
#line 50 "lmathtab.gperf"
struct math {
  const char *name;     /**< Name of the function. */
  void (*func) (char **, int, char *, char **); /**< Pointer to function code. */
};
/* maximum key range = 63, duplicates = 0 */

#ifndef GPERF_DOWNCASE
#define GPERF_DOWNCASE 1
static unsigned char gperf_downcase[256] = {
  0, 1, 2, 3, 4, 5, 6, 7, 8, 9, 10, 11, 12, 13, 14,
  15, 16, 17, 18, 19, 20, 21, 22, 23, 24, 25, 26, 27, 28, 29,
  30, 31, 32, 33, 34, 35, 36, 37, 38, 39, 40, 41, 42, 43, 44,
  45, 46, 47, 48, 49, 50, 51, 52, 53, 54, 55, 56, 57, 58, 59,
  60, 61, 62, 63, 64, 97, 98, 99, 100, 101, 102, 103, 104, 105, 106,
  107, 108, 109, 110, 111, 112, 113, 114, 115, 116, 117, 118, 119, 120, 121,
  122, 91, 92, 93, 94, 95, 96, 97, 98, 99, 100, 101, 102, 103, 104,
  105, 106, 107, 108, 109, 110, 111, 112, 113, 114, 115, 116, 117, 118, 119,
  120, 121, 122, 123, 124, 125, 126, 127, 128, 129, 130, 131, 132, 133, 134,
  135, 136, 137, 138, 139, 140, 141, 142, 143, 144, 145, 146, 147, 148, 149,
  150, 151, 152, 153, 154, 155, 156, 157, 158, 159, 160, 161, 162, 163, 164,
  165, 166, 167, 168, 169, 170, 171, 172, 173, 174, 175, 176, 177, 178, 179,
  180, 181, 182, 183, 184, 185, 186, 187, 188, 189, 190, 191, 192, 193, 194,
  195, 196, 197, 198, 199, 200, 201, 202, 203, 204, 205, 206, 207, 208, 209,
  210, 211, 212, 213, 214, 215, 216, 217, 218, 219, 220, 221, 222, 223, 224,
  225, 226, 227, 228, 229, 230, 231, 232, 233, 234, 235, 236, 237, 238, 239,
  240, 241, 242, 243, 244, 245, 246, 247, 248, 249, 250, 251, 252, 253, 254,
  255
};
#endif

#ifndef GPERF_CASE_MEMCMP
#define GPERF_CASE_MEMCMP 1
static int
gperf_case_memcmp(register const char *s1, register const char *s2,
                  register unsigned int n)
{
  for (; n > 0;) {
    unsigned char c1 = gperf_downcase[(unsigned char) *s1++];
    unsigned char c2 = gperf_downcase[(unsigned char) *s2++];
    if (c1 == c2) {
      n--;
      continue;
    }
    return (int) c1 - (int) c2;
  }
  return 0;
}
#endif

#ifdef __GNUC__
__inline
#else
#ifdef __cplusplus
inline
#endif
#endif
  static unsigned int
math_hash(register const char *str, register unsigned int len)
{
<<<<<<< HEAD
  static unsigned char asso_values[] = {
=======
  static const unsigned char asso_values[] = {
>>>>>>> ebdea0ab
    65, 65, 65, 65, 65, 65, 65, 65, 65, 65,
    65, 65, 65, 65, 65, 65, 65, 65, 65, 65,
    65, 65, 65, 65, 65, 65, 65, 65, 65, 65,
    65, 65, 65, 65, 65, 65, 65, 65, 65, 65,
    65, 65, 65, 65, 65, 65, 65, 65, 65, 65,
    10, 5, 65, 65, 65, 65, 65, 65, 65, 65,
    65, 65, 65, 65, 65, 10, 15, 65, 30, 0,
    30, 0, 65, 0, 65, 65, 5, 5, 0, 20,
    65, 0, 10, 15, 3, 8, 65, 65, 25, 65,
    65, 65, 65, 65, 65, 65, 65, 10, 15, 65,
    30, 0, 30, 0, 65, 0, 65, 65, 5, 5,
    0, 20, 65, 0, 10, 15, 3, 8, 65, 65,
    25, 65, 65, 65, 65, 65, 65, 65, 65, 65,
    65, 65, 65, 65, 65, 65, 65, 65, 65, 65,
    65, 65, 65, 65, 65, 65, 65, 65, 65, 65,
    65, 65, 65, 65, 65, 65, 65, 65, 65, 65,
    65, 65, 65, 65, 65, 65, 65, 65, 65, 65,
    65, 65, 65, 65, 65, 65, 65, 65, 65, 65,
    65, 65, 65, 65, 65, 65, 65, 65, 65, 65,
    65, 65, 65, 65, 65, 65, 65, 65, 65, 65,
    65, 65, 65, 65, 65, 65, 65, 65, 65, 65,
    65, 65, 65, 65, 65, 65, 65, 65, 65, 65,
    65, 65, 65, 65, 65, 65, 65, 65, 65, 65,
    65, 65, 65, 65, 65, 65, 65, 65, 65, 65,
    65, 65, 65, 65, 65, 65, 65, 65, 65, 65,
    65, 65, 65, 65, 65, 65
  };
  register int hval = len;

  switch (hval) {
  default:
    hval += asso_values[(unsigned char) str[4]];
   /*FALLTHROUGH*/ case 4:
  case 3:
  case 2:
    hval += asso_values[(unsigned char) str[1]];
   /*FALLTHROUGH*/ case 1:
    hval += asso_values[(unsigned char) str[0]];
    break;
  }
  return hval;
}

static
#ifdef __GNUC__
 __inline
#ifdef __GNUC_STDC_INLINE__
  __attribute__ ((__gnu_inline__))
#endif
#endif
    const struct math *math_hash_lookup(register const char *str,
                                        register unsigned int len)
{
  enum {
    TOTAL_KEYWORDS = 31,
    MIN_WORD_LENGTH = 2,
    MAX_WORD_LENGTH = 9,
    MIN_HASH_VALUE = 2,
    MAX_HASH_VALUE = 64
  };

<<<<<<< HEAD
  static unsigned char lengthtable[] = {
=======
  static const unsigned char lengthtable[] = {
>>>>>>> ebdea0ab
    0, 0, 2, 3, 0, 2, 3, 0, 3, 4, 2, 3, 0, 3,
    4, 0, 3, 0, 3, 9, 0, 6, 0, 3, 6, 0, 3, 0,
    3, 4, 0, 0, 2, 3, 0, 0, 6, 7, 3, 0, 0, 6,
    0, 3, 4, 0, 6, 0, 3, 0, 0, 0, 0, 8, 0, 0,
    0, 0, 0, 0, 0, 0, 0, 0, 4
  };
<<<<<<< HEAD
  static struct math wordlist[] = {
=======
  static const struct math wordlist[] = {
>>>>>>> ebdea0ab
    {"", NULL}, {"", NULL},
#line 84 "lmathtab.gperf"
    {"EQ", math_eq},
#line 85 "lmathtab.gperf"
    {"NEQ", math_neq},
    {"", NULL},
#line 82 "lmathtab.gperf"
    {"GT", math_gt},
#line 83 "lmathtab.gperf"
    {"GTE", math_gte},
    {"", NULL},
#line 64 "lmathtab.gperf"
    {"MIN", math_min},
#line 75 "lmathtab.gperf"
    {"MEAN", math_mean},
#line 80 "lmathtab.gperf"
    {"LT", math_lt},
#line 81 "lmathtab.gperf"
    {"LTE", math_lte},
    {"", NULL},
#line 66 "lmathtab.gperf"
    {"AND", math_and},
#line 67 "lmathtab.gperf"
    {"NAND", math_nand},
    {"", NULL},
#line 57 "lmathtab.gperf"
    {"MUL", math_mul},
    {"", NULL},
#line 65 "lmathtab.gperf"
    {"MAX", math_max},
#line 63 "lmathtab.gperf"
    {"REMAINDER", math_remainder},
    {"", NULL},
#line 76 "lmathtab.gperf"
    {"MEDIAN", math_median},
    {"", NULL},
#line 69 "lmathtab.gperf"
    {"NOR", math_nor},
#line 77 "lmathtab.gperf"
    {"STDDEV", math_stddev},
    {"", NULL},
#line 56 "lmathtab.gperf"
    {"SUB", math_sub},
    {"", NULL},
#line 60 "lmathtab.gperf"
    {"MOD", math_modulo},
#line 71 "lmathtab.gperf"
    {"BAND", math_band},
    {"", NULL}, {"", NULL},
#line 68 "lmathtab.gperf"
    {"OR", math_or},
#line 58 "lmathtab.gperf"
    {"DIV", math_div},
    {"", NULL}, {"", NULL},
#line 61 "lmathtab.gperf"
    {"MODULO", math_modulo},
#line 62 "lmathtab.gperf"
    {"MODULUS", math_modulo},
#line 72 "lmathtab.gperf"
    {"BOR", math_bor},
    {"", NULL}, {"", NULL},
#line 79 "lmathtab.gperf"
    {"DIST3D", math_dist3d},
    {"", NULL},
#line 55 "lmathtab.gperf"
    {"ADD", math_add},
#line 73 "lmathtab.gperf"
    {"BXOR", math_bxor},
    {"", NULL},
#line 78 "lmathtab.gperf"
    {"DIST2D", math_dist2d},
    {"", NULL},
#line 70 "lmathtab.gperf"
    {"XOR", math_xor},
    {"", NULL}, {"", NULL}, {"", NULL}, {"", NULL},
#line 59 "lmathtab.gperf"
    {"FLOORDIV", math_floordiv},
    {"", NULL}, {"", NULL}, {"", NULL}, {"", NULL}, {"", NULL},
    {"", NULL}, {"", NULL}, {"", NULL}, {"", NULL}, {"", NULL},
#line 74 "lmathtab.gperf"
    {"FDIV", math_fdiv}
  };

  if (len <= MAX_WORD_LENGTH && len >= MIN_WORD_LENGTH) {
    register int key = math_hash(str, len);

    if (key <= MAX_HASH_VALUE && key >= 0)
      if (len == lengthtable[key]) {
        register const char *s = wordlist[key].name;

        if ((((unsigned char) *str ^ (unsigned char) *s) & ~32) == 0
            && !gperf_case_memcmp(str, s, len))
          return &wordlist[key];
      }
  }
  return 0;
}

#line 86 "lmathtab.gperf"


typedef struct math MATH;<|MERGE_RESOLUTION|>--- conflicted
+++ resolved
@@ -1,9 +1,5 @@
 /* ANSI-C code produced by gperf version 3.0.3 */
-<<<<<<< HEAD
-/* Command-line: gperf --output-file lmathtab.c lmathtab.gperf  */
-=======
 /* Command-line: gperf -C --output-file lmathtab.c lmathtab.gperf  */
->>>>>>> ebdea0ab
 /* Computed positions: -k'1-2,5' */
 
 #if !((' ' == 32) && ('!' == 33) && ('"' == 34) && ('#' == 35) \
@@ -132,11 +128,7 @@
   static unsigned int
 math_hash(register const char *str, register unsigned int len)
 {
-<<<<<<< HEAD
-  static unsigned char asso_values[] = {
-=======
   static const unsigned char asso_values[] = {
->>>>>>> ebdea0ab
     65, 65, 65, 65, 65, 65, 65, 65, 65, 65,
     65, 65, 65, 65, 65, 65, 65, 65, 65, 65,
     65, 65, 65, 65, 65, 65, 65, 65, 65, 65,
@@ -198,22 +190,14 @@
     MAX_HASH_VALUE = 64
   };
 
-<<<<<<< HEAD
-  static unsigned char lengthtable[] = {
-=======
   static const unsigned char lengthtable[] = {
->>>>>>> ebdea0ab
     0, 0, 2, 3, 0, 2, 3, 0, 3, 4, 2, 3, 0, 3,
     4, 0, 3, 0, 3, 9, 0, 6, 0, 3, 6, 0, 3, 0,
     3, 4, 0, 0, 2, 3, 0, 0, 6, 7, 3, 0, 0, 6,
     0, 3, 4, 0, 6, 0, 3, 0, 0, 0, 0, 8, 0, 0,
     0, 0, 0, 0, 0, 0, 0, 0, 4
   };
-<<<<<<< HEAD
-  static struct math wordlist[] = {
-=======
   static const struct math wordlist[] = {
->>>>>>> ebdea0ab
     {"", NULL}, {"", NULL},
 #line 84 "lmathtab.gperf"
     {"EQ", math_eq},
