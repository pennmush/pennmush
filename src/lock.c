/**
 * \file lock.c
 *
 * \brief Locks for PennMUSH.
 *
 * \verbatim
 *
 * This is the core of Ralph Melton's rewrite of the @lock system.
 * These are some of the underlying assumptions:
 *
 * 1) Locks are checked many more times than they are set, so it is
 * quite worthwhile to spend time when setting locks if it expedites
 * checking locks later.
 *
 * 2) Most possible locks are never used. For example, in the days
 * when there were only basic locks, use locks, and enter locks, in
 * one database of 15000 objects, there were only about 3500 basic
 * locks, 400 enter locks, and 400 use locks.
 * Therefore, it is important to make the case where no lock is present
 * efficient both in time and in memory.
 *
 * 3) It is far more common to have the server itself check for locks
 * than for people to check for locks in MUSHcode. Therefore, it is
 * reasonable to incur a minor slowdown for checking locks in MUSHcode
 * in order to speed up the server's checking.
 *
 * \endverbatim
 */

#include "copyrite.h"
#include "lock.h"

#include <stdio.h>
#include <stdlib.h>
#include <string.h>
#include "attrib.h"
#include "boolexp.h"
#include "conf.h"
#include "dbdefs.h"
#include "externs.h"
#include "flags.h"
#include "htab.h"
#include "log.h"
#include "match.h"
#include "mushdb.h"
#include "mymalloc.h"
#include "notify.h"
#include "parse.h"
#include "privtab.h"
#include "strtree.h"
#include "strutil.h"

/* If any lock_type ever contains the character '|', reading in locks
 * from the db will break.
 */
lock_type Basic_Lock = "Basic";     /**< Name of basic lock */
lock_type Enter_Lock = "Enter";     /**< Name of enter lock */
lock_type Use_Lock = "Use";         /**< Name of use lock */
lock_type Zone_Lock = "Zone";       /**< Name of zone lock */
lock_type Page_Lock = "Page";       /**< Name of page lock */
lock_type Tport_Lock = "Teleport";  /**< Name of teleport lock */
lock_type Speech_Lock = "Speech";   /**< Name of speech lock */
lock_type Listen_Lock = "Listen";   /**< Name of listen lock */
lock_type Command_Lock = "Command"; /**< Name of command lock */
lock_type Parent_Lock = "Parent";   /**< Name of parent lock */
lock_type Link_Lock = "Link";       /**< Name of link lock */
lock_type Leave_Lock = "Leave";     /**< Name of leave lock */
lock_type Drop_Lock = "Drop";       /**< Name of drop lock */
lock_type Give_Lock = "Give";       /**< Name of give lock */
lock_type From_Lock = "From";       /**< Name of from lock */
lock_type Pay_Lock = "Pay";         /**< Name of pay lock */
lock_type Receive_Lock = "Receive"; /**< Name of receive lock */
lock_type Mail_Lock = "Mail";       /**< Name of mail lock */
lock_type Follow_Lock = "Follow";   /**< Name of follow lock */
lock_type Examine_Lock = "Examine"; /**< Name of examine lock */
lock_type Chzone_Lock = "Chzone";   /**< Name of chzone lock */
lock_type Forward_Lock = "Forward"; /**< Name of forward lock */
lock_type Control_Lock = "Control"; /**< Name of control lock */
lock_type Dropto_Lock = "Dropto";   /**< Name of dropto lock */
lock_type Destroy_Lock = "Destroy"; /**< Name of destroy lock */
lock_type Interact_Lock = "Interact"; /**< Name of interaction lock */
lock_type MailForward_Lock = "MailForward"; /**< Name of mailforward lock */
lock_type Take_Lock = "Take";       /**< Name of take lock */
lock_type Open_Lock = "Open";       /**< Name of open lock */
lock_type Filter_Lock = "Filter";   /**< Name of filter lock */
lock_type InFilter_Lock = "InFilter"; /**< Name of infilter lock */
lock_type DropIn_Lock = "DropIn"; /**< Name of the DropIn lock */

 /** Table of lock names and permissions */
lock_list lock_types[] = {
  {"Basic", TRUE_BOOLEXP, GOD, LF_PRIVATE, NULL},
  {"Enter", TRUE_BOOLEXP, GOD, LF_PRIVATE, NULL},
  {"Use", TRUE_BOOLEXP, GOD, LF_PRIVATE, NULL},
  {"Zone", TRUE_BOOLEXP, GOD, LF_PRIVATE, NULL},
  {"Page", TRUE_BOOLEXP, GOD, LF_PRIVATE, NULL},
  {"Teleport", TRUE_BOOLEXP, GOD, LF_PRIVATE, NULL},
  {"Speech", TRUE_BOOLEXP, GOD, LF_PRIVATE, NULL},
  {"Listen", TRUE_BOOLEXP, GOD, LF_PRIVATE, NULL},
  {"Command", TRUE_BOOLEXP, GOD, LF_PRIVATE, NULL},
  {"Parent", TRUE_BOOLEXP, GOD, LF_PRIVATE, NULL},
  {"Link", TRUE_BOOLEXP, GOD, LF_PRIVATE, NULL},
  {"Leave", TRUE_BOOLEXP, GOD, LF_PRIVATE, NULL},
  {"Drop", TRUE_BOOLEXP, GOD, LF_PRIVATE, NULL},
  {"Give", TRUE_BOOLEXP, GOD, LF_PRIVATE, NULL},
  {"From", TRUE_BOOLEXP, GOD, LF_PRIVATE, NULL},
  {"Pay", TRUE_BOOLEXP, GOD, LF_PRIVATE, NULL},
  {"Receive", TRUE_BOOLEXP, GOD, LF_PRIVATE, NULL},
  {"Mail", TRUE_BOOLEXP, GOD, LF_PRIVATE, NULL},
  {"Follow", TRUE_BOOLEXP, GOD, LF_PRIVATE, NULL},
  {"Examine", TRUE_BOOLEXP, GOD, LF_PRIVATE | LF_OWNER, NULL},
  {"Chzone", TRUE_BOOLEXP, GOD, LF_PRIVATE, NULL},
  {"Forward", TRUE_BOOLEXP, GOD, LF_PRIVATE | LF_OWNER, NULL},
  {"Control", TRUE_BOOLEXP, GOD, LF_PRIVATE | LF_OWNER, NULL},
  {"Dropto", TRUE_BOOLEXP, GOD, LF_PRIVATE, NULL},
  {"Destroy", TRUE_BOOLEXP, GOD, LF_PRIVATE | LF_OWNER, NULL},
  {"Interact", TRUE_BOOLEXP, GOD, LF_PRIVATE, NULL},
  {"MailForward", TRUE_BOOLEXP, GOD, LF_PRIVATE, NULL},
  {"Take", TRUE_BOOLEXP, GOD, LF_PRIVATE, NULL},
  {"Open", TRUE_BOOLEXP, GOD, LF_PRIVATE, NULL},
  {"Filter", TRUE_BOOLEXP, GOD, LF_PRIVATE, NULL},
  {"InFilter", TRUE_BOOLEXP, GOD, LF_PRIVATE, NULL},
  {"DropIn", TRUE_BOOLEXP, GOD, LF_PRIVATE, NULL},
  {NULL, TRUE_BOOLEXP, GOD, 0, NULL}
};

HASHTAB htab_locks;

 /**
  * \verbatim
  * Table of base attributes associated with success and failure of
  * locks. These are the historical ones; we automatically generate
  * such attribute names for those that aren't in this table using
  * <lock>_LOCK`<message>
  * \endverbatim
  */
const LOCKMSGINFO lock_msgs[] = {
  {"Basic", "SUCCESS", "FAILURE"},
  {"Enter", "ENTER", "EFAIL"},
  {"Use", "USE", "UFAIL"},
  {"Leave", "LEAVE", "LFAIL"},
  {NULL, NULL, NULL}
};

/** Table of lock permissions */
PRIV lock_privs[] = {
  {"visual", 'v', LF_VISUAL, LF_VISUAL},
  {"no_inherit", 'i', LF_PRIVATE, LF_PRIVATE},
  {"no_clone", 'c', LF_NOCLONE, LF_NOCLONE},
  {"wizard", 'w', LF_WIZARD, LF_WIZARD},
  /*  {"owner", 'o', LF_OWNER, LF_OWNER}, */
  {"locked", '+', LF_LOCKED, LF_LOCKED},
  {NULL, '\0', 0, 0}
};

StrTree lock_names;  /**< String tree of lock names */

static void free_one_lock_list(lock_list *ll);
static lock_type check_lock_type(dbref player, dbref thing, lock_type name);
static int delete_lock(dbref player, dbref thing, lock_type type);
static int can_write_lock(dbref player, dbref thing, lock_list *lock);
static lock_list *getlockstruct_noparent(dbref thing, lock_type type);

slab *lock_slab = NULL;
static lock_list *next_free_lock(const void *hint);
static void free_lock(lock_list *ll);

extern int unparsing_boolexp;

static int
lock_compare(const void *a, const void *b)
{
  const lock_list *la = *(lock_list *const *) a, *lb = *(lock_list *const *) b;
  return strcmp(la->type, lb->type);
}

/** Return a list of all available locks
 * \param buff the buffer
 * \param bp a pointer to the current position in the buffer.
 * \param name if not NULL, only show locks with this prefix
 */
void
list_locks(char *buff, char **bp, const char *name)
{
  lock_list **locks, *lk;
  bool first = 1;
  int nlocks = 0, n;

<<<<<<< HEAD
  locks = GC_MALLOC(htab_locks.entries * sizeof(lock_list));
=======
  locks = mush_calloc(htab_locks.entries, sizeof(lock_list), "lock.list");
>>>>>>> ebdea0ab

  for (lk = hash_firstentry(&htab_locks); lk; lk = hash_nextentry(&htab_locks)) {
    /* Skip those that don't match */
    if (name && !string_prefix(lk->type, name))
      continue;
    locks[nlocks++] = lk;
  }

  qsort(locks, nlocks, sizeof lk, lock_compare);

  for (n = 0; n < nlocks; n += 1) {
    if (first) {
      first = 0;
    } else {
      safe_chr(' ', buff, bp);
    }
    safe_str(strupper(locks[n]->type), buff, bp);
  }
<<<<<<< HEAD
=======

  mush_free(locks, "lock.list");
>>>>>>> ebdea0ab
}

/** User interface to list locks.
 * \verbatim
 * This function implements @list/locks.
 * \endverbatim
 * \param player the enactor.
 * \param arg wildcard pattern of flag names to list, or NULL for all.
 * \param lc if 1, list flags in lowercase.
 * \param label label to prefix to list.
 */
void
do_list_locks(dbref player, const char *arg, int lc, const char *label)
{
  char buff[BUFFER_LEN];
  char *bp = buff;
  list_locks(buff, &bp, arg);
  *bp = '\0';
  notify_format(player, "%s: %s", label, lc ? strlower(buff) : buff);
}


/** Return a list of lock flag characters.
 * \param ll pointer to a lock.
 * \return string of lock flag characters.
 */
const char *
lock_flags(lock_list *ll)
{
  return privs_to_letters(lock_privs, L_FLAGS(ll));
}

/** List all lock flag characters on a buffer
 * \param buff The buffer
 * \param bp Pointer to a position in the buffer.
 */

void
list_lock_flags(char *buff, char **bp)
{
  int i;
  for (i = 0; lock_privs[i].name; i++) {
    if (lock_privs[i].letter)
      safe_chr(lock_privs[i].letter, buff, bp);
  }
}

/** List all lock flag names on a buffer
 * \param buff The buffer
 * \param bp Pointer to a position in the buffer.
 */

void
list_lock_flags_long(char *buff, char **bp)
{
  int i;
  int first = 1;
  for (i = 0; lock_privs[i].name; i++) {
    if (!first)
      safe_chr(' ', buff, bp);
    first = 0;
    safe_str(lock_privs[i].name, buff, bp);
  }
}

/** Return a list of lock flag names.
 * \param ll pointer to a lock.
 * \return string of lock flag names, space-separated.
 */
const char *
lock_flags_long(lock_list *ll)
{
  return privs_to_string(lock_privs, L_FLAGS(ll));
}


static int
string_to_lockflag(dbref player, char const *p, privbits *flag)
{
  privbits f;
  f = string_to_privs(lock_privs, p, 0);
  if (!f)
    return -1;
  if (!See_All(player) && (f & LF_WIZARD))
    return -1;
  *flag = f;
  return 0;
}

/** Initialize the lock strtree. */
void
init_locks(void)
{
  lock_list *ll;
  st_init(&lock_names, "LockNameTree");

  hashinit(&htab_locks, 25);

  for (ll = lock_types; ll->type && *ll->type; ll++)
    hashadd(strupper(ll->type), ll, &htab_locks);

  local_locks();
}


/** Add a new lock to the table.
 * \param name The name of the lock
 * \param flags The default flags.
 */
void
define_lock(lock_type name, privbits flags)
{
  lock_list *newlock;

  newlock = GC_MALLOC(sizeof *newlock);
  newlock->type = strupper(name);
  newlock->flags = flags;
  newlock->creator = GOD;
  newlock->key = TRUE_BOOLEXP;
  newlock->next = NULL;
  hashadd((char *) newlock->type, newlock, &htab_locks);
}

static int
can_write_lock(dbref player, dbref thing, lock_list *lock)
{
  if (God(player))
    return 1;
  if (God(thing))
    return 0;
  if (Wizard(player))
    return 1;
  if (L_FLAGS(lock) & LF_WIZARD)
    return 0;
  if ((L_FLAGS(lock) & LF_OWNER) && player != Owner(thing))
    return 0;
  if ((L_FLAGS(lock) & LF_LOCKED) && player != lock->creator &&
      Owner(player) != lock->creator)
    return 0;
  return 1;
}


static lock_list *
next_free_lock(const void *hint)
{
  if (lock_slab == NULL) {
    lock_slab = slab_create("locks", sizeof(lock_list));
    slab_set_opt(lock_slab, SLAB_ALLOC_BEST_FIT, 1);
  }
  return slab_malloc(lock_slab, hint);
}

static void
free_lock(lock_list *ll)
{
  slab_free(lock_slab, ll);
}

/** Given a lock type, find a lock, possibly checking parents.
 * \param thing object on which lock is to be found.
 * \param type type of lock to find.
 * \return pointer to boolexp of lock.
 */
boolexp
getlock(dbref thing, lock_type type)
{
  struct lock_list *ll = getlockstruct(thing, type);
  if (!ll)
    return TRUE_BOOLEXP;
  else
    return L_KEY(ll);
}

/** Given a lock type, find a lock without checking parents.
 * \param thing object on which lock is to be found.
 * \param type type of lock to find.
 * \return pointer to boolexp of lock.
 */
boolexp
getlock_noparent(dbref thing, lock_type type)
{
  struct lock_list *ll = getlockstruct_noparent(thing, type);
  if (!ll)
    return TRUE_BOOLEXP;
  else
    return L_KEY(ll);
}

lock_list *
getlockstruct(dbref thing, lock_type type)
{
  lock_list *ll;
  dbref p = thing, ancestor = NOTHING;
  int cmp, count = 0, ancestor_in_chain = 0;

  if (GoodObject(thing))
    ancestor = Ancestor_Parent(thing);
  do {
    for (; GoodObject(p); p = Parent(p)) {
      if (count++ > 100)
        return NULL;
      if (p == ancestor)
        ancestor_in_chain = 1;
      ll = Locks(p);
      while (ll && L_TYPE(ll)) {
        cmp = strcasecmp(L_TYPE(ll), type);
        if (cmp == 0)
          return (p != thing && (ll->flags & LF_PRIVATE)) ? NULL : ll;
        else if (cmp > 0)
          break;
        ll = ll->next;
      }
    }
    p = ancestor;
  } while (!ancestor_in_chain && !Orphan(thing) && GoodObject(ancestor));
  return NULL;
}

static lock_list *
getlockstruct_noparent(dbref thing, lock_type type)
{
  lock_list *ll = Locks(thing);
  int cmp;

  while (ll && L_TYPE(ll)) {
    cmp = strcasecmp(L_TYPE(ll), type);
    if (cmp == 0)
      return ll;
    else if (cmp > 0)
      break;
    ll = ll->next;
  }
  return NULL;
}


/** Determine if a lock type is one of the standard types or not.
 * \param type type of lock to check.
 * \return canonical lock type or NULL
 */
lock_type
match_lock(lock_type type)
{
  lock_list *ll;
  ll = hashfind(strupper(type), &htab_locks);
  if (ll)
    return ll->type;
  else
    return NULL;
}

/** Return the proper entry from lock_types, or NULL.
 * \param type of lock to look up.
 * \return lock_types entry for lock.
 */
const lock_list *
get_lockproto(lock_type type)
{
  return hashfind(strupper(type), &htab_locks);
}

/** Add a lock to an object (primitive).
 * Set the lock type on thing to boolexp.
 * This is a primitive routine, to be called by other routines.
 * It will go somewhat wonky if given a NULL boolexp.
 * It will allocate memory if called with a string that is not already
 * in the lock table.
 * \param player the enactor, for permission checking.
 * \param thing object on which to set the lock.
 * \param type type of lock to set.
 * \param key lock boolexp pointer (should not be NULL!).
 * \param flags lock flags.
 * \retval 0 failure.
 * \retval 1 success.
 */
int
add_lock(dbref player, dbref thing, lock_type type, boolexp key, privbits flags)
{
  lock_list *ll, **t;

  if (!GoodObject(thing)) {
    return 0;
  }

  ll = getlockstruct_noparent(thing, type);

  if (ll) {
    if (!can_write_lock(player, thing, ll)) {
      free_boolexp(key);
      return 0;
    }
    /* We're replacing an existing lock. */
    free_boolexp(ll->key);
    ll->key = key;
    ll->creator = player;
    if (flags != LF_DEFAULT)
      ll->flags = flags;
  } else {
    ll = next_free_lock(Locks(thing));
    if (!ll) {
      /* Oh, this sucks */
      do_log(LT_ERR, 0, 0, "Unable to malloc memory for lock_list!");
    } else {
      lock_type real_type = st_insert(type, &lock_names);
      ll->type = real_type;
      ll->key = key;
      ll->creator = player;
      if (flags == LF_DEFAULT) {
        const lock_list *l2 = get_lockproto(real_type);
        if (l2)
          ll->flags = l2->flags;
        else
          ll->flags = 0;
      } else {
        ll->flags = flags;
      }
      if (!can_write_lock(player, thing, ll)) {
        st_delete(real_type, &lock_names);
        free_boolexp(key);
        return 0;
      }
      t = &Locks(thing);
      while (*t && strcasecmp(L_TYPE(*t), L_TYPE(ll)) < 0)
        t = &L_NEXT(*t);
      L_NEXT(ll) = *t;
      *t = ll;
    }
  }
  return 1;
}

/** Add a lock to an object on db load.
 * Set the lock type on thing to boolexp.
 * Used only on db load, when we can't safely test the player's
 * permissions because they're not loaded yet.
 * This is a primitive routine, to be called by other routines.
 * It will go somewhat wonky if given a NULL boolexp.
 * It will allocate memory if called with a string that is not already
 * in the lock table.
 * \param player lock creator.
 * \param thing object on which to set the lock.
 * \param type type of lock to set.
 * \param key lock boolexp pointer (should not be NULL!).
 * \param flags lock flags.
 * \retval 0 failure.
 */
int
add_lock_raw(dbref player, dbref thing, lock_type type, boolexp key,
             privbits flags)
{
  lock_list *ll, **t;
  lock_type real_type = type;

  if (!GoodObject(thing)) {
    return 0;
  }

  ll = next_free_lock(Locks(thing));
  if (!ll) {
    /* Oh, this sucks */
    do_log(LT_ERR, 0, 0, "Unable to malloc memory for lock_list!");
  } else {
    real_type = st_insert(type, &lock_names);
    ll->type = real_type;
    ll->key = key;
    ll->creator = player;
    if (flags == LF_DEFAULT) {
      const lock_list *l2 = get_lockproto(real_type);
      if (l2)
        ll->flags = l2->flags;
      else
        ll->flags = 0;
    } else {
      ll->flags = flags;
    }
    t = &Locks(thing);
    while (*t && strcasecmp(L_TYPE(*t), L_TYPE(ll)) < 0)
      t = &L_NEXT(*t);
    L_NEXT(ll) = *t;
    *t = ll;
  }
  return 1;
}

/* Very primitive. */
static void
free_one_lock_list(lock_list *ll)
{
  if (ll == NULL)
    return;
  free_boolexp(ll->key);
  st_delete(ll->type, &lock_names);
  free_lock(ll);
}

/** Delete a lock from an object (primitive).
 * Another primitive routine.
 * \param player the enactor, for permission checking.
 * \param thing object on which to remove the lock.
 * \param type type of lock to remove.
 */
int
delete_lock(dbref player, dbref thing, lock_type type)
{
  lock_list *ll, **llp;
  if (!GoodObject(thing)) {
    return 0;
  }
  llp = &(Locks(thing));
  while (*llp && strcasecmp((*llp)->type, type) != 0) {
    llp = &((*llp)->next);
  }
  if (*llp != NULL) {
    if (can_write_lock(player, thing, *llp)) {
      ll = *llp;
      *llp = ll->next;
      free_one_lock_list(ll);
      return 1;
    } else
      return 0;
  } else
    return 1;
}

/** Free all locks in a list.
 * Used by the object destruction routines.
 * \param ll pointer to list of locks.
 */
void
free_locks(lock_list *ll)
{
  lock_list *ll2;
  while (ll) {
    ll2 = ll->next;
    free_one_lock_list(ll);
    ll = ll2;
  }
}


/** Check to see that the lock type is a valid type.
 * If it's not in our lock table, it's not valid,
 * unless it begins with 'user:' or an abbreviation thereof,
 * in which case the lock type is the part after the :.
 * As an extra check, we don't allow '|' in lock names because it
 * will confuse our db-reading routines.
 *
 *
 * \param player the enactor, for notification.
 * \param thing object on which to check the lock.
 * \param name name of lock type.
 * \return lock type, or NULL.
 */
static lock_type
check_lock_type(dbref player, dbref thing, lock_type name)
{
  lock_type ll;
  char user_name[BUFFER_LEN];
  char *colon;

  /* Special-case for basic locks. */
  if (!name || !*name)
    return Basic_Lock;

  /* Normal locks. */
  ll = match_lock(name);
  if (ll != NULL)
    return ll;

  /* If the lock is set, it's allowed, whether it exists normally or not. */
  if (getlock(thing, name) != TRUE_BOOLEXP)
    return name;
  /* Check to see if it's a well-formed user-defined lock. */

  if (!string_prefix(name, "User:")) {
    notify(player, T("Unknown lock type."));
    return NULL;
  }
  if (strchr(name, '|')) {
    notify(player, T("The character \'|\' may not be used in lock names."));
    return NULL;
  }
  mush_strncpy(user_name, name, BUFFER_LEN);
  colon = strchr(user_name, ':');
  if (colon)                    /* Should always be true */
    *colon = '\0';

  if (!good_atr_name(user_name)) {
    notify(player, T("That is not a valid lock name."));
    return NULL;
  }

  return strchr(name, ':') + 1;
}

/** Unlock a lock (user interface).
 * \verbatim
 * This implements @unlock.
 * \endverbatim
 * \param player the enactor.
 * \param name name of object to unlock.
 * \param type type of lock to unlock.
 */
void
do_unlock(dbref player, const char *name, lock_type type)
{
  dbref thing;
  lock_type real_type;

  /* check for '@unlock <object>/<atr>'  */
  if (strchr(name, '/')) {
    do_atrlock(player, name, "off");
    return;
  }
  if ((thing = match_controlled(player, name)) != NOTHING) {
    if ((real_type = check_lock_type(player, thing, type)) != NULL) {
      if (getlock(thing, real_type) == TRUE_BOOLEXP) {
        if (!AreQuiet(player, thing))
          notify_format(player, T("%s(%s) - %s (already) unlocked."),
                        AName(thing, AN_SYS, NULL), unparse_dbref(thing),
                        real_type);
      } else if (delete_lock(player, thing, real_type)) {
        if (!AreQuiet(player, thing))
          notify_format(player, T("%s(%s) - %s unlocked."),
                        AName(thing, AN_SYS, NULL), unparse_dbref(thing),
                        real_type);
        if (!IsPlayer(thing))
          ModTime(thing) = mudtime;
      } else
        notify(player, T("Permission denied."));
    }
  }
}

/** Set/lock a lock (user interface).
 * \verbatim
 * This implements @lock.
 * \endverbatim
 * \param player the enactor.
 * \param name name of object to lock.
 * \param keyname key to lock the lock to, as a string.
 * \param type type of lock to lock.
 */
void
do_lock(dbref player, const char *name, const char *keyname, lock_type type)
{
  lock_type real_type;
  dbref thing;
  boolexp key;

  /* check for '@lock <object>/<atr>'  */
  if (strchr(name, '/')) {
    do_atrlock(player, name, "on");
    return;
  }
  if (!keyname || !*keyname) {
    do_unlock(player, name, type);
    return;
  }
  switch (thing = match_result(player, name, NOTYPE, MAT_EVERYTHING)) {
  case NOTHING:
    notify(player, T("I don't see what you want to lock!"));
    return;
  case AMBIGUOUS:
    notify(player, T("I don't know which one you want to lock!"));
    return;
  default:
    if (!controls(player, thing)) {
      notify(player, T("You can't lock that!"));
      return;
    }
    if (IsGarbage(thing)) {
      notify(player, T("Why would you want to lock garbage?"));
      return;
    }
    break;
  }

  key = parse_boolexp(player, keyname, type);

  /* do the lock */
  if (key == TRUE_BOOLEXP) {
    notify(player, T("I don't understand that key."));
  } else {
    if ((real_type = check_lock_type(player, thing, type)) != NULL) {
      /* everything ok, do it */
      if (add_lock(player, thing, real_type, key, LF_DEFAULT)) {
        if (!AreQuiet(player, thing))
          notify_format(player, T("%s(%s) - %s locked."),
                        AName(thing, AN_SYS, NULL), unparse_dbref(thing),
                        real_type);
        if (!IsPlayer(thing))
          ModTime(thing) = mudtime;
      } else {
        notify(player, T("Permission denied."));
        /*  Done by a failed add_lock()  // free_boolexp(key); */
      }
    } else
      free_boolexp(key);
  }
}

/** Copy the locks from one object to another.
 * \param player the enactor.
 * \param orig the source object.
 * \param clone the destination object.
 */
void
clone_locks(dbref player, dbref orig, dbref clone)
{
  lock_list *ll;
  for (ll = Locks(orig); ll; ll = ll->next) {
    if (!(L_FLAGS(ll) & LF_NOCLONE))
      add_lock(player, clone, L_TYPE(ll), dup_bool(L_KEY(ll)), L_FLAGS(ll));
  }
}


/** Evaluate a lock.
 * Evaluate lock ltype on thing for player.
 * \param player dbref attempting to pass the lock.
 * \param thing object containing the lock.
 * \param ltype type of lock to check.
 * \param pe_info the pe_info to use when evaluating softcode in the lock
 * \retval 1 player passes the lock.
 * \retval 0 player does not pass the lock.
 */
int
eval_lock_with(dbref player, dbref thing, lock_type ltype, NEW_PE_INFO *pe_info)
{
  boolexp b = getlock(thing, ltype);
  /* Prevent overwriting a static buffer in unparse_boolexp() */
  if (!unparsing_boolexp)
    log_activity(LA_LOCK, thing, unparse_boolexp(player, b, UB_DBREF));
  return eval_boolexp(player, b, thing, pe_info);
}

/* eval_lock(player,thing,ltype) is #defined to eval_lock_with(player,thing,ltype,NULL) */

/** Evaluate a lock, saving/clearing the env (%0-%9) and qreg (%q*) first,
 ** and restoring them after.
 */
int
eval_lock_clear(dbref player, dbref thing, lock_type ltype,
                NEW_PE_INFO *pe_info)
{
  if (!pe_info)
    return eval_lock_with(player, thing, ltype, NULL);
  else {
    PE_REGS *pe_regs;
    int result;

    pe_regs = pe_regs_localize(pe_info, PE_REGS_ISOLATE, "eval_lock_clear");

    /* Run the lock */
    result = eval_lock_with(player, thing, ltype, pe_info);

    /* Restore q-regs */
    pe_regs_restore(pe_info, pe_regs);
    pe_regs_free(pe_regs);
    return result;
  }
}

/** Active a lock's failure attributes.
 * \param player dbref failing to pass the lock.
 * \param thing object containing the lock.
 * \param ltype type of lock failed.
 * \param def default message if there is no appropriate failure attribute.
 * \param loc location in which action is taking place.
 * \retval 1 some attribute on the object was actually evaluated.
 * \retval 0 no attributes were evaluated (only defaults used).
 */
int
fail_lock(dbref player, dbref thing, lock_type ltype, const char *def,
          dbref loc)
{
  const LOCKMSGINFO *lm;
  char atr[BUFFER_LEN];
  char oatr[BUFFER_LEN];
  char aatr[BUFFER_LEN];
  char realdef[BUFFER_LEN];
  char *bp;

  if (def)
    strcpy(realdef, def);       /* Because a lot of default msgs use tprintf */
  else
    realdef[0] = '\0';

  /* Find the lock's failure attribute, if it's there */
  for (lm = lock_msgs; lm->type; lm++) {
    if (!strcmp(lm->type, ltype))
       break;
  }
  if (lm->type) {
    strcpy(atr, lm->failbase);
    bp = oatr;
    safe_format(oatr, &bp, "O%s", lm->failbase);
    *bp = '\0';
    strcpy(aatr, oatr);
    aatr[0] = 'A';
  } else {
    /* Oops, it's not in the table. So we construct them on these lines:
     * <LOCKNAME>_LOCK`<type>FAILURE
     */
    bp = atr;
    safe_format(atr, &bp, "%s_LOCK`FAILURE", ltype);
    *bp = '\0';
    bp = oatr;
    safe_format(oatr, &bp, "%s_LOCK`OFAILURE", ltype);
    *bp = '\0';
    bp = aatr;
    safe_format(aatr, &bp, "%s_LOCK`AFAILURE", ltype);
    *bp = '\0';
  }
  /* Now do the work */
  upcasestr(atr);
  upcasestr(oatr);
  upcasestr(aatr);
<<<<<<< HEAD
  return did_it(player, thing, atr, realdef, oatr, NULL, aatr, loc);
=======
  return did_it(player, thing, atr, realdef, oatr, NULL, aatr, loc, AN_SYS);
>>>>>>> ebdea0ab
}


/** Determine if a lock is visual.
 * \param thing object containing the lock.
 * \param ltype type of lock to check.
 * \retval (non-zero) lock is visual.
 * \retval 0 lock is not visual.
 */
bool
lock_visual(dbref thing, lock_type ltype)
{
  lock_list *l = getlockstruct(thing, ltype);
  if (l)
    return l->flags & LF_VISUAL;
  else
    return 0;
}

/** Set flags on a lock (user interface).
 * \verbatim
 * This implements @lset.
 * \endverbatim
 * \param player the enactor.
 * \param what string in the form obj/lock.
 * \param flags list of flags to set.
 */
void
do_lset(dbref player, char *what, char *flags)
{
  dbref thing;
  lock_list *l;
  char *lname;
  privbits flag;
  bool unset = 0;

  if ((lname = strchr(what, '/')) == NULL) {
    notify(player, T("No lock name given."));
    return;
  }
  *lname++ = '\0';

  if ((thing = match_controlled(player, what)) == NOTHING)
    return;

  if (*flags == '!') {
    unset = 1;
    flags++;
  }

  if (string_to_lockflag(player, flags, &flag) < 0) {
    notify(player, T("Unrecognized lock flag."));
    return;
  }

  l = getlockstruct_noparent(thing, lname);
  if (!l || !Can_Read_Lock(player, thing, L_TYPE(l))) {
    notify(player, T("No such lock."));
    return;
  }

  if (!can_write_lock(player, thing, l)) {
    notify(player, T("Permission denied."));
    return;
  }

  if (unset)
    L_FLAGS(l) &= ~flag;
  else
    L_FLAGS(l) |= flag;

  if (!Quiet(player) && !(Quiet(thing) && (Owner(thing) == player)))
    notify_format(player, "%s/%s - %s.", AName(thing, AN_SYS, NULL), L_TYPE(l),
                  unset ? T("lock flags unset") : T("lock flags set"));
  if (!IsPlayer(thing))
    ModTime(thing) = mudtime;
}

/** Check to see if an object has a good zone lock set.
 * If it doesn't have a lock at all, set one of '=Zone'.
 * \param player The object responsible for having the lock checked.
 * \param zone the object whose lock needs to be checked.
 * \param noisy if 1, notify player of automatic locking
 */
void
check_zone_lock(dbref player, dbref zone, int noisy)
{
  boolexp key = getlock(zone, Zone_Lock);
  if (key == TRUE_BOOLEXP) {
    add_lock(GOD, zone, Zone_Lock, parse_boolexp(zone, "=me", Zone_Lock),
             LF_DEFAULT);
    if (noisy) {
      notify_format(player,
                    T
                    ("Unlocked zone %s - automatically zone-locking to itself"),
<<<<<<< HEAD
                    unparse_object(player, zone));
=======
                    unparse_object(player, zone, AN_UNPARSE));
>>>>>>> ebdea0ab
    }
  } else if (!noisy) {
    return;
  } else if (eval_lock(Location(player), zone, Zone_Lock)) {
    /* Does #0 and #2 pass it? If so, probably trivial elock */
    if (eval_lock(PLAYER_START, zone, Zone_Lock) &&
        eval_lock(MASTER_ROOM, zone, Zone_Lock)) {
      notify_format(player,
                    T("Zone %s really should have a more secure zone-lock."),
<<<<<<< HEAD
                    unparse_object(player, zone));
=======
                    unparse_object(player, zone, AN_UNPARSE));
>>>>>>> ebdea0ab
    } else {
      /* Probably inexact zone lock */
      notify_format(player,
                    T
                    ("Warning: Zone %s may have loose zone lock. Lock zones to =player, not player"),
<<<<<<< HEAD
                    unparse_object(player, zone));
=======
                    unparse_object(player, zone, AN_UNPARSE));
>>>>>>> ebdea0ab
    }
  }
}

void
purge_locks(void)
{
  dbref thing;

  for (thing = 0; thing < db_top; thing++) {
    lock_list *ll;
    for (ll = Locks(thing); ll; ll = L_NEXT(ll))
      L_KEY(ll) = cleanup_boolexp(L_KEY(ll));
  }
}<|MERGE_RESOLUTION|>--- conflicted
+++ resolved
@@ -185,11 +185,7 @@
   bool first = 1;
   int nlocks = 0, n;
 
-<<<<<<< HEAD
   locks = GC_MALLOC(htab_locks.entries * sizeof(lock_list));
-=======
-  locks = mush_calloc(htab_locks.entries, sizeof(lock_list), "lock.list");
->>>>>>> ebdea0ab
 
   for (lk = hash_firstentry(&htab_locks); lk; lk = hash_nextentry(&htab_locks)) {
     /* Skip those that don't match */
@@ -208,11 +204,6 @@
     }
     safe_str(strupper(locks[n]->type), buff, bp);
   }
-<<<<<<< HEAD
-=======
-
-  mush_free(locks, "lock.list");
->>>>>>> ebdea0ab
 }
 
 /** User interface to list locks.
@@ -933,11 +924,7 @@
   upcasestr(atr);
   upcasestr(oatr);
   upcasestr(aatr);
-<<<<<<< HEAD
-  return did_it(player, thing, atr, realdef, oatr, NULL, aatr, loc);
-=======
   return did_it(player, thing, atr, realdef, oatr, NULL, aatr, loc, AN_SYS);
->>>>>>> ebdea0ab
 }
 
 
@@ -1033,11 +1020,7 @@
       notify_format(player,
                     T
                     ("Unlocked zone %s - automatically zone-locking to itself"),
-<<<<<<< HEAD
-                    unparse_object(player, zone));
-=======
                     unparse_object(player, zone, AN_UNPARSE));
->>>>>>> ebdea0ab
     }
   } else if (!noisy) {
     return;
@@ -1047,21 +1030,13 @@
         eval_lock(MASTER_ROOM, zone, Zone_Lock)) {
       notify_format(player,
                     T("Zone %s really should have a more secure zone-lock."),
-<<<<<<< HEAD
-                    unparse_object(player, zone));
-=======
                     unparse_object(player, zone, AN_UNPARSE));
->>>>>>> ebdea0ab
     } else {
       /* Probably inexact zone lock */
       notify_format(player,
                     T
                     ("Warning: Zone %s may have loose zone lock. Lock zones to =player, not player"),
-<<<<<<< HEAD
-                    unparse_object(player, zone));
-=======
                     unparse_object(player, zone, AN_UNPARSE));
->>>>>>> ebdea0ab
     }
   }
 }
