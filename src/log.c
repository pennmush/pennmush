--- conflicted
+++ resolved
@@ -41,15 +41,7 @@
 
 #define LOG_BUFFER_SIZE 1
 
-<<<<<<< HEAD
-struct log_stream;
-
-#define LOG_BUFFER_SIZE 1
-
 static const char *quick_unparse(dbref object);
-=======
-static char *quick_unparse(dbref object);
->>>>>>> ebdea0ab
 static void start_log(struct log_stream *);
 static void end_log(struct log_stream *);
 
@@ -279,7 +271,6 @@
     break;
   case LT_CMD:
     if (!has_flag_by_name(player, "NO_LOG", NOTYPE)) {
-<<<<<<< HEAD
       unp1 = quick_unparse(player);
       if (GoodObject(object)) {
         unp2 = quick_unparse(object);
@@ -287,15 +278,6 @@
                   (Suspect(player) ? "SUSPECT" : ""), unp1, unp2, tbuf1);
       } else {
         unp2 = quick_unparse(Location(player));
-=======
-      strcpy(unp1, quick_unparse(player));
-      if (GoodObject(object)) {
-        strcpy(unp2, quick_unparse(object));
-        do_rawlog(logtype, "CMD: %s %s / %s: %s",
-                  (Suspect(player) ? "SUSPECT" : ""), unp1, unp2, tbuf1);
-      } else {
-        strcpy(unp2, quick_unparse(Location(player)));
->>>>>>> ebdea0ab
         do_rawlog(logtype, "CMD: %s %s in %s: %s",
                   (Suspect(player) ? "SUSPECT" : ""), unp1, unp2, tbuf1);
       }
@@ -321,13 +303,8 @@
     break;
   case LT_HUH:
     if (!controls(player, Location(player))) {
-<<<<<<< HEAD
       unp1 = quick_unparse(player);
       unp2 = quick_unparse(Location(player));
-=======
-      strcpy(unp1, quick_unparse(player));
-      strcpy(unp2, quick_unparse(Location(player)));
->>>>>>> ebdea0ab
       do_rawlog(logtype, "HUH: %s in %s [%s]: %s",
                 unp1, unp2,
                 (GoodObject(Location(player))) ?
