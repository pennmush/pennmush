/**
 * \file look.c
 *
 * \brief Commands that look at things.
 *
 *
 */

#define _GNU_SOURCE

#include "copyrite.h"

#include <string.h>
#include <ctype.h>
#include <stdlib.h>

#include "ansi.h"
#include "attrib.h"
#include "command.h"
#include "conf.h"
#include "dbdefs.h"
#include "extchat.h"
#include "externs.h"
#include "flags.h"
#include "game.h"
#include "lock.h"
#include "log.h"
#include "match.h"
#include "mushdb.h"
#include "mymalloc.h"
#include "parse.h"
#include "privtab.h"
<<<<<<< HEAD
#include "confmagic.h"
#include "mymalloc.h"
#include "log.h"
=======
#include "pueblo.h"
#include "strutil.h"
>>>>>>> ebdea0ab

static void look_exits(dbref player, dbref loc, const char *exit_name,
                       NEW_PE_INFO *pe_info);
static void look_contents(dbref player, dbref loc, const char *contents_name,
                          NEW_PE_INFO *pe_info);
static void examine_atrs(dbref player, dbref thing, const char *mstr, int all,
                         int mortal, int parent);
static void mortal_examine_atrs(dbref player, dbref thing, const char *mstr,
                                int all, int parent);
static void look_simple(dbref player, dbref thing, int key,
                        NEW_PE_INFO *pe_info);
static void look_description(dbref player, dbref thing, const char *def,
                             const char *descname, const char *descformatname,
                             NEW_PE_INFO *pe_info);

enum decompile_attrflags { DECOMP_ALL, DECOMP_NODEFAULTS, DECOMP_NONE };

static int decompile_helper(dbref player, dbref thing, dbref parent,
                            char const *pattern, ATTR *atr, void *args);
static int examine_helper(dbref player, dbref thing, dbref parent,
                          char const *pattern, ATTR *atr, void *args);
static int examine_helper_veiled(dbref player, dbref thing, dbref parent,
                                 char const *pattern, ATTR *atr, void *args);
void decompile_atrs(dbref player, dbref thing, const char *name,
                    const char *pattern, const char *prefix,
                    enum decompile_attrflags skipflags);
void decompile_locks(dbref player, dbref thing, const char *name, int skipdef,
                     const char *prefix);
static char *parent_chain(dbref player, dbref thing);

extern PRIV attr_privs_view[];

/* Show the 'Obvious Exits' list for a room. Used in 'look' and 'examine'.
 * \param player The player looking
 * \param loc room whose exits we're showing
 * \param exit_name "Obvious Exits" string
 * \param pe_info the pe_info to use for evaluating EXITFORMAT and interact locks
 */
static void
look_exits(dbref player, dbref loc, const char *exit_name, NEW_PE_INFO *pe_info)
{
  dbref thing;
  char *tbuf1, *tbuf2, *nbuf;
  char *s1, *s2;
  char *p;
  int exit_count, this_exit, total_count;
  int texits;
  ufun_attrib ufun;
  PUEBLOBUFF;

  /* make sure location is a room */
  if (!IsRoom(loc))
    return;

  tbuf1 = GC_MALLOC_ATOMIC(BUFFER_LEN);
  tbuf2 = GC_MALLOC_ATOMIC(BUFFER_LEN);
  nbuf = GC_MALLOC_ATOMIC(BUFFER_LEN);
  if (!tbuf1 || !tbuf2 || !nbuf)
    mush_panic("Unable to allocate memory in look_exits");
  s1 = tbuf1;
  s2 = tbuf2;
  texits = exit_count = total_count = 0;
  this_exit = 1;

  if (fetch_ufun_attrib
      ("EXITFORMAT", loc, &ufun, UFUN_IGNORE_PERMS | UFUN_REQUIRE_ATTR)) {
    char *arg, *buff, *bp;
    PE_REGS *pe_regs = pe_regs_create(PE_REGS_ARG, "look_exits");

    arg = GC_MALLOC_ATOMIC(BUFFER_LEN);
    buff = GC_MALLOC_ATOMIC(BUFFER_LEN);
    if (!arg || !buff)
      mush_panic("Unable to allocate memory in look_exits");

    bp = arg;
    DOLIST(thing, Exits(loc)) {
      if (((Light(loc) || Light(thing)) || !(Dark(loc) || Dark(thing)))
          && can_interact(thing, player, INTERACT_SEE, pe_info)) {
        if (bp != arg)
          safe_chr(' ', arg, &bp);
        safe_dbref(thing, arg, &bp);
      }
    }
    *bp = '\0';
    pe_regs_setenv_nocopy(pe_regs, 0, arg);

    call_ufun(&ufun, buff, player, player, pe_info, pe_regs);

    pe_regs_free(pe_regs);
<<<<<<< HEAD

    notify_by(loc, player, buff);
=======
    notify_by(loc, player, buff);
    mush_free(tbuf1, "string");
    mush_free(tbuf2, "string");
    mush_free(nbuf, "string");
    mush_free(arg, "string");
    mush_free(buff, "string");
>>>>>>> ebdea0ab
    return;
  }
  /* Scan the room and see if there are any visible exits */
  if (Light(loc)) {
    for (thing = Exits(loc); thing != NOTHING; thing = Next(thing)) {
      total_count++;
      if (!Transparented(loc) || Opaque(thing))
        exit_count++;
    }
  } else if (Dark(loc)) {
    for (thing = Exits(loc); thing != NOTHING; thing = Next(thing)) {
      if (Light(thing) && can_interact(thing, player, INTERACT_SEE, pe_info)) {
        total_count++;
        if (!Transparented(loc) || Opaque(thing))
          exit_count++;
      }
    }
  } else {
    for (thing = Exits(loc); thing != NOTHING; thing = Next(thing)) {
      if ((Light(thing) || !DarkLegal(thing)) &&
          can_interact(thing, player, INTERACT_SEE, pe_info)) {
        total_count++;
        if (!Transparented(loc) || Opaque(thing))
          exit_count++;
      }
    }
  }
  if (total_count == 0) {
    /* No visible exits. We are outta here */
<<<<<<< HEAD
=======
    mush_free(tbuf1, "string");
    mush_free(tbuf2, "string");
    mush_free(nbuf, "string");
>>>>>>> ebdea0ab
    return;
  }

  PUSE;
  tag_wrap("FONT", "SIZE=+1", exit_name);
  PEND;
  notify_by(loc, player, pbuff);

  for (thing = Exits(loc); thing != NOTHING; thing = Next(thing)) {
    if ((Light(loc) || Light(thing) || (!DarkLegal(thing) && !Dark(loc)))
        && can_interact(thing, player, INTERACT_SEE, pe_info)) {
<<<<<<< HEAD
      strcpy(pbuff, accented_name(thing));
=======
      strcpy(pbuff, AaName(thing, AN_LOOK, NULL));
>>>>>>> ebdea0ab
      if ((p = strchr(pbuff, ';')))
        *p = '\0';
      p = nbuf;
      safe_tag_wrap("A", tprintf("XCH_CMD=\"goto #%d\"", thing), pbuff, nbuf,
                    &p, NOTHING);
      *p = '\0';
      if (Transparented(loc) && !(Opaque(thing))) {
        if (SUPPORT_PUEBLO && !texits) {
          texits = 1;
          notify_noenter_by(loc, player, open_tag("UL"));
        }
        s1 = tbuf1;
        safe_tag("LI", tbuf1, &s1);
        safe_chr(' ', tbuf1, &s1);
        if (Destination(thing) == NOTHING)
          safe_format(tbuf1, &s1, T("%s leads nowhere."), nbuf);
        else if (HomeExit(thing))
          safe_format(tbuf1, &s1, T("%s leads home."), nbuf);
        else if (VariableExit(thing))
          safe_format(tbuf1, &s1, T("%s leads to a variable location."), nbuf);
        else if (!GoodObject(thing))
          safe_format(tbuf1, &s1, T("%s is corrupt!"), nbuf);
        else {
          safe_format(tbuf1, &s1, T("%s leads to %s."), nbuf,
<<<<<<< HEAD
                      Name(Destination(thing)));
=======
                      AName(Destination(thing), AN_LOOK, NULL));
>>>>>>> ebdea0ab
        }
        safe_tag_cancel("LI", tbuf1, &s1);
        *s1 = '\0';
        notify_nopenter_by(loc, player, tbuf1);
      } else {
        if (COMMA_EXIT_LIST) {
          safe_itemizer(this_exit, (this_exit == exit_count),
                        ",", T("and"), " ", tbuf2, &s2);
          safe_str(nbuf, tbuf2, &s2);
          this_exit++;
        } else {
          safe_str(nbuf, tbuf2, &s2);
          safe_str("  ", tbuf2, &s2);
        }
      }
    }
  }
  if (SUPPORT_PUEBLO && texits) {
    PUSE;
    tag_cancel("UL");
    PEND;
    notify_noenter_by(loc, player, pbuff);
  }
  *s2 = '\0';
  notify_by(loc, player, tbuf2);
<<<<<<< HEAD
=======
  mush_free(tbuf1, "string");
  mush_free(tbuf2, "string");
  mush_free(nbuf, "string");
>>>>>>> ebdea0ab
}

/** Show the contents list of an object when it's looked at, obeying @conformat
 * \param player object looking
 * \param object looked at
 * \param contents_name String to show before contents list. "Contents" for rooms, "Carrying" for players/things
 * \param pe_info the pe_info to use for evaluating CONFORMAT and interact locks
 */
static void
look_contents(dbref player, dbref loc, const char *contents_name,
              NEW_PE_INFO *pe_info)
{
  dbref thing;
  dbref can_see_loc;
  ufun_attrib ufun;
  PUEBLOBUFF;
  /* check to see if he can see the location */
  /*
   * patched so that player can't see in dark rooms even if owned by that
   * player.  (he must use examine command)
   */
  can_see_loc = !Dark(loc);

  if (fetch_ufun_attrib
      ("CONFORMAT", loc, &ufun, UFUN_IGNORE_PERMS | UFUN_REQUIRE_ATTR)) {
    char *arg, *buff, *bp;
    char *arg2, *bp2;
    PE_REGS *pe_regs = pe_regs_create(PE_REGS_ARG, "look_contents");

    arg = GC_MALLOC_ATOMIC(BUFFER_LEN);
    arg2 = GC_MALLOC_ATOMIC(BUFFER_LEN);
    buff = GC_MALLOC_ATOMIC(BUFFER_LEN);
    if (!arg || !buff || !arg2)
      mush_panic("Unable to allocate memory in look_contents");
    bp = arg;
    bp2 = arg2;
    DOLIST(thing, Contents(loc)) {
      if (can_see(player, thing, can_see_loc)) {
        if (bp != arg)
          safe_chr(' ', arg, &bp);
        safe_dbref(thing, arg, &bp);
        if (bp2 != arg2)
          safe_chr('|', arg2, &bp2);
        safe_str(unparse_object_myopic(player, thing, AN_LOOK), arg2, &bp2);
      }
    }
    *bp = '\0';
    *bp2 = '\0';
    pe_regs_setenv_nocopy(pe_regs, 0, arg);
    pe_regs_setenv_nocopy(pe_regs, 1, arg2);

    call_ufun(&ufun, buff, player, player, pe_info, pe_regs);

    pe_regs_free(pe_regs);

    notify_by(loc, player, buff);
<<<<<<< HEAD
=======
    mush_free(arg, "string");
    mush_free(arg2, "string");
    mush_free(buff, "string");
>>>>>>> ebdea0ab
    return;
  }
  /* check to see if there is anything there */
  DOLIST(thing, Contents(loc)) {
    if (can_see(player, thing, can_see_loc)) {
      /* something exists!  show him everything */
      PUSE;
      tag_wrap("FONT", "SIZE=+1", contents_name);
      tag("UL");
      PEND;
      notify_nopenter_by(loc, player, pbuff);
      DOLIST(thing, Contents(loc)) {
        if (can_see(player, thing, can_see_loc)) {
          PUSE;
          tag("LI");
          tag_wrap("A", tprintf("XCH_CMD=\"look #%d\"", thing),
<<<<<<< HEAD
                   unparse_object_myopic(player, thing));
=======
                   unparse_object_myopic(player, thing, AN_LOOK));
>>>>>>> ebdea0ab
          tag_cancel("LI");
          PEND;
          notify_nopenter_by(loc, player, pbuff);
        }
      }
      PUSE;
      tag_cancel("UL");
      PEND;
      notify_noenter_by(loc, player, pbuff);
      break;                    /* we're done */
    }
  }
}

/* Helper function for atr_iter_get, obeying VEILED attrflag */
static int
examine_helper_veiled(dbref player, dbref thing __attribute__ ((__unused__)),
                      dbref parent __attribute__ ((__unused__)),
                      char const *pattern, ATTR *atr, void *args
                      __attribute__ ((__unused__)))
{
<<<<<<< HEAD
  const char *fbuf;
  char const *r;
=======
  char fbuf[BUFFER_LEN];
  char *r;
>>>>>>> ebdea0ab

  if (EX_PUBLIC_ATTRIBS &&
      !strcmp(AL_NAME(atr), "DESCRIBE") && !strcmp(pattern, "*"))
    return 0;
  if (parent == thing || !GoodObject(parent))
    parent = NOTHING;
  fbuf = privs_to_letters(attr_privs_view, AL_FLAGS(atr));
  if (AF_Veiled(atr)) {
    if (GoodObject(parent))
      notify_format(player,
                    T("%s#%d/%s [#%d%s]%s is veiled"), ANSI_HILITE, parent,
                    AL_NAME(atr), Owner(AL_CREATOR(atr)), fbuf, ANSI_END);
    else
      notify_format(player,
                    T("%s%s [#%d%s]%s is veiled"), ANSI_HILITE, AL_NAME(atr),
                    Owner(AL_CREATOR(atr)), fbuf, ANSI_END);
  } else {
    r = safe_atr_value(atr);
    if (GoodObject(parent))
      notify_format(player,
                    "%s#%d/%s [#%d%s]:%s %s", ANSI_HILITE, parent,
                    AL_NAME(atr), Owner(AL_CREATOR(atr)), fbuf, ANSI_END, r);
    else
      notify_format(player,
                    "%s%s [#%d%s]:%s %s", ANSI_HILITE, AL_NAME(atr),
                    Owner(AL_CREATOR(atr)), fbuf, ANSI_END, r);
<<<<<<< HEAD
=======
    free(r);
>>>>>>> ebdea0ab
  }
  return 1;
}

/* Helper function for atr_iter_get(), ignoring VEILED attrflag */
static int
examine_helper(dbref player, dbref thing __attribute__ ((__unused__)),
               dbref parent __attribute__ ((__unused__)),
               char const *pattern, ATTR *atr, void *args
               __attribute__ ((__unused__)))
{
<<<<<<< HEAD
  const char *fbuf;
  char const *r;
=======
  char fbuf[BUFFER_LEN];
  char *r;
>>>>>>> ebdea0ab

  if (EX_PUBLIC_ATTRIBS &&
      !strcmp(AL_NAME(atr), "DESCRIBE") && !strcmp(pattern, "*"))
    return 0;
  if (parent == thing || !GoodObject(parent))
    parent = NOTHING;
  fbuf =  privs_to_letters(attr_privs_view, AL_FLAGS(atr));
  r = safe_atr_value(atr);
  if (GoodObject(parent))
    notify_format(player,
                  "%s#%d/%s [#%d%s]:%s %s", ANSI_HILITE, parent,
                  AL_NAME(atr), Owner(AL_CREATOR(atr)), fbuf, ANSI_END, r);
  else
    notify_format(player,
                  "%s%s [#%d%s]:%s %s", ANSI_HILITE, AL_NAME(atr),
                  Owner(AL_CREATOR(atr)), fbuf, ANSI_END, r);
<<<<<<< HEAD
=======
  free(r);
>>>>>>> ebdea0ab
  return 1;
}

/** Show attributes on an object, for the 'examine' command
 * \param player object using 'examine'
 * \param thing object being examined
 * \param mstr wildcard pattern of attrs to show, or NULL for all
 * \param all show contents of veiled attributes?
 * \param mortal only show attrs vis to mortals, ignoring player's privs?
 * \param parent include inherited attributes from @parent?
 */
static void
examine_atrs(dbref player, dbref thing, const char *mstr, int all, int mortal,
             int parent)
{
  if (all || (mstr && *mstr && !wildcard((char *) mstr))) {
    if (parent) {
      if (!atr_iter_get_parent
          (player, thing, mstr, mortal, 0, examine_helper, NULL)
          && mstr)
        notify(player, T("No matching attributes."));
    } else {
      if (!atr_iter_get(player, thing, mstr, mortal, 0, examine_helper, NULL)
          && mstr)
        notify(player, T("No matching attributes."));
    }
  } else {
    if (parent) {
      if (!atr_iter_get_parent
          (player, thing, mstr, mortal, 0, examine_helper_veiled, NULL) && mstr)
        notify(player, T("No matching attributes."));
    } else {
      if (!atr_iter_get
          (player, thing, mstr, mortal, 0, examine_helper_veiled, NULL)
          && mstr)
        notify(player, T("No matching attributes."));
    }
  }
}

/* Wrapper for examine_atrs which only shows attrs visible to mortals */
static void
mortal_examine_atrs(dbref player, dbref thing, const char *mstr, int all,
                    int parent)
{
  examine_atrs(player, thing, mstr, all, 1, parent);
}

static void
look_simple(dbref player, dbref thing, int key, NEW_PE_INFO *pe_info)
{
  PUEBLOBUFF;

  PUSE;
  tag_wrap("FONT", "SIZE=+2", unparse_object_myopic(player, thing, AN_LOOK));
  PEND;
  notify_by(thing, player, pbuff);
  look_description(player, thing, T("You see nothing special."), "DESCRIBE",
                   "DESCFORMAT", pe_info);
<<<<<<< HEAD
  did_it(player, thing, NULL, NULL, "ODESCRIBE", NULL, "ADESCRIBE", NOTHING);
=======
  did_it(player, thing, NULL, NULL, "ODESCRIBE", NULL, "ADESCRIBE", NOTHING,
         AN_SYS);
>>>>>>> ebdea0ab
  if (IsExit(thing)) {
    if (Transparented(thing))
      key |= LOOK_TRANS;
    if (Cloudy(thing))
      key |= LOOK_CLOUDY;
    if ((key & LOOK_CLOUDYTRANS)
        && (!(key & LOOK_NOCONTENTS)
            || (key & LOOK_CLOUDYTRANS) != LOOK_CLOUDY)) {
      if (Location(thing) == HOME)
        look_room(player, Home(player), key, pe_info);
      else if (GoodObject(thing) && GoodObject(Destination(thing)))
        look_room(player, Destination(thing), key, pe_info);
    }
  }
}

/** Look at a room.
 * \param player the looker.
 * \param loc room being looked at.
 * \param key how the room is being looked at.
 * \param pe_info the pe_info to eval attributes/locks with
 */
void
look_room(dbref player, dbref loc, int key, NEW_PE_INFO *pe_info)
{

  PUEBLOBUFF;
  ATTR *a;
  bool made_pe_info = 0;
  bool look_through_exit = ! !(key & LOOK_CLOUDYTRANS) != 0;

  if (loc == NOTHING)
    return;

  if (!pe_info) {
    made_pe_info = 1;
    pe_info = make_pe_info("look_room");
    strcpy(pe_info->cmd_raw, "LOOK");
    strcpy(pe_info->cmd_evaled, "LOOK");
  }
  /* don't give the unparse if looking through Transparent exit */
  if (!look_through_exit) {
    PUSE;
    tag("XCH_PAGE CLEAR=\"LINKS PLUGINS\"");
    if (SUPPORT_PUEBLO && (key & LOOK_AUTO)) {
      a = atr_get(loc, "VRML_URL");
      if (a) {
        tag(tprintf("IMG XCH_GRAPH=LOAD HREF=\"%s\"", atr_value(a)));
      } else {
        tag("IMG XCH_GRAPH=HIDE");
      }
    }
    tag("HR");
    tag_wrap("FONT", "SIZE=+2", unparse_room(player, loc, pe_info));
    PEND;
    notify_by(loc, player, pbuff);
  }
  if (!IsRoom(loc)) {
    if (!(key & LOOK_AUTO) || !Terse(player)) {
      if (atr_get(loc, "IDESCRIBE")) {
        look_description(player, loc, NULL, "IDESCRIBE", "IDESCFORMAT",
                         pe_info);
        did_it(player, loc, NULL, NULL, "OIDESCRIBE", NULL, "AIDESCRIBE",
<<<<<<< HEAD
               NOTHING);
=======
               NOTHING, AN_SYS);
>>>>>>> ebdea0ab
      } else if (atr_get(loc, "IDESCFORMAT")) {
        look_description(player, loc, NULL, "DESCRIBE", "IDESCFORMAT", pe_info);
      } else
        look_description(player, loc, NULL, "DESCRIBE", "DESCFORMAT", pe_info);
    }
  } else if ((!look_through_exit && (!(key & LOOK_AUTO) || !Terse(player)))
             || (key & LOOK_TRANS)) {
    look_description(player, loc, NULL, "DESCRIBE", "DESCFORMAT", pe_info);
<<<<<<< HEAD
    did_it(player, loc, NULL, NULL, "ODESCRIBE", NULL, "ADESCRIBE", NOTHING);
=======
    did_it(player, loc, NULL, NULL, "ODESCRIBE", NULL, "ADESCRIBE", NOTHING,
           AN_SYS);
>>>>>>> ebdea0ab
  }

  /* tell him the appropriate messages if he has the key */
  if (IsRoom(loc) && !look_through_exit) {
    if (key & LOOK_AUTO && Terse(player)) {
      if (could_doit(player, loc, pe_info))
<<<<<<< HEAD
        did_it(player, loc, NULL, NULL, "OSUCCESS", NULL, "ASUCCESS", NOTHING);
      else
        did_it(player, loc, NULL, NULL, "OFAILURE", NULL, "AFAILURE", NOTHING);
    } else if (could_doit(player, loc, pe_info)) {
      did_it(player, loc, "SUCCESS", NULL, "OSUCCESS", NULL, "ASUCCESS",
             NOTHING);
=======
        did_it(player, loc, NULL, NULL, "OSUCCESS", NULL, "ASUCCESS", NOTHING,
               AN_SYS);
      else
        did_it(player, loc, NULL, NULL, "OFAILURE", NULL, "AFAILURE", NOTHING,
               AN_SYS);
    } else if (could_doit(player, loc, pe_info)) {
      did_it(player, loc, "SUCCESS", NULL, "OSUCCESS", NULL, "ASUCCESS",
             NOTHING, AN_SYS);
>>>>>>> ebdea0ab
    } else {
      fail_lock(player, loc, Basic_Lock, NULL, NOTHING);
    }
  }

  /* tell him the contents */
  if (!(key & LOOK_NOCONTENTS)
      && (!look_through_exit || (key & LOOK_CLOUDYTRANS) != LOOK_CLOUDYTRANS))
    look_contents(player, loc, T("Contents:"), pe_info);
  if (!look_through_exit) {
    look_exits(player, loc, T("Obvious exits:"), pe_info);
  }
  if (made_pe_info)
    free_pe_info(pe_info);
}

static void
look_description(dbref player, dbref thing, const char *def,
                 const char *descname, const char *descformatname,
                 NEW_PE_INFO *pe_info)
{
  /* Show thing's description to player, obeying DESCFORMAT if set */
  char buff[BUFFER_LEN], fbuff[BUFFER_LEN];
  ufun_attrib ufun;
  char *bp = buff;

  if (!GoodObject(player) || !GoodObject(thing))
    return;
  if (fetch_ufun_attrib
      (descname, thing, &ufun, UFUN_REQUIRE_ATTR | UFUN_IGNORE_PERMS))
    call_ufun(&ufun, buff, player, player, pe_info, NULL);
  else
    bp = NULL;

  if (fetch_ufun_attrib
      (descformatname, thing, &ufun, UFUN_REQUIRE_ATTR | UFUN_IGNORE_PERMS)) {
    PE_REGS *pe_regs = NULL;
    if (bp) {
      pe_regs = pe_regs_create(PE_REGS_ARG, "look_desc");
      pe_regs_setenv_nocopy(pe_regs, 0, buff);
    }
    /* We have a DESCFORMAT, evaluate it into fbuff and use it */
    /* If we have a DESCRIBE, pass the evaluated version as %0 */
    call_ufun(&ufun, fbuff, player, player, pe_info, pe_regs);
    if (pe_regs)
      pe_regs_free(pe_regs);
    notify_by(thing, player, fbuff);
  } else if (bp) {
    /* DESCRIBE only */
    notify_by(thing, player, buff);
  } else if (def) {
    /* Nothing, go with the default message */
    notify_by(thing, player, def);
  }
}

/** An automatic look (due to motion).
 * \param player the looker.
 */
void
do_look_around(dbref player)
{
  dbref loc;

  if ((loc = Location(player)) == NOTHING)
    return;
  look_room(player, loc, LOOK_AUTO, NULL);      /* auto-look. Obey TERSE. */
}

/** Look at something.
 * \param player the looker.
 * \param name name of object to look at.
 * \param key Bitwise LOOK_* flags
 * \param pe_info the pe_info for the *FORMAT attrs, lock checks, etc
 */
void
do_look_at(dbref player, const char *name, int key, NEW_PE_INFO *pe_info)
{
  dbref thing = NOTHING;
  dbref loc;
  int nearthis = 0;
  bool outside = (key & LOOK_OUTSIDE);
  key &= ~LOOK_OUTSIDE;

  if (!GoodObject(Location(player)))
    return;

  if (outside) {                /* look outside */
    /* can't see through opaque objects */
    if (IsRoom(Location(player)) || Opaque(Location(player))) {
      notify(player, T("You can't see through that."));
      return;
    }
    loc = Location(Location(player));

    if (!GoodObject(loc))
      return;

    /* look at location of location */
    if (*name == '\0') {
      look_room(player, loc, LOOK_NORMAL, pe_info);
      return;
    }
    thing =
      match_result(loc, name, NOTYPE,
                   MAT_POSSESSION | MAT_CARRIED_EXIT | MAT_ENGLISH);
    if (thing == NOTHING) {
      notify(player, T("I don't see that here."));
      return;
    } else if (thing == AMBIGUOUS) {
      notify(player, T("I don't know which one you mean."));
      return;
    }
    nearthis = (loc == Location(thing));
  } else if (!*name) {          /* regular look */
    if (*name == '\0') {
      look_room(player, Location(player), key, pe_info);
      return;
    }
  } else {                      /* look at a thing in location */
    if ((thing = match_result(player, name, NOTYPE, MAT_EVERYTHING)) == NOTHING) {
      dbref box;
      const char *boxname;
      char objnamebuf[BUFFER_LEN], *objname;
      boxname = name;
      strcpy(objnamebuf, name);
      objname = objnamebuf;
      box = parse_match_possessor(player, &objname, 1);
      if (box == NOTHING) {
        notify(player, T("I don't see that here."));
        return;
      } else if (box == AMBIGUOUS) {
        notify_format(player, T("I can't tell which %s."), boxname);
        return;
      }
      if (IsExit(box)) {
        /* Looking through an exit at an object on the other side */
        if (!(Transparented(box) && !Cloudy(box))
            && !(Cloudy(box) && !Transparented(box))) {
          notify_format(player, T("You can't see through that."));
          return;
        }
        box = Location(box);
        if (box == HOME)
          box = Home(player);   /* Resolve exits linked to HOME */
        if (!GoodObject(box)) {
          /* Do nothing for exits with no destination, or a variable destination */
          notify(player, T("You can't see through that."));
          return;
        }
        /* Including MAT_CARRIED_EXIT allows looking at remote exits, but gives slightly strange
           results when the remote exit is set transparent, and possibly lets you look at the back
           of the door you're looking through, which is odd */
        thing =
          match_result_relative(player, box, objname, NOTYPE, MAT_OBJ_CONTENTS);
        if (!GoodObject(thing)) {
          notify(player, T("I don't see that here."));
          return;
        }
        look_simple(player, thing, key, pe_info);
        return;
      }
      thing =
        match_result_relative(player, box, objname, NOTYPE, MAT_OBJ_CONTENTS);
      if (thing == NOTHING) {
        notify(player, T("I don't see that here."));
        return;
      } else if (thing == AMBIGUOUS) {
        notify_format(player, T("I can't tell which %s."), name);
        return;
      }
      if (Opaque(Location(thing)) &&
          (!See_All(player) &&
           !controls(player, thing) && !controls(player, Location(thing)))) {
        notify(player, T("You can't look at that from here."));
        return;
      }
      nearthis = nearby(player, box) && nearby(box, thing);
    } else if (thing == AMBIGUOUS) {
      notify(player, T("I can't tell which one you mean."));
      return;
    }
    nearthis = nearthis || nearby(player, thing);
  }

  /* once we've determined the object to look at, it doesn't matter whether
   * this is look or look/outside.
   */

  /* we need to check for the special case of a player doing 'look here'
   * while inside an object.
   */
  if (Location(player) == thing) {
    look_room(player, thing, key, pe_info);
    return;
  } else if (!nearthis && !Long_Fingers(player) && !See_All(player)) {
    ATTR *desc;

    desc = atr_get(thing, "DESCRIBE");
    if ((desc && AF_Nearby(desc)) || (!desc && !READ_REMOTE_DESC)) {
      notify_format(player, T("You can't see that from here."));
      return;
    }
  }

  switch (Typeof(thing)) {
  case TYPE_ROOM:
    look_room(player, thing, key, pe_info);
    break;
  case TYPE_THING:
  case TYPE_PLAYER:
    look_simple(player, thing, key, pe_info);
    if (!(Opaque(thing)) && !(key & LOOK_NOCONTENTS))
      look_contents(player, thing, T("Carrying:"), pe_info);
    break;
  default:
    look_simple(player, thing, key, pe_info);
    break;
  }
}


/** Examine an object.
 * \param player the enactor doing the examining.
 * \param xname name of object to examine.
 * \param flag if 1, a brief examination. if 2, a mortal examination.
 * \param all if 1, include veiled attributes.
 * \param parent if 1, include parent attributes
 * \param opaque if 1, don't show contents list
 */
void
do_examine(dbref player, const char *xname, enum exam_type flag, int all,
           int parent, int opaque)
{
  dbref thing;
  ATTR *a;
  char *r;
  dbref content;
  dbref exit_dbref;
  char *name = NULL;
  char *attrib_name = NULL;
  char *tp;
  char *tbuf;
  int ok = 0;
  int listed = 0;
  PUEBLOBUFF;

  if (*xname == '\0') {
    if ((thing = Location(player)) == NOTHING)
      return;
  } else {
    name = GC_STRDUP(xname);
    if ((attrib_name = strchr(name, '/')) != NULL) {
      *attrib_name = '\0';
      attrib_name++;
    }
    /* look it up */
    if ((thing =
         noisy_match_result(player, name, NOTYPE, MAT_EVERYTHING)) == NOTHING) {
<<<<<<< HEAD
=======
      mush_free(name, "de.string");
>>>>>>> ebdea0ab
      return;
    }
  }
  /*  can't examine destructed objects  */
  if (IsGarbage(thing)) {
    notify(player, T("Garbage is garbage."));
    return;
  }
  /*  only look at some of the attributes */
  if (attrib_name && *attrib_name) {
    examine_atrs(player, thing, attrib_name, all, 0, parent);
<<<<<<< HEAD
=======
    if (name)
      mush_free(name, "de.string");
>>>>>>> ebdea0ab
    return;
  }
  if (flag == EXAM_MORTAL) {
    ok = 0;
  } else {
    ok = Can_Examine(player, thing);
  }

  tbuf = GC_MALLOC_ATOMIC(BUFFER_LEN);
  if (!ok && (!EX_PUBLIC_ATTRIBS || !nearby(player, thing))) {
    /* if it's not examinable and we're not near it, we can only get the
     * name and the owner.
     */
    tp = tbuf;
    safe_str(object_header(player, thing), tbuf, &tp);
    safe_str(T(" is owned by "), tbuf, &tp);
    safe_str(object_header(player, Owner(thing)), tbuf, &tp);
    *tp = '\0';
    notify(player, tbuf);
    return;
  }
  if (ok) {
    PUSE;
    tag_wrap("FONT", "SIZE=+2", object_header(player, thing));
    PEND;
    notify(player, pbuff);
    if (FLAGS_ON_EXAMINE)
      notify(player, flag_description(player, thing));
  }
  if (EX_PUBLIC_ATTRIBS && (flag != EXAM_BRIEF)) {
    a = atr_get_noparent(thing, "DESCRIBE");
    if (a) {
      r = safe_atr_value(a);
      notify(player, r);
<<<<<<< HEAD
=======
      free(r);
>>>>>>> ebdea0ab
    }
  }
  if (ok) {
    const char *tbuf1 = object_header(player, Zone(thing));
    notify_format(player,
                  T("Owner: %s  Zone: %s  %s: %d"),
                  object_header(player, Owner(thing)),
                  tbuf1, MONIES, Pennies(thing));
    notify_format(player, T("Parent: %s"), parent_chain(player, thing));
    {
      struct lock_list *ll;
      for (ll = Locks(thing); ll; ll = ll->next) {
        notify_format(player, T("%s Lock [#%d%s]: %s"),
                      L_TYPE(ll), L_CREATOR(ll), lock_flags(ll),
                      unparse_boolexp(player, L_KEY(ll), UB_ALL));
      }
    }
    notify_format(player, T("Powers: %s"), power_description(player, thing));

    notify(player, channel_description(thing));

    notify_format(player, T("Warnings checked: %s"),
                  unparse_warnings(Warnings(thing)));

    notify_format(player, T("Created: %s"), show_time(CreTime(thing), 0));
    if (!IsPlayer(thing))
      notify_format(player, T("Last Modification: %s"),
                    show_time(ModTime(thing), 0));
  }

  /* show attributes */
  switch (flag) {
  case EXAM_NORMAL:            /* Standard */
    if (EX_PUBLIC_ATTRIBS || ok)
      examine_atrs(player, thing, NULL, all, 0, parent);
    break;
  case EXAM_BRIEF:             /* Brief */
    break;
  case EXAM_MORTAL:            /* Mortal */
    if (EX_PUBLIC_ATTRIBS)
      mortal_examine_atrs(player, thing, NULL, all, parent);
    break;
  }

  /* show contents */
  if (!opaque && (Contents(thing) != NOTHING) &&
      (ok || (!IsRoom(thing) && !Opaque(thing)))) {
    DOLIST_VISIBLE(content, Contents(thing), (ok) ? GOD : player) {
      if (!listed) {
        listed = 1;
        if (IsPlayer(thing))
          notify(player, T("Carrying:"));
        else
          notify(player, T("Contents:"));
      }
      notify(player, object_header(player, content));
    }
  }
  if (!ok) {
    /* if not examinable, just show obvious exits and name and owner */
    if (IsRoom(thing))
      look_exits(player, thing, T("Obvious exits:"), NULL);
    tp = tbuf;
    safe_str(object_header(player, thing), tbuf, &tp);
    safe_str(T(" is owned by "), tbuf, &tp);
    safe_str(object_header(player, Owner(thing)), tbuf, &tp);
    *tp = '\0';
    notify(player, tbuf);
    return;
  }
  switch (Typeof(thing)) {
  case TYPE_ROOM:
    /* tell him about exits */
    if (Exits(thing) != NOTHING) {
      notify(player, T("Exits:"));
      DOLIST(exit_dbref, Exits(thing))
        notify(player, object_header(player, exit_dbref));
    } else
      notify(player, T("No exits."));
    /* print dropto if present */
    if (Location(thing) != NOTHING) {
      notify_format(player,
                    T("Dropped objects go to: %s"),
                    object_header(player, Location(thing)));
    }
    break;
  case TYPE_THING:
  case TYPE_PLAYER:
    /* print home */
    notify_format(player, T("Home: %s"), object_header(player, Home(thing)));   /* home */
    /* print location if player can link to it */
    if (Location(thing) != NOTHING)
      notify_format(player,
                    T("Location: %s"), object_header(player, Location(thing)));
    break;
  case TYPE_EXIT:
    /* print source */
    switch (Source(thing)) {
    case NOTHING:
      do_rawlog(LT_ERR,
                "*** BLEAH *** Weird exit %s(#%d) in #%d with source NOTHING.",
                Name(thing), thing, Destination(thing));
      break;
    case AMBIGUOUS:
      do_rawlog(LT_ERR,
                "*** BLEAH *** Weird exit %s(#%d) in #%d with source AMBIG.",
                Name(thing), thing, Destination(thing));
      break;
    case HOME:
      do_rawlog(LT_ERR,
                "*** BLEAH *** Weird exit %s(#%d) in #%d with source HOME.",
                Name(thing), thing, Destination(thing));
      break;
    default:
      notify_format(player,
                    T("Source: %s"), object_header(player, Source(thing)));
      break;
    }
    /* print destination */
    switch (Destination(thing)) {
    case NOTHING:
      notify(player, T("Destination: *UNLINKED*"));
      break;
    case HOME:
      notify(player, T("Destination: *HOME*"));
      break;
    default:
      notify_format(player,
                    T("Destination: %s"),
                    object_header(player, Destination(thing)));
      break;
    }
    break;
  default:
    /* do nothing */
    break;
  }
}

/** The score command: check a player's money.
 * \param player the enactor.
 */
void
do_score(dbref player)
{
  if (NoPay(player))
    notify_format(player, T("You have unlimited %s."), MONIES);
  else {
    notify_format(player,
                  T("You have %d %s."),
                  Pennies(player), Pennies(player) == 1 ? MONEY : MONIES);
    if (Moneybags(player))
      notify_format(player, T("You may give unlimited %s."), MONIES);
  }
}

/** The inventory command.
 * \param player the enactor.
 */
void
do_inventory(dbref player)
{
  dbref thing;
  ATTR *a;

  a = atr_get(player, "INVFORMAT");
  if (a) {
    char *arg, *buff, *bp, *save;
    char *arg2, *bp2;
    char const *sp;
    NEW_PE_INFO *pe_info;

    arg = GC_MALLOC_ATOMIC(BUFFER_LEN);
    arg2 = GC_MALLOC_ATOMIC(BUFFER_LEN);
    buff = GC_MALLOC_ATOMIC(BUFFER_LEN);
    if (!arg || !buff || !arg2)
      mush_panic("Unable to allocate memory in do_inventory");
    bp = arg;
    bp2 = arg2;
    DOLIST(thing, Contents(player)) {
      if (bp != arg)
        safe_chr(' ', arg, &bp);
      safe_dbref(thing, arg, &bp);
      if (bp2 != arg2)
        safe_chr('|', arg2, &bp2);
      safe_str(unparse_object_myopic(player, thing, AN_LOOK), arg2, &bp2);
    }
    *bp = '\0';
    *bp2 = '\0';
    pe_info = make_pe_info("pe_info-do_inv");
    pe_regs_setenv_nocopy(pe_info->regvals, 0, arg);
    pe_regs_setenv_nocopy(pe_info->regvals, 1, arg2);
    sp = save = safe_atr_value(a);
    bp = buff;
    process_expression(buff, &bp, &sp, player, player, player,
                       PE_DEFAULT, PT_DEFAULT, pe_info);
    *bp = '\0';
    free_pe_info(pe_info);
<<<<<<< HEAD
    notify(player, buff);
=======
    free(save);
    notify(player, buff);
    mush_free(arg, "string");
    mush_free(arg2, "string");
    mush_free(buff, "string");
>>>>>>> ebdea0ab
    return;
  }

  /* Default if no INVFORMAT */
  if ((thing = Contents(player)) == NOTHING) {
    notify(player, T("You aren't carrying anything."));
  } else {
    notify(player, T("You are carrying:"));
    DOLIST(thing, thing) {
      notify(player, unparse_object_myopic(player, thing, AN_LOOK));
    }
  }
  do_score(player);
}

/** The find command.
 * \param player the enactor.
 * \param name name pattern to search for.
 * \param argv array of additional arguments (for dbref ranges)
 */
void
do_find(dbref player, const char *name, char *argv[])
{
  dbref i;
  int count = 0;
  int bot = 0;
  int top = db_top;

  /* determinte range */
  if (argv[1] && *argv[1]) {
    size_t offset = 0;
    if (argv[1][0] == '#')
      offset = 1;
    bot = parse_integer(argv[1] + offset);
    if (!GoodObject(bot)) {
      notify(player, T("Invalid range argument"));
      return;
    }
  }
  if (argv[2] && *argv[2]) {
    size_t offset = 0;
    if (argv[2][0] == '#')
      offset = 1;
    top = parse_integer(argv[2] + offset);
    if (!GoodObject(top)) {
      notify(player, T("Invalid range argument"));
      return;
    }
  }

  for (i = bot; i < top; i++) {
    if (!IsGarbage(i) && !IsExit(i) && controls(player, i) &&
        (!*name || string_match(Name(i), name))) {
      notify(player, object_header(player, i));
      count++;
    }
  }
  notify_format(player, T("*** %d objects found ***"), count);
}

/** Sweep the current location for bugs.
 * \verbatim
 * This implements @sweep.
 * \endverbatim
 * \param player the enactor.
 * \param arg1 optional area to sweep.
 */
void
do_sweep(dbref player, const char *arg1)
{
<<<<<<< HEAD
  char tbuf1[BUFFER_LEN];
=======
>>>>>>> ebdea0ab
  dbref here = Location(player);
  int connect_flag = 0;
  int here_flag = 0;
  int inven_flag = 0;
  int exit_flag = 0;
  char nhere[BUFFER_LEN];

  if (here == NOTHING)
    return;

  if (arg1 && *arg1) {
    if (string_prefix(arg1, "connected"))
      connect_flag = 1;
    else if (string_prefix(arg1, "here"))
      here_flag = 1;
    else if (string_prefix(arg1, "inventory"))
      inven_flag = 1;
    else if (string_prefix(arg1, "exits"))
      exit_flag = 1;
    else {
      notify(player, T("Invalid parameter."));
      return;
    }
  }

  strcpy(nhere, AName(here, AN_LOOK, NULL));

  if (!inven_flag && !exit_flag) {
    notify(player, T("Listening in ROOM:"));

    if (connect_flag) {
      /* only worry about puppet and players who's owner's are connected */
      if (Connected(here) || (Puppet(here) && Connected(Owner(here)))) {
        if (IsPlayer(here)) {
          notify_format(player, T("%s is listening."), nhere);
        } else {
          notify_format(player, T("%s [owner: %s] is listening."),
                        nhere, AName(Owner(here), AN_LOOK, NULL));
        }
      }
    } else {
      if (Hearer(here) || Listener(here)) {
        if (Connected(here))
          notify_format(player, T("%s (this room) [speech]. (connected)"),
                        nhere);
        else
          notify_format(player, T("%s (this room) [speech]."), nhere);
      }
      if (Commer(here))
        notify_format(player, T("%s (this room) [commands]."), nhere);
      if (Audible(here))
        notify_format(player, T("%s (this room) [broadcasting]."), nhere);
    }

    for (here = Contents(here); here != NOTHING; here = Next(here)) {
      if (connect_flag) {
        /* only worry about puppet and players who's owner's are connected */
        if (Connected(here) || (Puppet(here) && Connected(Owner(here)))) {
          if (IsPlayer(here)) {
            notify_format(player, T("%s is listening."),
                          AName(here, AN_LOOK, NULL));
          } else {
            strcpy(nhere, AName(here, AN_LOOK, NULL));
            notify_format(player, T("%s [owner: %s] is listening."),
                          nhere, AName(Owner(here), AN_LOOK, NULL));
          }
        }
      } else {
        if (Hearer(here) || Listener(here)) {
          if (Connected(here))
            notify_format(player, T("%s [speech]. (connected)"),
                          AName(here, AN_LOOK, NULL));
          else
            notify_format(player, T("%s [speech]."),
                          AName(here, AN_LOOK, NULL));
        }
        if (Commer(here))
          notify_format(player, T("%s [commands]."),
                        AName(here, AN_LOOK, NULL));
      }
    }
  }
  if (!connect_flag && !inven_flag && IsRoom(Location(player))) {
    notify(player, T("Listening EXITS:"));
    if (Audible(Location(player))) {
      /* listening exits only work if the room is AUDIBLE */
      for (here = Exits(Location(player)); here != NOTHING; here = Next(here)) {
        if (Audible(here)) {
<<<<<<< HEAD
          copy_up_to(tbuf1, Name(here), ';');
          notify_format(player, T("%s [broadcasting]."), tbuf1);
=======
          notify_format(player, T("%s [broadcasting]."),
                        AName(here, AN_LOOK, NULL));
>>>>>>> ebdea0ab
        }
      }
    }
  }
  if (!here_flag && !exit_flag) {
    notify(player, T("Listening in your INVENTORY:"));

    for (here = Contents(player); here != NOTHING; here = Next(here)) {
      if (connect_flag) {
        /* only worry about puppet and players who's owner's are connected */
        if (Connected(here) || (Puppet(here) && Connected(Owner(here)))) {
          if (IsPlayer(here)) {
            notify_format(player, T("%s is listening."),
                          AName(here, AN_LOOK, NULL));
          } else {
            strcpy(nhere, AName(here, AN_LOOK, NULL));
            notify_format(player, T("%s [owner: %s] is listening."),
                          nhere, AName(Owner(here), AN_LOOK, NULL));
          }
        }
      } else {
        if (Hearer(here) || Listener(here)) {
          if (Connected(here))
            notify_format(player, T("%s [speech]. (connected)"),
                          AName(here, AN_LOOK, NULL));
          else
            notify_format(player, T("%s [speech]."),
                          AName(here, AN_LOOK, NULL));
        }
        if (Commer(here))
          notify_format(player, T("%s [commands]."),
                        AName(here, AN_LOOK, NULL));
      }
    }
  }
}

/** Locate a player.
 * \verbatim
 * This implements @whereis.
 * \endverbatim
 * \param player the enactor.
 * \param name name of player to locate.
 */
void
do_whereis(dbref player, const char *name)
{
  dbref thing;
  if (*name == '\0') {
    notify(player, T("You must specify a valid player name."));
    return;
  }
  if ((thing = lookup_player(name)) == NOTHING) {
    notify(player, T("That player does not seem to exist."));
    return;
  }
  if (!Can_Locate(player, thing)) {
    notify(player, T("That player wishes to have some privacy."));
    notify_format(thing, T("%s tried to locate you and failed."),
                  AName(player, AN_SYS, NULL));
    return;
  }
  notify_format(player,
                T("%s is at: %s."), AName(thing, AN_SYS, NULL),
                unparse_object(player, Location(thing), AN_LOOK));
  if (!See_All(player))
    notify_format(thing, T("%s has just located your position."),
                  AName(player, AN_SYS, NULL));
  return;

}

/** Store arguments for decompile_helper() */
struct dh_args {
  char const *prefix;   /**< Decompile/tf prefix */
  char const *name;     /**< Decompile object name */
  enum decompile_attrflags skipdef;          /**< Show all attrflags, none, or just skip defaults? */
};

/* **DESTRUCTIVELY MODIFIES** the original string! Beware! */
char *
decompose_str(char *what)
{
  char *value, *vp;

<<<<<<< HEAD
  vp = value = GC_MALLOC_ATOMIC(BUFFER_LEN);
=======
>>>>>>> ebdea0ab
  safe_decompose_str(what, value, &vp);
  *vp = '\0';

  return value;
}

static int
decompile_helper(dbref player, dbref thing __attribute__ ((__unused__)),
                 dbref parent __attribute__ ((__unused__)),
                 const char *pattern
                 __attribute__ ((__unused__)), ATTR *atr, void *args)
{
  struct dh_args *dh = args;
  ATTR *ptr;
  char *avalue;
  int avlen;
  char msg[BUFFER_LEN];
  char *bp;

  if (AF_Nodump(atr))
    return 0;

  ptr = atr_match(AL_NAME(atr));
  bp = msg;
  safe_str(dh->prefix, msg, &bp);

  avalue = atr_value(atr);
  avlen = strlen(avalue);
  /* If avalue includes a %r, a %t, begins or ends with a %b, or has markup,
   * then use @set on the decompose_str'd value instead of &atrname */
  if (!strcmp(AL_NAME(atr), "MONIKER")) {
    /* Special case: The MONIKER attribute is set with the @moniker command,
     * not set as a normal attribute */
    safe_format(msg, &bp, "@MONIKER %s=", dh->name);
    safe_decompose_str(avalue, msg, &bp);
  } else if (strchr(avalue, '\n') || strchr(avalue, '\t') ||
             strchr(avalue, TAG_START) || *avalue == ' '
             || avalue[avlen - 1] == ' ') {
    safe_str("@set ", msg, &bp);
    safe_str(dh->name, msg, &bp);
    safe_chr('=', msg, &bp);
    safe_str(AL_NAME(atr), msg, &bp);
    safe_chr(':', msg, &bp);
    safe_decompose_str(avalue, msg, &bp);
  } else {
    /* Always use &attr, even for standard attributes, to avoid
     * clashing with @-commands, which take priority in the
     * command parser */
    safe_chr('&', msg, &bp);
    if (!ptr || strcmp(AL_NAME(atr), AL_NAME(ptr))) {
      ptr = NULL;               /* To speed later checks */
    }
    safe_str(AL_NAME(atr), msg, &bp);
    safe_chr(' ', msg, &bp);
    safe_str(dh->name, msg, &bp);
    safe_chr('=', msg, &bp);
    safe_str(avalue, msg, &bp);
  }
  *bp = '\0';
  notify(player, msg);
  /* Now deal with attribute flags, if not FugueEditing */
  if (dh->skipdef != DECOMP_NONE) {
    /* If skipdef is on, only show sets that aren't the defaults */
    const char *privs = NULL;
    if (dh->skipdef == DECOMP_NODEFAULTS && ptr) {
      /* Standard attribute. Get the default perms, if any. */
      /* Are we different? If so, do as usual */
      uint32_t npmflags = AL_FLAGS(ptr) & (~AF_PREFIXMATCH) & (~AF_ROOT);
      if (AL_FLAGS(atr) != AL_FLAGS(ptr) && AL_FLAGS(atr) != npmflags)
        privs = privs_to_string(attr_privs_view, AL_FLAGS(atr));
    } else {
      privs = privs_to_string(attr_privs_view, (AL_FLAGS(atr) & (~AF_ROOT)));
    }
    if (privs && *privs)
      notify_format(player, "%s@set %s/%s=%s", dh->prefix, dh->name,
                    AL_NAME(atr), privs);
  }
  return 1;
}

/** Decompile attributes on an object.
 * \param player the enactor.
 * \param thing object with attributes to decompile.
 * \param name name to refer to object by in decompile.
 * \param pattern pattern to match attributes to decompile.
 * \param prefix prefix to use for decompile/tf.
 * \param skipdef Whether or not to print all attribute flags, none, or skip defaults
 */
void
decompile_atrs(dbref player, dbref thing, const char *name, const char *pattern,
               const char *prefix, enum decompile_attrflags skipdef)
{
  struct dh_args dh;
  dh.prefix = prefix;
  dh.name = name;
  dh.skipdef = skipdef;
  /* Comment complaints if none are found */
  if (!atr_iter_get(player, thing, pattern, 0, 0, decompile_helper, &dh))
    notify_format(player, T("@@ No attributes match '%s'. @@"), pattern);
}

/** Decompile locks on an object.
 * \param player the enactor.
 * \param thing object with attributes to decompile.
 * \param name name to refer to object by in decompile.
 * \param skipdef if true, skip showing default lock flags.
 * \param prefix  The prefix to show before the locks.
 */
void
decompile_locks(dbref player, dbref thing, const char *name,
                int skipdef, const char *prefix)
{
  lock_list *ll;
  for (ll = Locks(thing); ll; ll = ll->next) {
    const lock_list *p = get_lockproto(L_TYPE(ll));
    if (p) {
      notify_format(player, "%s@lock/%s %s=%s", prefix,
                    L_TYPE(ll), name,
                    decompose_str(unparse_boolexp(player, L_KEY(ll),
                                                  UB_MEREF)));
      if (skipdef) {
        if (p && L_FLAGS(ll) == L_FLAGS(p))
          continue;
      }
      if (L_FLAGS(ll))
        notify_format(player, "%s@lset %s/%s=%s", prefix, name,
                      L_TYPE(ll), lock_flags_long(ll));
      if ((L_FLAGS(p) & LF_PRIVATE) && !(L_FLAGS(ll) & LF_PRIVATE))
        notify_format(player, "%s@lset %s/%s=!no_inherit", prefix,
                      name, L_TYPE(ll));
    } else {
      notify_format(player, "%s@lock/user:%s %s=%s", prefix,
                    ll->type, name,
                    decompose_str(unparse_boolexp(player, ll->key, UB_MEREF)));
      if (L_FLAGS(ll))
        notify_format(player, "%s@lset %s/%s=%s", prefix, name,
                      L_TYPE(ll), lock_flags_long(ll));
    }
  }
}

/** Decompile.
 * \verbatim
 * This implements @decompile.
 * \endverbatim
 * \param player the enactor.
 * \param xname name of object to decompile.
 * \param prefix the prefix to show before each line of output
 * \param dec_type flags for what to show in decompile, and how to show it
 */
void
do_decompile(dbref player, const char *xname, const char *prefix, int dec_type)
{
  dbref thing;
  char object[BUFFER_LEN];
  char *objp, *attrib, *attrname, *name;

  enum decompile_attrflags skipdef = DECOMP_ALL;

  if (dec_type & DEC_TF)
    skipdef = DECOMP_NONE;
  else if (dec_type & DEC_SKIPDEF)
    skipdef = DECOMP_NODEFAULTS;

  /* @decompile must always have an argument */
  if (!xname || !*xname) {
    notify(player, T("What do you want to @decompile?"));
    return;
  }
<<<<<<< HEAD

  name = GC_STRDUP(xname);
=======
  name = mush_strdup(xname, "decompile.name");
>>>>>>> ebdea0ab
  attrib = strchr(name, '/');
  if (attrib)
    *attrib++ = '\0';

  /* find object */
  if ((thing = noisy_match_result(player, name, NOTYPE, MAT_EVERYTHING)) ==
      NOTHING) {
<<<<<<< HEAD
=======
    mush_free(name, "decompile.name");
>>>>>>> ebdea0ab
    return;
  }

  if (!GoodObject(thing) || IsGarbage(thing)) {
    notify(player, T("Garbage is garbage."));
<<<<<<< HEAD
=======
    mush_free(name, "decompile.name");
>>>>>>> ebdea0ab
    return;
  }

  objp = object;
  /* determine what we call the object */
  if (dec_type & DEC_DB)
    safe_dbref(thing, object, &objp);
  else {
    switch (Typeof(thing)) {
    case TYPE_PLAYER:
      if (!strcasecmp(name, "me"))
        safe_str("me", object, &objp);
      else {
        safe_chr('*', object, &objp);
        safe_str(Name(thing), object, &objp);
      }
      break;
    case TYPE_THING:
      safe_str(Name(thing), object, &objp);
<<<<<<< HEAD
      break;
    case TYPE_EXIT:
      safe_str(shortname(thing), object, &objp);
      break;
=======
      break;
    case TYPE_EXIT:
      safe_str(shortname(thing), object, &objp);
      break;
>>>>>>> ebdea0ab
    case TYPE_ROOM:
      safe_str("here", object, &objp);
      break;
    }
  }
  *objp = '\0';

  /* if we have an attribute arg specified, wild match on it */
  if (attrib && *attrib) {
    attrname = attrib;
    while ((attrib = split_token(&attrname, ' ')) != NULL) {
      decompile_atrs(player, thing, object, attrib, prefix, skipdef);
    }
<<<<<<< HEAD
=======
    mush_free(name, "decompile.name");
>>>>>>> ebdea0ab
    return;
  } else if (!(dec_type & DEC_FLAG)) {
    /* Show all attrs, nothing else */
    decompile_atrs(player, thing, object, "**", prefix, skipdef);
<<<<<<< HEAD
=======
    mush_free(name, "decompile.name");
>>>>>>> ebdea0ab
    return;
  }

  /* else we have a full decompile */
  if (!Can_Examine(player, thing)) {
    notify(player, T("Permission denied."));
<<<<<<< HEAD
=======
    mush_free(name, "decompile.name");
>>>>>>> ebdea0ab
    return;
  }

  if (IsExit(thing) && GoodObject(Source(thing))) {
    notify_format(player, "%s@@ %s (#%d), in %s (#%d)", prefix,
<<<<<<< HEAD
                  shortname(thing), thing, Name(Source(thing)),
                  Source(thing));
=======
                  shortname(thing), thing, Name(Source(thing)), Source(thing));
>>>>>>> ebdea0ab
  } else {
    notify_format(player, "%s@@ %s (#%d)", prefix, shortname(thing), thing);
  }
  switch (Typeof(thing)) {
  case TYPE_THING:
    notify_format(player, "%s@create %s", prefix, Name(thing));
    break;
  case TYPE_ROOM:
    notify_format(player, "%s@dig/teleport %s", prefix, Name(thing));
    break;
  case TYPE_EXIT:
    notify_format(player, "%s@open %s", prefix, Name(thing));
    break;
  }
  if (Mobile(thing)) {
    if (GoodObject(Home(thing)))
      notify_format(player, "%s@link %s = #%d", prefix, object, Home(thing));
    else if (Home(thing) == HOME)
      notify_format(player, "%s@link %s = HOME", prefix, object);
  } else {
    if (GoodObject(Destination(thing)))
      notify_format(player, "%s@link %s = #%d", prefix, object,
                    Destination(thing));
    else if (Destination(thing) == AMBIGUOUS)
      notify_format(player, "%s@link %s = VARIABLE", prefix, object);
    else if (Destination(thing) == HOME)
      notify_format(player, "%s@link %s = HOME", prefix, object);
  }
  if (GoodObject(Zone(thing)))
    notify_format(player, "%s@chzone %s = #%d", prefix, object, Zone(thing));
  if (GoodObject(Parent(thing)))
    notify_format(player, "%s@parent %s=#%d", prefix, object, Parent(thing));
  decompile_locks(player, thing, object, (skipdef != DECOMP_ALL), prefix);
  decompile_flags(player, thing, object, prefix);
  decompile_powers(player, thing, object, prefix);

  /* Show attrs as well */
  if (dec_type & DEC_ATTR) {
    decompile_atrs(player, thing, object, "**", prefix, skipdef);
  }
<<<<<<< HEAD
=======
  mush_free(name, "decompile.name");
>>>>>>> ebdea0ab
}

static char *
parent_chain(dbref player, dbref thing)
{
  char *tbuf1;
  char *bp;
  dbref parent;
  int depth = 0;

  bp = tbuf1 = GC_MALLOC_ATOMIC(BUFFER_LEN);
  parent = Parent(thing);
  safe_str(object_header(player, parent), tbuf1, &bp);
  while (depth < MAX_PARENTS && GoodObject(parent) &&
         GoodObject(Parent(parent)) && Can_Examine(player, Parent(parent))) {
    parent = Parent(parent);
    safe_str(" -> ", tbuf1, &bp);
    safe_str(object_header(player, parent), tbuf1, &bp);
    depth++;
  }
  *bp = '\0';
  return tbuf1;
}<|MERGE_RESOLUTION|>--- conflicted
+++ resolved
@@ -30,14 +30,8 @@
 #include "mymalloc.h"
 #include "parse.h"
 #include "privtab.h"
-<<<<<<< HEAD
-#include "confmagic.h"
-#include "mymalloc.h"
-#include "log.h"
-=======
 #include "pueblo.h"
 #include "strutil.h"
->>>>>>> ebdea0ab
 
 static void look_exits(dbref player, dbref loc, const char *exit_name,
                        NEW_PE_INFO *pe_info);
@@ -127,17 +121,7 @@
     call_ufun(&ufun, buff, player, player, pe_info, pe_regs);
 
     pe_regs_free(pe_regs);
-<<<<<<< HEAD
-
     notify_by(loc, player, buff);
-=======
-    notify_by(loc, player, buff);
-    mush_free(tbuf1, "string");
-    mush_free(tbuf2, "string");
-    mush_free(nbuf, "string");
-    mush_free(arg, "string");
-    mush_free(buff, "string");
->>>>>>> ebdea0ab
     return;
   }
   /* Scan the room and see if there are any visible exits */
@@ -167,12 +151,6 @@
   }
   if (total_count == 0) {
     /* No visible exits. We are outta here */
-<<<<<<< HEAD
-=======
-    mush_free(tbuf1, "string");
-    mush_free(tbuf2, "string");
-    mush_free(nbuf, "string");
->>>>>>> ebdea0ab
     return;
   }
 
@@ -184,11 +162,7 @@
   for (thing = Exits(loc); thing != NOTHING; thing = Next(thing)) {
     if ((Light(loc) || Light(thing) || (!DarkLegal(thing) && !Dark(loc)))
         && can_interact(thing, player, INTERACT_SEE, pe_info)) {
-<<<<<<< HEAD
-      strcpy(pbuff, accented_name(thing));
-=======
       strcpy(pbuff, AaName(thing, AN_LOOK, NULL));
->>>>>>> ebdea0ab
       if ((p = strchr(pbuff, ';')))
         *p = '\0';
       p = nbuf;
@@ -213,11 +187,7 @@
           safe_format(tbuf1, &s1, T("%s is corrupt!"), nbuf);
         else {
           safe_format(tbuf1, &s1, T("%s leads to %s."), nbuf,
-<<<<<<< HEAD
-                      Name(Destination(thing)));
-=======
                       AName(Destination(thing), AN_LOOK, NULL));
->>>>>>> ebdea0ab
         }
         safe_tag_cancel("LI", tbuf1, &s1);
         *s1 = '\0';
@@ -243,12 +213,6 @@
   }
   *s2 = '\0';
   notify_by(loc, player, tbuf2);
-<<<<<<< HEAD
-=======
-  mush_free(tbuf1, "string");
-  mush_free(tbuf2, "string");
-  mush_free(nbuf, "string");
->>>>>>> ebdea0ab
 }
 
 /** Show the contents list of an object when it's looked at, obeying @conformat
@@ -305,12 +269,6 @@
     pe_regs_free(pe_regs);
 
     notify_by(loc, player, buff);
-<<<<<<< HEAD
-=======
-    mush_free(arg, "string");
-    mush_free(arg2, "string");
-    mush_free(buff, "string");
->>>>>>> ebdea0ab
     return;
   }
   /* check to see if there is anything there */
@@ -327,11 +285,7 @@
           PUSE;
           tag("LI");
           tag_wrap("A", tprintf("XCH_CMD=\"look #%d\"", thing),
-<<<<<<< HEAD
-                   unparse_object_myopic(player, thing));
-=======
                    unparse_object_myopic(player, thing, AN_LOOK));
->>>>>>> ebdea0ab
           tag_cancel("LI");
           PEND;
           notify_nopenter_by(loc, player, pbuff);
@@ -353,13 +307,8 @@
                       char const *pattern, ATTR *atr, void *args
                       __attribute__ ((__unused__)))
 {
-<<<<<<< HEAD
   const char *fbuf;
   char const *r;
-=======
-  char fbuf[BUFFER_LEN];
-  char *r;
->>>>>>> ebdea0ab
 
   if (EX_PUBLIC_ATTRIBS &&
       !strcmp(AL_NAME(atr), "DESCRIBE") && !strcmp(pattern, "*"))
@@ -386,10 +335,6 @@
       notify_format(player,
                     "%s%s [#%d%s]:%s %s", ANSI_HILITE, AL_NAME(atr),
                     Owner(AL_CREATOR(atr)), fbuf, ANSI_END, r);
-<<<<<<< HEAD
-=======
-    free(r);
->>>>>>> ebdea0ab
   }
   return 1;
 }
@@ -401,13 +346,8 @@
                char const *pattern, ATTR *atr, void *args
                __attribute__ ((__unused__)))
 {
-<<<<<<< HEAD
   const char *fbuf;
   char const *r;
-=======
-  char fbuf[BUFFER_LEN];
-  char *r;
->>>>>>> ebdea0ab
 
   if (EX_PUBLIC_ATTRIBS &&
       !strcmp(AL_NAME(atr), "DESCRIBE") && !strcmp(pattern, "*"))
@@ -424,10 +364,6 @@
     notify_format(player,
                   "%s%s [#%d%s]:%s %s", ANSI_HILITE, AL_NAME(atr),
                   Owner(AL_CREATOR(atr)), fbuf, ANSI_END, r);
-<<<<<<< HEAD
-=======
-  free(r);
->>>>>>> ebdea0ab
   return 1;
 }
 
@@ -487,12 +423,7 @@
   notify_by(thing, player, pbuff);
   look_description(player, thing, T("You see nothing special."), "DESCRIBE",
                    "DESCFORMAT", pe_info);
-<<<<<<< HEAD
-  did_it(player, thing, NULL, NULL, "ODESCRIBE", NULL, "ADESCRIBE", NOTHING);
-=======
-  did_it(player, thing, NULL, NULL, "ODESCRIBE", NULL, "ADESCRIBE", NOTHING,
-         AN_SYS);
->>>>>>> ebdea0ab
+  did_it(player, thing, NULL, NULL, "ODESCRIBE", NULL, "ADESCRIBE", NOTHING, AN_SYS);
   if (IsExit(thing)) {
     if (Transparented(thing))
       key |= LOOK_TRANS;
@@ -556,11 +487,7 @@
         look_description(player, loc, NULL, "IDESCRIBE", "IDESCFORMAT",
                          pe_info);
         did_it(player, loc, NULL, NULL, "OIDESCRIBE", NULL, "AIDESCRIBE",
-<<<<<<< HEAD
-               NOTHING);
-=======
                NOTHING, AN_SYS);
->>>>>>> ebdea0ab
       } else if (atr_get(loc, "IDESCFORMAT")) {
         look_description(player, loc, NULL, "DESCRIBE", "IDESCFORMAT", pe_info);
       } else
@@ -569,26 +496,14 @@
   } else if ((!look_through_exit && (!(key & LOOK_AUTO) || !Terse(player)))
              || (key & LOOK_TRANS)) {
     look_description(player, loc, NULL, "DESCRIBE", "DESCFORMAT", pe_info);
-<<<<<<< HEAD
-    did_it(player, loc, NULL, NULL, "ODESCRIBE", NULL, "ADESCRIBE", NOTHING);
-=======
     did_it(player, loc, NULL, NULL, "ODESCRIBE", NULL, "ADESCRIBE", NOTHING,
            AN_SYS);
->>>>>>> ebdea0ab
   }
 
   /* tell him the appropriate messages if he has the key */
   if (IsRoom(loc) && !look_through_exit) {
     if (key & LOOK_AUTO && Terse(player)) {
       if (could_doit(player, loc, pe_info))
-<<<<<<< HEAD
-        did_it(player, loc, NULL, NULL, "OSUCCESS", NULL, "ASUCCESS", NOTHING);
-      else
-        did_it(player, loc, NULL, NULL, "OFAILURE", NULL, "AFAILURE", NOTHING);
-    } else if (could_doit(player, loc, pe_info)) {
-      did_it(player, loc, "SUCCESS", NULL, "OSUCCESS", NULL, "ASUCCESS",
-             NOTHING);
-=======
         did_it(player, loc, NULL, NULL, "OSUCCESS", NULL, "ASUCCESS", NOTHING,
                AN_SYS);
       else
@@ -597,7 +512,6 @@
     } else if (could_doit(player, loc, pe_info)) {
       did_it(player, loc, "SUCCESS", NULL, "OSUCCESS", NULL, "ASUCCESS",
              NOTHING, AN_SYS);
->>>>>>> ebdea0ab
     } else {
       fail_lock(player, loc, Basic_Lock, NULL, NOTHING);
     }
@@ -857,10 +771,6 @@
     /* look it up */
     if ((thing =
          noisy_match_result(player, name, NOTYPE, MAT_EVERYTHING)) == NOTHING) {
-<<<<<<< HEAD
-=======
-      mush_free(name, "de.string");
->>>>>>> ebdea0ab
       return;
     }
   }
@@ -872,11 +782,6 @@
   /*  only look at some of the attributes */
   if (attrib_name && *attrib_name) {
     examine_atrs(player, thing, attrib_name, all, 0, parent);
-<<<<<<< HEAD
-=======
-    if (name)
-      mush_free(name, "de.string");
->>>>>>> ebdea0ab
     return;
   }
   if (flag == EXAM_MORTAL) {
@@ -911,10 +816,6 @@
     if (a) {
       r = safe_atr_value(a);
       notify(player, r);
-<<<<<<< HEAD
-=======
-      free(r);
->>>>>>> ebdea0ab
     }
   }
   if (ok) {
@@ -1113,15 +1014,7 @@
                        PE_DEFAULT, PT_DEFAULT, pe_info);
     *bp = '\0';
     free_pe_info(pe_info);
-<<<<<<< HEAD
     notify(player, buff);
-=======
-    free(save);
-    notify(player, buff);
-    mush_free(arg, "string");
-    mush_free(arg2, "string");
-    mush_free(buff, "string");
->>>>>>> ebdea0ab
     return;
   }
 
@@ -1192,10 +1085,6 @@
 void
 do_sweep(dbref player, const char *arg1)
 {
-<<<<<<< HEAD
-  char tbuf1[BUFFER_LEN];
-=======
->>>>>>> ebdea0ab
   dbref here = Location(player);
   int connect_flag = 0;
   int here_flag = 0;
@@ -1284,13 +1173,8 @@
       /* listening exits only work if the room is AUDIBLE */
       for (here = Exits(Location(player)); here != NOTHING; here = Next(here)) {
         if (Audible(here)) {
-<<<<<<< HEAD
-          copy_up_to(tbuf1, Name(here), ';');
-          notify_format(player, T("%s [broadcasting]."), tbuf1);
-=======
           notify_format(player, T("%s [broadcasting]."),
                         AName(here, AN_LOOK, NULL));
->>>>>>> ebdea0ab
         }
       }
     }
@@ -1376,10 +1260,7 @@
 {
   char *value, *vp;
 
-<<<<<<< HEAD
   vp = value = GC_MALLOC_ATOMIC(BUFFER_LEN);
-=======
->>>>>>> ebdea0ab
   safe_decompose_str(what, value, &vp);
   *vp = '\0';
 
@@ -1549,12 +1430,8 @@
     notify(player, T("What do you want to @decompile?"));
     return;
   }
-<<<<<<< HEAD
 
   name = GC_STRDUP(xname);
-=======
-  name = mush_strdup(xname, "decompile.name");
->>>>>>> ebdea0ab
   attrib = strchr(name, '/');
   if (attrib)
     *attrib++ = '\0';
@@ -1562,19 +1439,11 @@
   /* find object */
   if ((thing = noisy_match_result(player, name, NOTYPE, MAT_EVERYTHING)) ==
       NOTHING) {
-<<<<<<< HEAD
-=======
-    mush_free(name, "decompile.name");
->>>>>>> ebdea0ab
     return;
   }
 
   if (!GoodObject(thing) || IsGarbage(thing)) {
     notify(player, T("Garbage is garbage."));
-<<<<<<< HEAD
-=======
-    mush_free(name, "decompile.name");
->>>>>>> ebdea0ab
     return;
   }
 
@@ -1594,17 +1463,10 @@
       break;
     case TYPE_THING:
       safe_str(Name(thing), object, &objp);
-<<<<<<< HEAD
       break;
     case TYPE_EXIT:
       safe_str(shortname(thing), object, &objp);
       break;
-=======
-      break;
-    case TYPE_EXIT:
-      safe_str(shortname(thing), object, &objp);
-      break;
->>>>>>> ebdea0ab
     case TYPE_ROOM:
       safe_str("here", object, &objp);
       break;
@@ -1618,39 +1480,22 @@
     while ((attrib = split_token(&attrname, ' ')) != NULL) {
       decompile_atrs(player, thing, object, attrib, prefix, skipdef);
     }
-<<<<<<< HEAD
-=======
-    mush_free(name, "decompile.name");
->>>>>>> ebdea0ab
     return;
   } else if (!(dec_type & DEC_FLAG)) {
     /* Show all attrs, nothing else */
     decompile_atrs(player, thing, object, "**", prefix, skipdef);
-<<<<<<< HEAD
-=======
-    mush_free(name, "decompile.name");
->>>>>>> ebdea0ab
     return;
   }
 
   /* else we have a full decompile */
   if (!Can_Examine(player, thing)) {
     notify(player, T("Permission denied."));
-<<<<<<< HEAD
-=======
-    mush_free(name, "decompile.name");
->>>>>>> ebdea0ab
     return;
   }
 
   if (IsExit(thing) && GoodObject(Source(thing))) {
     notify_format(player, "%s@@ %s (#%d), in %s (#%d)", prefix,
-<<<<<<< HEAD
-                  shortname(thing), thing, Name(Source(thing)),
-                  Source(thing));
-=======
                   shortname(thing), thing, Name(Source(thing)), Source(thing));
->>>>>>> ebdea0ab
   } else {
     notify_format(player, "%s@@ %s (#%d)", prefix, shortname(thing), thing);
   }
@@ -1691,10 +1536,6 @@
   if (dec_type & DEC_ATTR) {
     decompile_atrs(player, thing, object, "**", prefix, skipdef);
   }
-<<<<<<< HEAD
-=======
-  mush_free(name, "decompile.name");
->>>>>>> ebdea0ab
 }
 
 static char *
