--- conflicted
+++ resolved
@@ -26,12 +26,9 @@
 #include "pueblo.h"
 #include "rgb.h"
 #include "strutil.h"
-<<<<<<< HEAD
-#include "confmagic.h"
-=======
 #include "mushsql.h"
 #include "charconv.h"
->>>>>>> 49e5b49e
+#include "confmagic.h"
 
 #define ANSI_BEGIN "\x1B["
 #define ANSI_FINISH "m"
