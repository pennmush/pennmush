--- conflicted
+++ resolved
@@ -27,11 +27,8 @@
 #include "notify.h"
 #include "strutil.h"
 #include "externs.h"
-<<<<<<< HEAD
+#include "mymalloc.h"
 #include "confmagic.h"
-=======
-#include "mymalloc.h"
->>>>>>> 145380c6
 
 #define PASSWORD_HASH "sha512"
 
