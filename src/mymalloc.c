--- conflicted
+++ resolved
@@ -27,14 +27,9 @@
  *     overhead.
  *
  */
-<<<<<<< HEAD
-#include "config.h"
-#include "confmagic.h"
-=======
 
 #include "mymalloc.h"
 
->>>>>>> ebdea0ab
 #include <stdlib.h>
 #include <limits.h>
 #include <string.h>
@@ -47,12 +42,8 @@
 #ifdef WIN32
 #include <windows.h>
 #endif
-<<<<<<< HEAD
 #include <gc/gc.h>
 #include "options.h"
-=======
-
->>>>>>> ebdea0ab
 #include "conf.h"
 #include "dbdefs.h"
 #include "getpgsiz.h"
@@ -60,99 +51,6 @@
 #include "memcheck.h"
 #include "strutil.h"
 
-<<<<<<< HEAD
-=======
-/** A malloc wrapper that tracks type of allocation.
- * This should be used in preference to malloc() when possible,
- * to enable memory leak tracing with MEM_CHECK.
- * \param bytes bytes to allocate.
- * \param check string to label allocation with.
- * \return allocated block of memory or NULL.
- */
-void *
-mush_malloc(size_t bytes, const char *check)
-{
-  void *ptr;
-  ptr = malloc(bytes);
-  if (!ptr)
-    do_rawlog(LT_TRACE, "mush_malloc failed to malloc %lu bytes for %s",
-              (unsigned long) bytes, check);
-  add_check(check);
-  return ptr;
-}
-
-/** A calloc wrapper that tracks type of allocation.
- * Use in preference to calloc() when possible to enable
- * memory leak checking.
- * \param count number of elements to allocate
- * \param size size of each element
- * \param check string to label allocation with
- * \return allocated zeroed out block or NULL
- */
-void *
-mush_calloc(size_t count, size_t size, const char *check)
-{
-  void *ptr;
-
-  ptr = calloc(count, size);
-  if (!ptr)
-    do_rawlog(LT_TRACE, "mush_calloc failed to allocate %lu bytes for %s",
-              (unsigned long) (size * count), check);
-  add_check(check);
-  return ptr;
-}
-
-/** A realloc wrapper that tracks type of allocation.
- * Use in preference to realloc() when possible to enable
- * memory leak checking.
- * \param ptr pointer to resize
- * \param newsize what to resize it to
- * \param check string to label with
- * \param filename file name it was called from
- * \param line line it called from
- */
-void *
-mush_realloc_where(void *restrict ptr, size_t newsize,
-                   const char *restrict check, const char *restrict filename,
-                   int line)
-{
-  void *newptr;
-
-  newptr = realloc(ptr, newsize);
-
-  if (!ptr)
-    add_check(check);
-  else if (newsize == 0)
-    del_check(check, filename, line);
-
-  return newptr;
-}
-
-/** A free wrapper that tracks type of allocation.
- * If mush_malloc() gets the memory, mush_free() should free it
- * to enable memory leak tracing with MEM_CHECK.
- * \param ptr pointer to block of member to free.
- * \param check string to label allocation with.
- * \param filename file name it was called from
- * \param line line it called from
- */
-void
-mush_free_where(const void *restrict ptr, const char *restrict check,
-                const char *restrict filename, int line)
-{
-#ifdef DEBUG
-  if (strstr(check, "pcre")) {
-    do_rawlog(LT_TRACE,
-              "pcre allocation at %s:%d should be freed with pcre_free",
-              filename, line);
-  }
-#endif
-  del_check(check, filename, line);
-  free((void *) ptr);
-  return;
-}
-
->>>>>>> ebdea0ab
 /** Turn on lots of noisy debug info in log/trace.log */
 /* #define SLAB_DEBUG */
 
@@ -277,24 +175,7 @@
   uint8_t *page = NULL;
   int n;
 
-<<<<<<< HEAD
   page = GC_MALLOC(getpagesize());
-=======
-#ifdef HAVE_POSIX_MEMALIGN
-  /* Used to use valloc() here, but on some systems, memory returned by
-     valloc() can't be passed to free(). Those same systems probably won't have
-     posix_memalign. Deal.
-   */
-  if (posix_memalign((void **) &page, pgsize, pgsize) < 0) {
-    do_rawlog(LT_ERR, "Unable to allocate %d bytes via posix_memalign: %s",
-              pgsize, strerror(errno));
-    page = malloc(pgsize);
-  }
-#else
-  page = malloc(pgsize);
-#endif
-  memset(page, 0, pgsize);
->>>>>>> ebdea0ab
 
   sp = (struct slab_page *) page;
   sp->nfree = sl->items_per_page;
@@ -500,12 +381,7 @@
   GC_FREE(sl);
 }
 
-<<<<<<< HEAD
-/** Describe a slab for \@list allocations
- * \param player who to display to
-=======
 /** Retrieve interesting stats about a slab.
->>>>>>> ebdea0ab
  * \param sl the slab
  */
 void
@@ -543,91 +419,8 @@
     else if (p > 0.25)
       stats->under50 += 1;
     else
-<<<<<<< HEAD
-      under25 += 1;
-  }
-
-  notify_format(player, "Allocator for %s:", sl->name);
-  notify_format(player,
-                "   object size (bytes): %-6d       objects per page: %-6d",
-                sl->item_size, sl->items_per_page);
-  notify_format(player,
-                "       allocated pages: %-6d      objects added via: %s", n,
-                sl->fill_strategy ? "first fit" : "best fit");
-  notify_format(player,
-                "     allocated objects: %-6ld           free objects: %-6ld",
-                (unsigned long) allocated, (unsigned long) freed);
-  if (allocated > 0) {
-    notify_format(player,
-                  " fewest allocs in page: %-6d    most allocs in page: %-6d",
-                  min_fill, max_fill);
-    notify_format(player,
-                  "    allocation average:%6.2f%%        pages 100%% full: %-6d",
-                  (((double) allocated / ((double) allocated + (double) freed))
-                   * 100.0), full);
-    notify_format(player,
-                  "       pages >75%% full: %-6d        pages >50%% full: %-6d",
-                  under100, under75);
-    notify_format(player,
-                  "       pages >25%% full: %-6d        pages <25%% full: %d",
-                  under50, under25);
-  }
-}
-
-
-extern slab *attrib_slab, *boolexp_slab, *bvm_asmnode_slab,
-  *bvm_strnode_slab, *lock_slab,
-  *chanuser_slab, *chanlist_slab, *mail_slab,
-  *text_block_slab, *function_slab, *memcheck_slab, *intmap_slab,
-  *pe_reg_slab, *pe_reg_val_slab, *flagbucket_slab, *namelist_slab;
-
-#if COMPRESSION_TYPE == 1 || COMPRESSION_TYPE == 2
-extern slab *huffman_slab;
-#endif
-
-/** List information about slab allocators and memcheck data. Admin only. */
-void
-do_list_allocations(dbref player)
-{
-  if (!Hasprivs(player)) {
-    notify(player, T("Sorry."));
-    return;
-  }
-  slab_describe(player, attrib_slab);
-#ifdef DEBUG
-  /* These should always be 0. No need to display them most of the
-     time. */
-  slab_describe(player, boolexp_slab);
-  slab_describe(player, bvm_asmnode_slab);
-  slab_describe(player, bvm_strnode_slab);
-#endif
-  slab_describe(player, chanlist_slab);
-  slab_describe(player, chanuser_slab);
-  slab_describe(player, lock_slab);
-  slab_describe(player, function_slab);
-#if COMPRESSION_TYPE == 1 || COMPRESSION_TYPE == 2
-  slab_describe(player, huffman_slab);
-#endif
-  slab_describe(player, mail_slab);
-  slab_describe(player, text_block_slab);
-  slab_describe(player, intmap_slab);
-  slab_describe(player, pe_reg_slab);
-  slab_describe(player, pe_reg_val_slab);
-  slab_describe(player, flagbucket_slab);
-  if (namelist_slab)
-    slab_describe(player, namelist_slab);
-
-
-  notify(player, T("GC Stats:"));
-  notify_format(player, T("Collector version: %d.%d"), GC_VERSION_MAJOR, GC_VERSION_MINOR);
-  notify_format(player, T("Heap size: %lu bytes. Free space: %lu bytes."), (unsigned long)GC_get_heap_size(),
-		(unsigned long)GC_get_free_bytes());
-  notify_format(player, T("GC cycles: %u. Memory allocated since last GC: %lu bytes."),
-		(unsigned int) GC_gc_no, (unsigned long)GC_get_bytes_since_gc());
-=======
       stats->under25 += 1;
   }
->>>>>>> ebdea0ab
 }
 
 #ifdef WIN32
