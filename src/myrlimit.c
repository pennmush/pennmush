/**
 * \file myrlimit.c
 *
 * \brief Resource limit utilities
 *
 * This file provides routines for modifying system resource limits
 * with getrlimit/setrlimit, and similar stuff.
 *
 */

#include "copyrite.h"
<<<<<<< HEAD
#include "config.h"
#include "confmagic.h"
=======
>>>>>>> ebdea0ab

#include <stdio.h>
#include <stdarg.h>
#ifdef I_SYS_TYPES
#include <sys/types.h>
#endif
#ifdef WIN32
#define FD_SETSIZE 256
#include <windows.h>
#include <winsock2.h>
#include <io.h>
#endif
#ifdef I_UNISTD
#include <unistd.h>
#endif
#ifdef I_SYS_TIME
#include <sys/time.h>
#endif
#ifdef HAVE_SYS_RESOURCE_H
#include <sys/resource.h>
#endif
#include <limits.h>
#include <errno.h>

#include "conf.h"
#include "log.h"

#ifdef HAS_GETRLIMIT
void init_rlimit(void);
#endif
int how_many_fds(void);

#ifdef WIN32
static WSADATA wsadata;
#endif

#ifdef HAS_GETRLIMIT
void
init_rlimit(void)
{
  /* Unlimit file descriptors. */
  /* Ultrix 4.4 and others may have getrlimit but may not be able to
   * change number of file descriptors
   */
#ifdef RLIMIT_NOFILE
  struct rlimit rlp;

  if (getrlimit(RLIMIT_NOFILE, &rlp)) {
    penn_perror("init_rlimit: getrlimit()");
    return;
  }
  /* This check seems dumb, but apparently FreeBSD may return 0 for
   * the max # of descriptors!
   */
  if (rlp.rlim_max > rlp.rlim_cur) {
    rlp.rlim_cur = rlp.rlim_max;
    if (setrlimit(RLIMIT_NOFILE, &rlp))
      penn_perror("init_rlimit: setrlimit()");
  }
#endif
  return;
}
#endif                          /* HAS_GETRLIMIT */

int
how_many_fds(void)
{
  /* Determine how many open file descriptors we're allowed
   * In order, we'll try:
   * 1. sysconf(_SC_OPEN_MAX) - POSIX.1
   * 2. OPEN_MAX constant - POSIX.1 limits.h
   * 3. getdtablesize - BSD (which Config maps to ulimit or NOFILE if needed)
   */
  static int open_max = 0;
#ifdef WIN32
  int iMaxSocketsAllowed;
  unsigned short wVersionRequested = MAKEWORD(1, 1);
  int err;
#endif
  if (open_max)
    return open_max;
#ifdef WIN32
  /* Typically, WIN32 allows many open sockets, but won't perform
   * well if too many are used. The best approach is to give the
   * admin a single point of control (MAX_LOGINS in MUSH.CNF) and then
   * allow a few more connections than that here for clients to get access
   * to an E-mail address or at least a title. 2 is an arbitrary number.
   *
   * If max_logins is set to 0 in mush.cnf (unlimited logins),
   * we'll allocate 120 sockets for now.
   *
   * wsadata.iMaxSockets isn't valid for WinSock versions 2.0
   * and later, but we are requesting version 1.1, so it's valid.
   */

  /* Need to init Windows Sockets to get socket data */
  err = WSAStartup(wVersionRequested, &wsadata);
  if (err) {
    printf("Error %i on WSAStartup\n", err);
    exit(1);
  }
  iMaxSocketsAllowed = options.max_logins ? (2 * options.max_logins) : 120;
  if (wsadata.iMaxSockets < iMaxSocketsAllowed)
    iMaxSocketsAllowed = wsadata.iMaxSockets;
  return iMaxSocketsAllowed;
#else
#ifdef HAS_SYSCONF
  errno = 0;
  if ((open_max = sysconf(_SC_OPEN_MAX)) < 0) {
    if (errno == 0)             /* Value was indeterminate */
      open_max = 0;
  }
  if (open_max)
    return open_max;
#endif
#ifdef OPEN_MAX
  open_max = OPEN_MAX;
  return open_max;
#endif
  /* Caching getdtablesize is dangerous, since it's affected by
   * getrlimit, so we don't.
   */
  open_max = 0;
  return getdtablesize();
#endif                          /* WIN 32 */
}<|MERGE_RESOLUTION|>--- conflicted
+++ resolved
@@ -9,11 +9,6 @@
  */
 
 #include "copyrite.h"
-<<<<<<< HEAD
-#include "config.h"
-#include "confmagic.h"
-=======
->>>>>>> ebdea0ab
 
 #include <stdio.h>
 #include <stdarg.h>
