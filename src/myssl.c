--- conflicted
+++ resolved
@@ -11,12 +11,7 @@
  */
 
 #include "copyrite.h"
-<<<<<<< HEAD
-#include "config.h"
-#include "confmagic.h"
-=======
 #include "myssl.h"
->>>>>>> ebdea0ab
 
 #include <stdio.h>
 #include <stdarg.h>
@@ -70,12 +65,6 @@
 
 #include "SFMT.h"
 #include "conf.h"
-<<<<<<< HEAD
-#include "mysocket.h"
-#include "externs.h"
-#include "myssl.h"
-=======
->>>>>>> ebdea0ab
 #include "parse.h"
 #include "wait.h"
 
@@ -112,11 +101,7 @@
 {
   const SSL_METHOD *meth;       /* If this const gives you a warning, you're
                                    using an old version of OpenSSL. Walker, this means you! */
-<<<<<<< HEAD
-  /* unsigned char context[128]; */
-=======
   /* uint8_t context[128]; */
->>>>>>> ebdea0ab
   DH *dh;
   unsigned int reps = 1;
 
@@ -205,11 +190,7 @@
   /* Set up session cache if we can */
   /*
      strncpy((char *) context, MUDNAME, 128);
-<<<<<<< HEAD
-     SSL_CTX_set_session_id_context(ctx, context, u_strlen(context));
-=======
      SSL_CTX_set_session_id_context(ctx, context, strlen(context));
->>>>>>> ebdea0ab
    */
 
   return ctx;
@@ -551,11 +532,7 @@
  */
 int
 ssl_write(SSL *ssl, int state, int net_read_ready, int net_write_ready,
-<<<<<<< HEAD
-          unsigned char *buf, int bufsize, int *offset)
-=======
           const char *buf, int bufsize, int *offset)
->>>>>>> ebdea0ab
 {
   int r;
   if ((net_write_ready && bufsize) || (net_read_ready && !(state & MYSSL_WBOR))) {
