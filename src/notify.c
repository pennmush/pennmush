--- conflicted
+++ resolved
@@ -9,12 +9,7 @@
  */
 
 #include "copyrite.h"
-<<<<<<< HEAD
-#include "config.h"
-#include "confmagic.h"
-=======
 #include "notify.h"
->>>>>>> ebdea0ab
 
 #include <stdio.h>
 #include <stdarg.h>
@@ -70,32 +65,15 @@
 #include "lock.h"
 #include "log.h"
 #include "match.h"
-<<<<<<< HEAD
-#include "ansi.h"
-#include "pueblo.h"
-#include "parse.h"
-#include "access.h"
-#include "version.h"
-#include "mysocket.h"
-=======
 #include "mushdb.h"
 #include "mymalloc.h"
 #include "mysocket.h"
 #include "parse.h"
 #include "pueblo.h"
->>>>>>> ebdea0ab
 #include "strtree.h"
 #include "strutil.h"
 
 extern CHAN *channels;
-<<<<<<< HEAD
-#include "extmail.h"
-#include "attrib.h"
-#include "game.h"
-#include "confmagic.h"
-
-=======
->>>>>>> ebdea0ab
 
 /* When the mush gets a new connection, it tries sending a telnet
  * option negotiation code for setting client-side line-editing mode
@@ -151,11 +129,7 @@
 static int str_type(const char *str);
 int notify_type(DESC *d);
 static int output_ansichange(ansi_data *states, int *ansi_ptr, int ansi_format,
-<<<<<<< HEAD
-                             const unsigned char **ptr, char *buff, char **bp);
-=======
                              const char **ptr, char *buff, char **bp);
->>>>>>> ebdea0ab
 
 static int na_depth = 0; /**< Counter to prevent too much notify_anything recursion */
 
@@ -233,15 +207,9 @@
 
 /** A place to store a single rendering of a message. */
 struct notify_strings {
-<<<<<<< HEAD
-  unsigned char *message;  /**< The message text. */
-  size_t len;              /**< Length of message. */
-  int made;                /**< True if message has been rendered. */
-=======
   const char *message;  /**< The message text. */
   size_t len;           /**< Length of message. */
   int made;             /**< True if message has been rendered. */
->>>>>>> ebdea0ab
 };
 
 /** A message, in every possible rendering */
@@ -270,16 +238,6 @@
                             struct notify_message_group *message,
                             struct notify_message *prefix, dbref loc,
                             struct format_msg *format);
-<<<<<<< HEAD
-static unsigned char *make_nospoof(dbref speaker, int paranoid);
-static void make_prefix_str(dbref thing, dbref enactor, const char *msg,
-                            char *tbuf1);
-
-static unsigned char *notify_makestring_real(struct notify_message *message,
-                                             int output_type);
-static unsigned char *notify_makestring_nocache(unsigned char *message,
-                                                int output_type);
-=======
 static const char *make_nospoof(dbref speaker, int paranoid);
 static void make_prefix_str(dbref thing, dbref enactor, const char *msg,
                             char *tbuf1);
@@ -287,7 +245,6 @@
 static const char *notify_makestring_real(struct notify_message *message,
                                           int output_type);
 static char *notify_makestring_nocache(const char *message, int output_type);
->>>>>>> ebdea0ab
 
 #define notify_makestring(msg,ot) notify_makestring_real(msg,ot)
 
@@ -314,35 +271,6 @@
   if (strstr(str, MARKUP_START "c") == NULL) {
     /* No ANSI */
     type &= ~(MSG_ANSI2 | MSG_ANSI16 | MSG_XTERM256);
-<<<<<<< HEAD
-  }
-#ifdef CHECK_FOR_HTML
-
-  /* I'm not sure whether checking for HTML entities/accented characters
-   * here will cost more time than it saves later (in not duplicating
-   * unnecessary additional string renderings). But here's the code,
-   * just in case.
-   */
-  p = (char *) str;
-  while (*p) {
-    if (*p == '\n')
-      type |= MSG_PUEBLO;
-    else if (accent_table[(unsigned char) *p].base) {
-      type |= MSG_PUEBLO | MSG_STRIPACCENTS;
-      break;
-    }
-    p++;
-  }
-  if (!(type & MSG_PUEBLO) && strstr(str, MARKUP_START "p") != NULL)
-    type |= MSG_PUEBLO;
-
-#endif                          /* CHECK_FOR_HTML */
-
-  if (strchr(str, IAC) == NULL) {
-    /* No Telnet IAC chars to be escaped */
-    type &= ~MSG_TELNET;
-  }
-=======
   }
 #ifdef CHECK_FOR_HTML
 
@@ -370,7 +298,6 @@
     /* No Telnet IAC chars to be escaped */
     type &= ~MSG_TELNET;
   }
->>>>>>> ebdea0ab
 
   /* There's no point checking for \n and removing MSG_PLAYER - we'll never
    * be caching values without MSG_PLAYER anyway */
@@ -402,12 +329,8 @@
   }
 
   /* At this point, we have a connected player on the descriptor */
-<<<<<<< HEAD
-  if (IS(d->player, TYPE_PLAYER, "NOACCENTS") || (d->conn_flags & CONN_STRIPACCENTS))
-=======
   if (IS(d->player, TYPE_PLAYER, "NOACCENTS")
       || (d->conn_flags & CONN_STRIPACCENTS))
->>>>>>> ebdea0ab
     type |= MSG_STRIPACCENTS;
 
   if (d->conn_flags & CONN_HTML) {
@@ -455,11 +378,7 @@
  */
 static int
 output_ansichange(ansi_data *states, int *ansi_ptr, int ansi_format,
-<<<<<<< HEAD
-                  const unsigned char **ptr, char *buff, char **bp)
-=======
                   const char **ptr, char *buff, char **bp)
->>>>>>> ebdea0ab
 {
   const char *p = *ptr;
   int newaptr = *ansi_ptr;
@@ -703,19 +622,11 @@
  * \param paranoid make a paranoid nospoof prefix, instead of regular nospoof?
  * \return pointer to nospoof prefix
  */
-<<<<<<< HEAD
-static unsigned char *
+static const char *
 make_nospoof(dbref speaker, int paranoid)
 {
   char *dest, *bp;
   bp = dest = GC_MALLOC_ATOMIC(BUFFER_LEN);
-=======
-static const char *
-make_nospoof(dbref speaker, int paranoid)
-{
-  char *dest, *bp;
-  bp = dest = mush_malloc(BUFFER_LEN, "notify_str");
->>>>>>> ebdea0ab
 
   if (!GoodObject(speaker))
     *dest = '\0';
@@ -726,15 +637,9 @@
       safe_format(dest, &bp, T("[%s(#%d)'s %s(#%d)] "), Name(Owner(speaker)),
                   Owner(speaker), Name(speaker), speaker);
   } else
-<<<<<<< HEAD
-    safe_format(dest, &bp, "[%s:] ", spname(speaker));
-  *bp = '\0';
-  return (unsigned char *) dest;
-=======
     safe_format(dest, &bp, "[%s:] ", spname_int(speaker, 0));
   *bp = '\0';
   return dest;
->>>>>>> ebdea0ab
 }
 
 /** Render a string to the given format. Returns pointer to a STATIC buffer.
@@ -744,21 +649,12 @@
  * \param output_type bitwise MSG_* flags for how to render the message
  * \return pointer to static string
  */
-<<<<<<< HEAD
-unsigned char *
-render_string(unsigned char *message, int output_type)
-{
-  static char buff[BUFFER_LEN];
-  static char *bp;
-  const unsigned char *p;
-=======
-const char *
+char *
 render_string(const char *message, int output_type)
 {
-  static char buff[BUFFER_LEN];
-  static char *bp;
+  char buff[BUFFER_LEN];
+  char *bp;
   const char *p;
->>>>>>> ebdea0ab
 
   int ansi_format = ANSI_FORMAT_NONE;
 
@@ -768,14 +664,7 @@
   ansifix = 0;
 
   if (output_type == MSG_INTERNAL) {
-<<<<<<< HEAD
-    strcpy(buff, (char *) message);
-    return (unsigned char *) buff;
-=======
-    /* TODO: This looks really dangerous. Can't this overflow? */
-    strcpy(buff, message);
-    return buff;
->>>>>>> ebdea0ab
+    return GC_STRDUP(message);
   }
 
   /* Everything is explicitly off by default */
@@ -927,12 +816,11 @@
     }
     safe_str(ANSI_RAW_NORMAL, buff, &bp);
     *bp = '\0';
-<<<<<<< HEAD
   }
 
   *bp = '\0';
 
-  return (unsigned char *) buff;
+  return GC_STRDUP(buff);
 
 }
 
@@ -944,11 +832,11 @@
  * \param output_type MSG_* flags of how to render the message
  * \return pointer to the cached, rendered string
  */
-static unsigned char *
+static const char *
 notify_makestring_real(struct notify_message *message, int output_type)
 {
   enum na_type msgtype;
-  unsigned char *newstr;
+  const char *newstr;
 
   if (output_type & MSG_PLAYER)
     output_type = (output_type & (message->type | MSG_PLAYER));
@@ -959,48 +847,13 @@
     return message->strs[msgtype].message;
   }
 
-=======
-  }
-
-  *bp = '\0';
-
-  return buff;
-
-}
-
-/** Render a message into a given format, if we haven't already done so, and cache the result.
- * If we've already cached the string in the requested format, return that.
- * Otherwise, render it, cache and return the newly cached version. Calls
- * render_string() to actually do the rendering, and strdup()s the result.
- * \param message a notify_message structure, with the original message and cached copies
- * \param output_type MSG_* flags of how to render the message
- * \return pointer to the cached, rendered string
- */
-static const char *
-notify_makestring_real(struct notify_message *message, int output_type)
-{
-  enum na_type msgtype;
-  const char *newstr;
-
-  if (output_type & MSG_PLAYER)
-    output_type = (output_type & (message->type | MSG_PLAYER));
-
-  msgtype = msg_to_na(output_type);
-
-  if (message->strs[msgtype].made) {
-    return message->strs[msgtype].message;
-  }
-
->>>>>>> ebdea0ab
   /* Render the message */
   newstr = render_string(message->strs[0].message, output_type);
 
   /* Save the new message */
   message->strs[msgtype].made = 1;
-<<<<<<< HEAD
-  message->strs[msgtype].message =
-    (unsigned char *) GC_STRDUP((char *) newstr);
-  message->strs[msgtype].len = u_strlen(newstr);
+  message->strs[msgtype].message = newstr;
+  message->strs[msgtype].len = strlen(newstr);
 
   return message->strs[msgtype].message;
 
@@ -1014,36 +867,12 @@
  * \param output_type MSG_* flags of how to render the msg
  * \return pointer to the newly rendered, strdup()'d string
  */
-static unsigned char *
-notify_makestring_nocache(unsigned char *message, int output_type)
-{
-  return (unsigned char *) GC_STRDUP((char *)
-				     render_string(message, output_type));
-}
-
-=======
-  message->strs[msgtype].message = mush_strdup(newstr, "notify_str");
-  message->strs[msgtype].len = strlen(newstr);
-
-  return message->strs[msgtype].message;
-
-}
-
-/** Render a message in a given format and return the new message.
- * Does not cache the results like notify_makestring() - used for messages
- * which have been formatted through a ufun, and are thus different for
- * every object which hears them.
- * \param message the message to render
- * \param output_type MSG_* flags of how to render the msg
- * \return pointer to the newly rendered, strdup()'d string
- */
 static char *
 notify_makestring_nocache(const char *message, int output_type)
 {
-  return mush_strdup(render_string(message, output_type), "notify_str");
-}
-
->>>>>>> ebdea0ab
+  return render_string(message, output_type);
+}
+
 /* notify_except() is #define'd to notify_except2() */
 
 /** Notify all objects in a location, except 2, and propagate the sound.
@@ -1094,10 +923,6 @@
 {
   struct notify_message_group real_message;
   struct notify_message_group *real_message_pointer = NULL;
-<<<<<<< HEAD
-=======
-  int i;
->>>>>>> ebdea0ab
 
   /* If we have no message, or noone to notify, do nothing */
   if (!func || ((!message || !*message) && !(flags & NA_PROMPT)))
@@ -1110,16 +935,11 @@
   /* Do it */
   if (message && *message) {
     init_notify_message_group(&real_message);
-<<<<<<< HEAD
-    real_message.messages.strs[0].message = (unsigned char *) message;
-=======
     real_message.messages.strs[0].message = message;
->>>>>>> ebdea0ab
     real_message.messages.strs[0].made = 1;
     real_message.messages.strs[0].len = strlen(message);
     real_message.messages.type = str_type(message);
     real_message_pointer = &real_message;
-<<<<<<< HEAD
   }
 
   if (loc == AMBIGUOUS)
@@ -1161,73 +981,12 @@
   if (na_depth > 7)
     return;
 
-=======
-  }
-
-  if (loc == AMBIGUOUS)
-    loc = speech_loc(speaker);
-
-  notify_anything_sub(executor, speaker, func, fdata, skips, flags,
-                      real_message_pointer, prefix, loc, format);
-
-  if (!message || !*message)
-    return;
-  /* Cleanup */
-  for (i = 0; i < MESSAGE_TYPES; i++) {
-    if (i && real_message.messages.strs[i].made)
-      mush_free(real_message.messages.strs[i].message, "notify_str");
-    if (real_message.nospoofs.strs[i].made)
-      mush_free(real_message.nospoofs.strs[i].message, "notify_str");
-    if (real_message.paranoids.strs[i].made)
-      mush_free(real_message.paranoids.strs[i].message, "notify_str");
-  }
-
-}
-
-
-/** Notify one or more objects with a message.
- * Calls an na_lookup func to figure out which objects to notify and, if the
- * object isn't in 'skips', calls notify_internal to send the message.
- * \param executor The object causing the speech, for error/confirmation messages
- * \param speaker The object making the sound. Usually the same as executor, different for @*emit/spoof
- * \param func lookup function to figure out who to tell
- * \param fdata data to pass to func
- * \param skips pointer to an array of dbrefs not to notify, or NULL
- * \param flags NA_* flags to limit/modify how the message is sent
- * \param message the message to send
- * \param prefix a prefix to show before the message, or NULL
- * \param loc where the sound is coming from
- * \param format a format_msg structure (obj/attr/args) to ufun to generate the message
- */
-static void
-notify_anything_sub(dbref executor, dbref speaker, na_lookup func, void *fdata,
-                    dbref *skips, int flags,
-                    struct notify_message_group *message, const char *prefix,
-                    dbref loc, struct format_msg *format)
-{
-  dbref target = NOTHING;
-  struct notify_message *real_prefix = NULL;
-
-  /* Make sure we have a message and someone to tell */
-  if (!func || (!message && !(flags & NA_PROMPT)))
-    return;
-
-  /* Don't recurse too much */
-  if (na_depth > 7)
-    return;
-
->>>>>>> ebdea0ab
   na_depth++;
   if (prefix && *prefix && message) {
     int i;
 
-<<<<<<< HEAD
     real_prefix = GC_MALLOC(sizeof(struct notify_message));
-    real_prefix->strs[0].message = (unsigned char *) prefix;
-=======
-    real_prefix = mush_malloc(sizeof(struct notify_message), "notify_message");
     real_prefix->strs[0].message = prefix;
->>>>>>> ebdea0ab
     real_prefix->strs[0].made = 1;
     real_prefix->strs[0].len = strlen(prefix);
     real_prefix->type = str_type(prefix);
@@ -1253,28 +1012,11 @@
                     real_prefix, loc, format);
   }
 
-<<<<<<< HEAD
-=======
-  if (real_prefix != NULL) {
-    int i;
-
-    for (i = 1; i < MESSAGE_TYPES; i++) {
-      if (real_prefix->strs[i].made)
-        mush_free(real_prefix->strs[i].message, "notify_str");
-    }
-    mush_free(real_prefix, "notify_message");
-  }
-
->>>>>>> ebdea0ab
   na_depth--;
 
 }
 
 #define PUPPET_FLAGS(na_flags)  ((na_flags | NA_PUPPET_MSG | NA_NORELAY) & ~NA_PROMPT)
-<<<<<<< HEAD
-#define RELAY_FLAGS(na_flags)  ((na_flags | NA_PUPPET_OK | NA_NORELAY) & ~NA_PROMPT)
-=======
->>>>>>> ebdea0ab
 #define PROPAGATE_FLAGS(na_flags)  ((na_flags | NA_PUPPET_OK | (na_flags & (NA_RELAY_ONCE | NA_NORELAY) ? NA_NORELAY : NA_RELAY_ONCE)) & ~NA_PROMPT)
 
 
@@ -1304,16 +1046,6 @@
 {
   int output_type = MSG_INTERNAL; /**< The way to render the message for the current target/descriptor */
   int last_output_type = -1; /**< For players, the way the msg was rendered for the previous descriptor */
-<<<<<<< HEAD
-  unsigned char *spoofstr = NULL; /**< Pointer to the rendered nospoof prefix to use */
-  int spooflen = 0; /**< Length of the rendered nospoof prefix */
-  unsigned char *msgstr = NULL; /**< Pointer to the rendered message */
-  int msglen = 0; /**< Length of the rendered message */
-  unsigned char *prefixstr = NULL;
-  int prefixlen = 0;
-  static char buff[BUFFER_LEN], *bp; /**< Buffer used for processing the format attr */
-  unsigned char *formatmsg = NULL; /**< Pointer to the rendered, formatted message. Must be free()d! */
-=======
   const char *spoofstr = NULL; /**< Pointer to the rendered nospoof prefix to use */
   int spooflen = 0; /**< Length of the rendered nospoof prefix */
   const char *msgstr = NULL; /**< Pointer to the rendered message */
@@ -1322,7 +1054,6 @@
   int prefixlen = 0;
   static char buff[BUFFER_LEN], *bp; /**< Buffer used for processing the format attr */
   char *formatmsg = NULL; /**< Pointer to the rendered, formatted message. Must be free()d! */
->>>>>>> ebdea0ab
   int cache = 1; /**< Are we using a cached version of the message? */
   int prompt = 0; /**< Show a prompt? */
   int heard = 1; /**< After formatting, did this object hear something? */
@@ -1352,19 +1083,14 @@
       if (!d->connected || d->player != target
           || !(d->conn_flags & CONN_TELNET))
         continue;
-<<<<<<< HEAD
-      queue_newwrite(d, (unsigned char *) "\xFF\xF9", 2);
-=======
       queue_newwrite(d, "\xFF\xF9", 2);
->>>>>>> ebdea0ab
 
       if ((d->conn_flags & CONN_PROMPT_NEWLINES)) {
         /* send lineending */
         if ((output_type & MSG_PUEBLO)) {
-<<<<<<< HEAD
-          queue_newwrite(d, (unsigned char *) "\n", 1);
+          queue_newwrite(d, "\n", 1);
         } else {
-          queue_newwrite(d, (unsigned char *) "\r\n", 2);
+          queue_newwrite(d, "\r\n", 2);
         }
       }
     }                           /* for loop */
@@ -1425,71 +1151,6 @@
   }
 
 
-=======
-          queue_newwrite(d, "\n", 1);
-        } else {
-          queue_newwrite(d, "\r\n", 2);
-        }
-      }
-    }                           /* for loop */
-    return;
-  }
-
-
-  /* At this point, the message can definitely be heard by the object, so we need to figure out
-   * the correct message it should hear, possibly formatted through a ufun */
-  if (format != NULL
-      && (format->thing == AMBIGUOUS || RealGoodObject(format->thing))
-      && format->attr && *format->attr) {
-    /* Format the message through a ufun */
-    ufun_attrib ufun;
-    dbref src;
-
-    if (format->thing == AMBIGUOUS) {
-      src = target;
-    } else {
-      src = format->thing;
-    }
-    bp = buff;
-    safe_dbref(src, buff, &bp);
-    safe_chr('/', buff, &bp);
-    safe_str(format->attr, buff, &bp);
-    *bp = '\0';
-
-    if (fetch_ufun_attrib
-        (buff, executor, &ufun,
-         (UFUN_OBJECT | UFUN_REQUIRE_ATTR |
-          (format->checkprivs ? 0 : UFUN_IGNORE_PERMS)))) {
-      PE_REGS *pe_regs = NULL;
-      int i;
-
-      cache = 0;
-      if (format->numargs
-          || (format->targetarg >= 0 && format->targetarg < MAX_STACK_ARGS)) {
-        pe_regs = pe_regs_create(PE_REGS_ARG, "notify_internal");
-        for (i = 0; i < format->numargs && i < MAX_STACK_ARGS; i++) {
-          pe_regs_setenv_nocopy(pe_regs, i, format->args[i]);
-        }
-        if (format->targetarg >= 0 && format->targetarg < MAX_STACK_ARGS)
-          pe_regs_setenv(pe_regs, format->targetarg, unparse_dbref(target));
-      }
-
-      call_ufun(&ufun, buff, src, speaker, NULL, pe_regs);
-      if (pe_regs)
-        pe_regs_free(pe_regs);
-
-      /* Even if the format attr returns nothing, we must continue because the
-       * sound must still be propagated to other objects, which may hear
-       * something. We just don't display sound to the object or trigger
-       * its listen patterns, etc */
-      if (!*buff) {
-        heard = 0;
-      }
-    }
-  }
-
-
->>>>>>> ebdea0ab
   if (IsPlayer(target)) {
     /* Make sure the player is connected, and we have something to show him */
     if (Connected(target) && (heard || (flags & NA_PROMPT))) {
@@ -1503,11 +1164,7 @@
           /* Figure out */
           if (!prefixstr || output_type != last_output_type) {
             prefixstr = notify_makestring(prefix, output_type);
-<<<<<<< HEAD
-            prefixlen = u_strlen(prefixstr);
-=======
             prefixlen = strlen(prefixstr);
->>>>>>> ebdea0ab
           }
         } else {
           prefixlen = 0;
@@ -1523,72 +1180,6 @@
               message->paranoids.strs[0].message = make_nospoof(speaker, 1);
               message->paranoids.strs[0].made = 1;
               message->paranoids.strs[0].len =
-<<<<<<< HEAD
-                u_strlen(message->paranoids.strs[0].message);
-              message->paranoids.type =
-                str_type((const char *) message->paranoids.strs[0].message);
-            }
-            spoofstr = notify_makestring(&message->paranoids, output_type);
-            spooflen = u_strlen(spoofstr);
-          } else {
-            if (!message->nospoofs.strs[0].made) {
-              message->nospoofs.strs[0].message = make_nospoof(speaker, 0);
-              message->nospoofs.strs[0].made = 1;
-              message->nospoofs.strs[0].len =
-                u_strlen(message->nospoofs.strs[0].message);
-              message->nospoofs.type =
-                str_type((const char *) message->nospoofs.strs[0].message);
-            }
-            spoofstr = notify_makestring(&message->nospoofs, output_type);
-            spooflen = u_strlen(spoofstr);
-          }
-        } else {
-          spooflen = 0;
-        }
-
-        /* No point re-rendering this string if we're outputting to an identical client */
-        if (heard) {
-          if (!msgstr || output_type != last_output_type) {
-            if (cache) {
-              msgstr = notify_makestring(&message->messages, output_type);
-            } else {
-              msgstr = formatmsg =
-                notify_makestring_nocache((unsigned char *) buff, output_type);
-            }
-            msglen = u_strlen(msgstr);
-          }
-          last_output_type = output_type;
-
-          if (msglen) {
-            if (prefixlen)      /* send prefix */
-              queue_newwrite(d, prefixstr, prefixlen);
-            if (spooflen)       /* send nospoof prefix */
-              queue_newwrite(d, spoofstr, spooflen);
-            queue_newwrite(d, msgstr, msglen);  /* send message */
-          }
-        }
-
-        prompt = ((flags & NA_PROMPT) && (d->conn_flags & CONN_TELNET));
-        if (prompt) {           /* send prompt */
-          queue_newwrite(d, (unsigned char *) "\xFF\xF9", 2);
-        }
-
-        if ((!(flags & NA_NOENTER) && msglen && heard && !prompt)
-            || (prompt && (d->conn_flags & CONN_PROMPT_NEWLINES))) {
-          /* send lineending */
-          if ((output_type & MSG_PUEBLO)) {
-            if (flags & NA_NOPENTER)
-              queue_newwrite(d, (unsigned char *) "\n", 1);
-            else
-              queue_newwrite(d, (unsigned char *) "<BR>\n", 5);
-          } else {
-            queue_newwrite(d, (unsigned char *) "\r\n", 2);
-          }
-        }
-      }                         /* for loop */
-      if (formatmsg) {
-        formatmsg = NULL;
-=======
                 strlen(message->paranoids.strs[0].message);
               message->paranoids.type =
                 str_type((const char *) message->paranoids.strs[0].message);
@@ -1617,8 +1208,6 @@
             if (cache) {
               msgstr = notify_makestring(&message->messages, output_type);
             } else {
-              if (formatmsg)
-                mush_free(formatmsg, "notify_str");
               msgstr = formatmsg = notify_makestring_nocache(buff, output_type);
             }
             msglen = strlen(msgstr);
@@ -1652,10 +1241,6 @@
           }
         }
       }                         /* for loop */
-      if (formatmsg) {
-        mush_free(formatmsg, "notify_str");
-        formatmsg = NULL;
-      }
     }                           /* Connected(target) */
   } else if (heard && Puppet(target)
              && ((flags & NA_MUST_PUPPET) || Verbose(target)
@@ -1712,7 +1297,7 @@
 
     if (prefix) {
       /* Add the prefix to the beginning */
-      fullmsg = mush_malloc(BUFFER_LEN, "notify_str");
+      fullmsg = GC_MALLOC_ATOMIC(BUFFER_LEN);
       fp = fullmsg;
       safe_str((char *) notify_makestring(prefix, MSG_INTERNAL), fullmsg, &fp);
       safe_str((char *) msgstr, fullmsg, &fp);
@@ -1848,7 +1433,6 @@
         notify_anything_sub(executor, speaker, na_next, &Contents(loc), pass,
                             PROPAGATE_FLAGS(flags), message, propprefix, loc,
                             format);
->>>>>>> ebdea0ab
       }
     }                           /* Connected(target) */
   } else if (heard && Puppet(target)
@@ -1874,7 +1458,6 @@
         nospoof_flags |= NA_PARANOID;
     }
 
-<<<<<<< HEAD
     /* And the message. If the puppet's message wasn't formatted through a
      * ufun, use the already-generated cached version of the message to save
      * time/memory. Otherwise, use the specific, formatted message the
@@ -1904,7 +1487,7 @@
       msgstr = notify_makestring(&message->messages, MSG_INTERNAL);
     else
       msgstr = formatmsg =
-        notify_makestring_nocache((unsigned char *) buff, MSG_INTERNAL);
+        notify_makestring_nocache(buff, MSG_INTERNAL);
 
     if (prefix) {
       /* Add the prefix to the beginning */
@@ -1931,10 +1514,10 @@
         if (AF_Regexp(a)
             ? regexp_match_case_r(atrval, fullmsg,
                                   AF_Case(a), lenv, MAX_STACK_ARGS,
-                                  match_space, match_space_len, NULL)
+                                  match_space, match_space_len, NULL, 0)
             : wild_match_case_r(atrval, fullmsg,
                                 AF_Case(a), lenv, MAX_STACK_ARGS,
-                                match_space, match_space_len, NULL)) {
+                                match_space, match_space_len, NULL, 0)) {
           if (!listen_lock_checked)
             listen_lock_passed = eval_lock(speaker, target, Listen_Lock);
           if (listen_lock_passed) {
@@ -2048,18 +1631,6 @@
   }
 }
 
-=======
-    if (fp != NULL) {
-      mush_free(fullmsg, "notify_str");
-    }
-  }
-
-  if (formatmsg)
-    mush_free(formatmsg, "notify_str");
-
-}
-
->>>>>>> ebdea0ab
 /** Notify a player with a formatted string, easy version.
  * This is a safer replacement for notify(player, tprintf(fmt, ...))
  * \param player the player to notify
@@ -2132,10 +1703,6 @@
       }
     }
   }
-<<<<<<< HEAD
-=======
-  free(orig);
->>>>>>> ebdea0ab
 }
 
 /** Notify all connected players with the given flag(s).
@@ -2205,11 +1772,6 @@
 free_text_block(struct text_block *t)
 {
   if (t) {
-<<<<<<< HEAD
-=======
-    if (t->buf)
-      mush_free(t->buf, "text_block_buff");
->>>>>>> ebdea0ab
     slab_free(text_block_slab, t);
   }
 }
@@ -2268,11 +1830,7 @@
 #endif                          /* DEBUG */
     free_text_block(p);
   }
-<<<<<<< HEAD
-  p = make_text_block((unsigned char *) flushed_message, flen);
-=======
   p = make_text_block(flushed_message, flen);
->>>>>>> ebdea0ab
   p->nxt = q->head;
   q->head = p;
   if (!q->tail)
@@ -2299,11 +1857,7 @@
     q->tail = q->head;
     /* Set up the flushed message if we can */
     if (q->head->nchars + n < MAX_OUTPUT)
-<<<<<<< HEAD
-      add_to_queue(q, (unsigned char *) flushed_message, n);
-=======
       add_to_queue(q, flushed_message, n);
->>>>>>> ebdea0ab
     /* Return the total size of the message */
     return q->head->nchars + n;
   }
@@ -2321,11 +1875,7 @@
 queue_write(DESC *d, const char *b, int n)
 {
   char buff[BUFFER_LEN];
-<<<<<<< HEAD
-  unsigned char *s;
-=======
   const char *s;
->>>>>>> ebdea0ab
   int output_type;
   PUEBLOBUFF;
   size_t len;
@@ -2345,19 +1895,11 @@
     PUSE;
     tag_wrap("SAMP", NULL, buff);
     PEND;
-<<<<<<< HEAD
-    s = render_string((unsigned char *) pbuff, output_type);
-  } else {
-    s = render_string((unsigned char *) buff, output_type);
-  }
-  len = u_strlen(s);
-=======
     s = render_string(pbuff, output_type);
   } else {
     s = render_string(buff, output_type);
   }
   len = strlen(s);
->>>>>>> ebdea0ab
   queue_newwrite(d, s, len);
 
   return len;
@@ -2376,12 +1918,9 @@
 {
   int space;
 
-<<<<<<< HEAD
-=======
   if (d->conn_flags & CONN_SOCKET_ERROR)
     return 0;
 
->>>>>>> ebdea0ab
   if (d->source != CS_OPENSSL_SOCKET && !d->output.head) {
     /* If there's no data already buffered to write out, try writing
        directly to the socket. Add whatever's left to the buffer to
@@ -2390,16 +1929,11 @@
 
     if ((written = send(d->descriptor, b, n, 0)) > 0) {
       /* do_rawlog(LT_TRACE, "Wrote %d bytes directly.", written); */
-<<<<<<< HEAD
-=======
       d->output_chars += written;
->>>>>>> ebdea0ab
       if (written == n)
         return written;
       n -= written;
       b += written;
-<<<<<<< HEAD
-=======
     } else if (written < 0) {
       do_rawlog(LT_TRACE,
                 "send() returned %d (error %s) trying to write %d bytes to %d",
@@ -2410,7 +1944,6 @@
       }
     } else {                    /* written == 0 */
       do_rawlog(LT_TRACE, "send() wrote no bytes to %d", d->descriptor);
->>>>>>> ebdea0ab
     }
   }
 
@@ -2445,11 +1978,7 @@
 queue_eol(DESC *d)
 {
   if ((d->conn_flags & CONN_HTML))
-<<<<<<< HEAD
-    return queue_newwrite(d, (unsigned char *) "<BR>\n", 5);
-=======
     return queue_newwrite(d, "<BR>\n", 5);
->>>>>>> ebdea0ab
   else
     return queue_newwrite(d, "\r\n", 2);
 }
@@ -2475,22 +2004,13 @@
 int
 queue_string(DESC *d, const char *s)
 {
-<<<<<<< HEAD
-  unsigned char *rendered;
-=======
   const char *rendered;
->>>>>>> ebdea0ab
   int output_type;
   int ret;
 
   output_type = notify_type(d);
-<<<<<<< HEAD
-  rendered = render_string((unsigned char *) s, output_type);
-  ret = queue_newwrite(d, rendered, u_strlen(rendered));
-=======
   rendered = render_string(s, output_type);
   ret = queue_newwrite(d, rendered, strlen(rendered));
->>>>>>> ebdea0ab
 
   return ret;
 }
@@ -2522,11 +2042,6 @@
   }
   d->input.head = d->input.tail = NULL;
 
-<<<<<<< HEAD
-=======
-  if (d->raw_input)
-    mush_free(d->raw_input, "descriptor_raw_input");
->>>>>>> ebdea0ab
   d->raw_input = 0;
   d->raw_input_at = 0;
 }