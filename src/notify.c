--- conflicted
+++ resolved
@@ -9,11 +9,6 @@
  */
 
 #include "copyrite.h"
-<<<<<<< HEAD
-=======
-#include "notify.h"
-#include "websock.h"
->>>>>>> fca675d2
 
 #include <stdio.h>
 #include <stdarg.h>
@@ -79,6 +74,7 @@
 #include "strtree.h"
 #include "strutil.h"
 #include "charconv.h"
+#include "websock.h"
 
 extern CHAN *channels;
 
@@ -263,17 +259,13 @@
   NA_TNANSI2,
   NA_TNANSI16,
   NA_TNXTERM256,
-<<<<<<< HEAD
-  NA_COUNT /* Total number of NA_* flags */
-=======
 #ifndef WITHOUT_WEBSOCKETS
   NA_WEBSOCKETS,
   NA_WSANSI2,
   NA_WSANSI16,
   NA_WSXTERM256,
 #endif /* undef WITHOUT_WEBSOCKETS */
-  NA_COUNT                      /* Total number of NA_* flags */
->>>>>>> fca675d2
+  NA_COUNT /* Total number of NA_* flags */
 };
 
 static enum na_type msg_to_na(int output_type);
@@ -374,9 +366,6 @@
   if (!(type & MSG_PUEBLO) && strstr(str, MARKUP_START "p") != NULL)
     type |= MSG_PUEBLO;
 
-<<<<<<< HEAD
-#endif /* CHECK_FOR_HTML */
-=======
 #ifndef WITHOUT_WEBSOCKETS
   saw_start = 0;
   for (p = (char *) str; *p; ++p) {
@@ -402,7 +391,6 @@
 #endif /* undef WITHOUT_WEBSOCKETS */
 
 #endif                          /* CHECK_FOR_HTML */
->>>>>>> fca675d2
 
   if (strchr(str, IAC) == NULL) {
     /* No Telnet IAC chars to be escaped */
@@ -1111,13 +1099,6 @@
   }
 }
 
-<<<<<<< HEAD
-=======
-#ifndef WITHOUT_WEBSOCKETS
-#include "websock.h"
-#endif /* undef WITHOUT_WEBSOCKETS */
-
->>>>>>> fca675d2
 /** Notify one or more objects with a message.
  * Calls an na_lookup func to figure out which objects to notify and, if the
  * object isn't in 'skips', calls notify_internal to send the message.
@@ -1272,13 +1253,8 @@
     if (!(flags & NA_PROMPT) || !IsPlayer(target))
       return;
     for (d = descriptor_list; d; d = d->next) {
-<<<<<<< HEAD
-      if (!d->connected || d->player != target ||
-          !(d->conn_flags & CONN_TELNET))
-=======
       if (!d->connected || d->player != target
           || !(d->conn_flags & (CONN_TELNET | CONN_WEBSOCKETS)))
->>>>>>> fca675d2
         continue;
       
       if (d->conn_flags & (CONN_WEBSOCKETS))
@@ -1402,14 +1378,9 @@
           spooflen = 0;
         }
 
-<<<<<<< HEAD
-        /* No point re-rendering this string if we're outputting to an identical
-         * client */
-=======
         prompt = ((flags & NA_PROMPT) && (d->conn_flags & (CONN_TELNET | CONN_WEBSOCKETS)));
 
         /* No point re-rendering this string if we're outputting to an identical client */
->>>>>>> fca675d2
         if (heard) {
           if (!msgstr || output_type != last_output_type) {
             if (cache) {
@@ -1428,19 +1399,6 @@
               queue_newwrite(d, prefixstr, prefixlen);
             if (spooflen) /* send nospoof prefix */
               queue_newwrite(d, spoofstr, spooflen);
-<<<<<<< HEAD
-            queue_newwrite(d, msgstr, msglen); /* send message */
-          }
-        }
-
-        prompt = ((flags & NA_PROMPT) && (d->conn_flags & CONN_TELNET));
-        if (prompt) { /* send prompt */
-          queue_newwrite(d, "\xFF\xF9", 2);
-        }
-
-        if ((!(flags & NA_NOENTER) && msglen && heard && !prompt) ||
-            (prompt && (d->conn_flags & CONN_PROMPT_NEWLINES))) {
-=======
         
             if (prompt) {           /* send prompt */
               if (d->conn_flags & CONN_WEBSOCKETS) {
@@ -1457,7 +1415,6 @@
 
         if ((!(flags & NA_NOENTER) && msglen && heard && !prompt)
             || (prompt && (d->conn_flags & CONN_PROMPT_NEWLINES))) {
->>>>>>> fca675d2
           /* send lineending */
           if ((output_type & MSG_PUEBLO)) {
             if (flags & NA_NOPENTER)
