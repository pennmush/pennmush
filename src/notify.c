--- conflicted
+++ resolved
@@ -75,11 +75,8 @@
 #include "strtree.h"
 #include "strutil.h"
 #include "charconv.h"
-<<<<<<< HEAD
+#include "websock.h"
 #include "confmagic.h"
-=======
-#include "websock.h"
->>>>>>> 145380c6
 
 extern CHAN *channels;
 
