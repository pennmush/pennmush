/**
 * \file parse.c
 *
 * \brief The PennMUSH function/expression parser
 *
 * The most important function in this file is process_expression.
 *
 */

#include "copyrite.h"
#include "parse.h"

#include <math.h>
#include <limits.h>
#include <string.h>
#include <ctype.h>
#include <signal.h>
#include <errno.h>
#ifdef HAVE_INTTYPES_H
#include <inttypes.h>
#endif
#include <stdio.h>

#include "ansi.h"
#include "attrib.h"
#include "case.h"
#include "conf.h"
#include "dbdefs.h"
#include "externs.h"
#include "flags.h"
#include "function.h"
#include "log.h"
#include "match.h"
#include "memcheck.h"
#include "mushdb.h"
#include "mushtype.h"
#include "mymalloc.h"
#include "mypcre.h"
#include "notify.h"
#include "strtree.h"
#include "strutil.h"
<<<<<<< HEAD
#include "charclass.h"
=======
#include "tests.h"
>>>>>>> 5b971428

extern char *absp[], *obj[], *poss[], *subj[]; /* fundb.c */
int global_fun_invocations;
int global_fun_recursions;
/* extern int re_subpatterns; */
/* extern int *re_offsets; */
/* extern ansi_string *re_from; */
extern int cpu_limit_warning_sent;

/** Structure for storing DEBUG output in a linked list */
struct debug_info {
  char *string;     /**< A DEBUG string */
  dbref executor;   /**< Object executing code */
  Debug_Info *prev; /**< Previous node in the linked list */
  Debug_Info *next; /**< Next node in the linked list */
};

FUNCTION_PROTO(fun_gfun);

#ifndef DOXYGEN_SHOULD_SKIP_THIS

/* Common error messages */
const char e_int[] = "#-1 ARGUMENT MUST BE INTEGER";
const char e_ints[] = "#-1 ARGUMENTS MUST BE INTEGERS";
const char e_uint[] = "#-1 ARGUMENT MUST BE POSITIVE INTEGER";
const char e_uints[] = "#-1 ARGUMENTS MUST BE POSITIVE INTEGERS";
const char e_num[] = "#-1 ARGUMENT MUST BE NUMBER";
const char e_nums[] = "#-1 ARGUMENTS MUST BE NUMBERS";
const char e_invoke[] = "#-1 FUNCTION INVOCATION LIMIT EXCEEDED";
const char e_call[] = "#-1 CALL LIMIT EXCEEDED";
const char e_perm[] = "#-1 PERMISSION DENIED";
const char e_atrperm[] = "#-1 NO PERMISSION TO GET ATTRIBUTE";
const char e_match[] = "#-1 NO MATCH";
const char e_notvis[] = "#-1 NO SUCH OBJECT VISIBLE";
const char e_disabled[] = "#-1 FUNCTION DISABLED";
const char e_range[] = "#-1 OUT OF RANGE";
const char e_argrange[] = "#-1 ARGUMENT OUT OF RANGE";
const char e_badregname[] = "#-1 REGISTER NAME INVALID";
const char e_toomanyregs[] = "#-1 TOO MANY REGISTERS";

#endif

#if 0
static void dummy_errors(void);

static void
dummy_errors()
{
  /* Just to make sure the error messages are in the translation
     tables. */
  char *temp;
  temp = T("#-1 ARGUMENT MUST BE INTEGER");
  temp = T("#-1 ARGUMENTS MUST BE INTEGERS");
  temp = T("#-1 ARGUMENT MUST BE POSITIVE INTEGER");
  temp = T("#-1 ARGUMENTS MUST BE POSITIVE INTEGERS");
  temp = T("#-1 ARGUMENT MUST BE NUMBER");
  temp = T("#-1 ARGUMENTS MUST BE NUMBERS");
  temp = T("#-1 FUNCTION INVOCATION LIMIT EXCEEDED");
  temp = T("#-1 CALL LIMIT EXCEEDED");
  temp = T("#-1 PERMISSION DENIED");
  temp = T("#-1 NO PERMISSION TO GET ATTRIBUTE");
  temp = T("#-1 NO MATCH");
  temp = T("#-1 NO SUCH OBJECT VISIBLE");
  temp = T("#-1 FUNCTION DISABLED");
  temp = T("#-1 OUT OF RANGE");
  temp = T("#-1 ARGUMENT OUT OF RANGE");
  temp = T("#-1 REGISTER NAME INVALID");
  temp = T("#-1 TOO MANY REGISTERS");
}

#endif

/** Given a string, parse out a dbref.
 * \param str string to parse.
 * \return dbref contained in the string, or NOTHING if not a valid dbref.
 */
dbref
parse_dbref(char const *str)
{
  /* Make sure string is strictly in format "#nnn".
   * Otherwise, possesives will be fouled up.
   */
  char const *p;
  dbref num;

  if (!str || (*str != NUMBER_TOKEN) || !*(str + 1))
    return NOTHING;
  for (p = str + 1; isdigit(*p); p++) {
  }
  if (*p)
    return NOTHING;

  num = atoi(str + 1);
  if (!GoodObject(num))
    return NOTHING;
  return num;
}

/** Version of parse_dbref() that doesn't do GoodObject checks */
dbref
qparse_dbref(const char *s)
{

  if (!s || (*s != NUMBER_TOKEN) || !*(s + 1))
    return NOTHING;
  return parse_integer(s + 1);
}

/** Given a thing, return a buffer with its objid.
 * This thing cheats, it uses a static buffer so it can safely return
 * around 400-ish objids before rewinding back to start. This is not
 * intended for use with large lists, but for queue_event() or for calling
 * functions that need multiple char *s
 *
 * \param thing thing to the return the objid of.
 * \return The objid string.
 */
const char *
unparse_objid(dbref thing)
{
  static char obuff[BUFFER_LEN];
  static char *obp = obuff;
  char *retval;

  if (!GoodObject(thing)) {
    return "#-1";
  }

  if ((obp - obuff) >= (BUFFER_LEN - 40)) {
    obp = obuff;
  }
  retval = obp;

  safe_dbref(thing, obuff, &obp);
  safe_chr(':', obuff, &obp);
  safe_integer(CreTime(thing), obuff, &obp);
  *(obp++) = '\0';
  return retval;
}

/** Given a string, parse out an object id or dbref.
 * \param str string to parse.
 * \param strict Require a full objid (with :ctime) instead of a plain dbref?
 * \return dbref of object referenced by string, or NOTHING if not a valid
 * string or not an existing dbref.
 */
dbref
real_parse_objid(char const *str, bool strict)
{
  const char *p;
  if ((p = strchr(str, ':'))) {
    char tbuf1[BUFFER_LEN];
    dbref it;
    /* A unique id, probably */
    mush_strncpy(tbuf1, str, (p - str) + 1);
    it = parse_dbref(tbuf1);
    if (GoodObject(it)) {
      time_t matchtime;
      p++;
      if (!is_strict_integer(p))
        return NOTHING;
      matchtime = parse_integer(p);
      return (CreTime(it) == matchtime) ? it : NOTHING;
    } else
      return NOTHING;
  } else if (strict) {
    return NOTHING;
  } else {
    return parse_dbref(str);
  }
}

/** Given a string, parse out a boolean value.
 * The meaning of boolean is fuzzy. To TinyMUSH, any string that begins with
 * a non-zero number is true, and everything else is false.
 * To PennMUSH, negative dbrefs are false, non-negative dbrefs are true,
 * 0 is false, all other numbers are true, empty or blank strings are false,
 * and all other strings are true.
 * \param str string to parse.
 * \retval 1 str represents a true value.
 * \retval 0 str represents a false value.
 */
bool
parse_boolean(char const *str)
{
  char clean[BUFFER_LEN];
  int i = 0;
  strcpy(clean, remove_markup(str, NULL));
  if (TINY_BOOLEANS) {
    return (atoi(clean) ? 1 : 0);
  } else {
    /* Turn a string into a boolean value.
     * All negative dbrefs are false, all non-negative dbrefs are true.
     * Zero is false, all other numbers are true.
     * Empty (or space only) strings are false, all other strings are true.
     */
    /* Null strings are false */
    if (!clean[0])
      return 0;
    /* Negative dbrefs are false - actually anything starting #-,
     * which will also cover our error messages. */
    if (*clean == '#' && *(clean + 1) && (*(clean + 1) == '-'))
      return 0;
    /* Non-zero numbers are true, zero is false */
    if (is_strict_number(clean))
      return parse_number(clean) != 0; /* avoid rounding problems */
    /* Skip blanks */
    while (clean[i] == ' ')
      i++;
    /* If there's any non-blanks left, it's true */
    return clean[i] != '\0'; /* force to 1 or 0 */
  }
}

/** Is a string a boolean value?
 * To TinyMUSH, any integer is a boolean value. To PennMUSH, any
 * string at all is boolean.
 * \param str string to check.
 * \retval 1 string is a valid boolean.
 * \retval 0 string is not a valid boolean.
 */
bool
is_boolean(char const *str)
{
  if (TINY_BOOLEANS)
    return is_integer(str);
  else
    return 1;
}

TEST_GROUP(is_boolean)
{
  // TEST is_boolean REQUIRES is_integer
  int saved = TINY_BOOLEANS;
  options.tiny_booleans = 1;
  TEST("is_boolean.tiny.1", is_boolean("0") == 1);
  TEST("is_boolean.tiny.2", is_boolean("") == 0);
  TEST("is_boolean.tiny.3", is_boolean("foo") == 0);
  options.tiny_booleans = 0;
  TEST("is_boolean.penn.1", is_boolean("0") == 1);
  TEST("is_boolean.penn.2", is_boolean("") == 1);
  TEST("is_boolean.penn.3", is_boolean("foo") == 1);
  options.tiny_booleans = saved;
}

/** Is a string a dbref?
 * A dbref is a string starting with a #, optionally followed by a -,
 * and then followed by at least one digit, and nothing else.
 * \param str string to check.
 * \retval 1 string is a dbref.
 * \retval 0 string is not a dbref.
 */
bool
is_dbref(char const *str)
{
  if (!str || (*str != NUMBER_TOKEN) || !*(str + 1)) {
    return 0;
  }
  str += 1;
  if (*str == '-') {
    str += 1;
  }
  if (!*str) {
    return 0;
  }
  for (; isdigit(*str); str += 1) {
  }
  return !*str;
}

TEST_GROUP(is_dbref)
{
  TEST("is_dbref.1", is_dbref("") == 0);
  TEST("is_dbref.2", is_dbref("foo") == 0);
  TEST("is_dbref.3", is_dbref("#foo") == 0);
  TEST("is_dbref.4", is_dbref("#-1") == 1);
  TEST("is_dbref.5", is_dbref("#1234") == 1);
  TEST("is_dbref.6", is_dbref("#12AB") == 0);
  TEST("is_dbref.7", is_dbref("#") == 0);
  TEST("is_dbref.8", is_dbref("#-") == 0);
  TEST("is_dbref.9", is_dbref("#-A") == 0);
}

/** Is a string an objid?
 * \verbatim
 * An objid is a string starting with a #, optionally followed by a -,
 * and then followed by at least one digit, then optionally followed
 * by a : and at least one digit, and nothing else.
 * In regex: ^#-?\d+(:\d+)?$
 * \endverbatim
 * \param str string to check.
 * \retval 1 string is an objid
 * \retval 0 string is not an objid.
 */
bool
is_objid(char const *str)
{
  static pcre *re = NULL;
  static pcre_extra *extra = NULL;
  const char *errptr;
  int erroffset;
  char *val;
  size_t vlen;

  if (!str)
    return 0;
  if (!re) {
    re = pcre_compile("^#-?\\d+(?::\\d+)?$", 0, &errptr, &erroffset, NULL);
    extra = pcre_study(re, pcre_study_flags, &errptr);
  }
  val = remove_markup((const char *) str, &vlen);
  return pcre_exec(re, extra, val, vlen - 1, 0, 0, NULL, 0) >= 0;
}

/** Is string an integer?
 * To TinyMUSH, any string is an integer. To PennMUSH, a string that
 * passes parse_int is an integer, and a blank string is an integer
 * if NULL_EQ_ZERO is turned on.
 * **Checks TINY_MATH**. Use is_strict_integer() for internal checks.
 * \param str string to check.
 * \retval 1 string is an integer.
 * \retval 0 string is not an integer.
 */
bool
is_integer(char const *str)
{
  char *end;

  /* If we're emulating Tiny, anything is an integer */
  if (TINY_MATH)
    return 1;
  if (!str)
    return 0;
  while (isspace(*str))
    str++;
  if (*str == '\0')
    return NULL_EQ_ZERO;
  errno = 0;
  parse_int(str, &end, 10);
  if (errno == ERANGE || *end != '\0')
    return 0;
  return 1;
}

TEST_GROUP(is_integer)
{
  int saved_math = TINY_MATH;
  int saved_null = NULL_EQ_ZERO;
  options.tiny_math = 1;
  TEST("is_integer.tiny.1", is_integer("") == 1);
  TEST("is_integer.tiny.2", is_integer("foo") == 1);
  TEST("is_integer.tiny.3", is_integer("5") == 1);
  TEST("is_integer.tiny.4", is_integer(NULL) == 1);
  options.tiny_math = 0;
  TEST("is_integer.penn.1", is_integer("foo") == 0);
  TEST("is_integer.penn.2", is_integer("5") == 1);
  TEST("is_integer.penn.3", is_integer("  12") == 1);
  TEST("is_integer.penn.4", is_integer(NULL) == 0);
  TEST("is_integer.penn.5", is_integer("-5") == 1);
  TEST("is_integer.penn.6", is_integer("2147483647") == 1); // INT_MAX
  TEST("is_integer.penn.7", is_integer("2147483648") == 0); // INT_MAX + 1
  TEST("is_integer.penn.8", is_integer("12foo") == 0);
  options.null_eq_zero = 1;
  TEST("is_integer.penn.9", is_integer("") == 1);
  options.null_eq_zero = 0;
  TEST("is_integer.penn.10", is_integer("") == 0);
  options.tiny_math = saved_math;
  options.null_eq_zero = saved_null;
}

/** Is string an unsigned integer?
 * To TinyMUSH, any string is an uinteger. To PennMUSH, a string that
 * passes parse_uint is an uinteger, and a blank string is an uinteger
 * if NULL_EQ_ZERO is turned on.
 * **Checks TINY_MATH**. Use is_strict_uinteger() for internal checks.
 * \param str string to check.
 * \retval 1 string is an uinteger.
 * \retval 0 string is not an uinteger.
 */
bool
is_uinteger(char const *str)
{
  char *end;

  /* If we're emulating Tiny, anything is an integer */
  if (TINY_MATH)
    return 1;
  if (!str)
    return 0;
  /* strtoul() accepts negative numbers, so we still have to do this check */
  while (isspace(*str))
    str++;
  if (*str == '\0')
    return NULL_EQ_ZERO;
  if (!(isdigit(*str) || *str == '+'))
    return 0;
  errno = 0;
  parse_uint(str, &end, 10);
  if (errno == ERANGE || *end != '\0')
    return 0;
  return 1;
}

TEST_GROUP(is_uinteger)
{
  int saved_math = TINY_MATH;
  int saved_null = NULL_EQ_ZERO;
  options.tiny_math = 1;
  TEST("is_uinteger.tiny.1", is_uinteger("") == 1);
  TEST("is_uinteger.tiny.2", is_uinteger("foo") == 1);
  TEST("is_uinteger.tiny.3", is_uinteger("5") == 1);
  TEST("is_uinteger.tiny.4", is_uinteger(NULL) == 1);
  TEST("is_uinteger.tiny.5", is_uinteger("-5") == 1);
  options.tiny_math = 0;
  TEST("is_uinteger.penn.1", is_uinteger("foo") == 0);
  TEST("is_uinteger.penn.2", is_uinteger("5") == 1);
  TEST("is_uinteger.penn.3", is_uinteger("  12") == 1);
  TEST("is_uinteger.penn.4", is_uinteger(NULL) == 0);
  TEST("is_uinteger.penn.5", is_uinteger("-5") == 0);
  TEST("is_uinteger.penn.6", is_uinteger("4294967295") == 1); // UINT_MAX
  TEST("is_uinteger.penn.7", is_uinteger("4294967296") == 0); // UINT_MAX + 1
  TEST("is_uinteger.penn.8", is_uinteger("12foo") == 0);
  options.null_eq_zero = 1;
  TEST("is_uinteger.penn.9", is_uinteger("") == 1);
  options.null_eq_zero = 0;
  TEST("is_uinteger.penn.10", is_uinteger("") == 0);
  options.tiny_math = saved_math;
  options.null_eq_zero = saved_null;
}

/** Is string really an unsigned integer?
 * \param str string to check.
 * \retval 1 string is an uinteger.
 * \retval 0 string is not an uinteger.
 */
bool
is_strict_uinteger(const char *str)
{
  char *end;

  if (!str)
    return 0;
  /* strtoul() accepts negative numbers, so we still have to do this check */
  while (isspace(*str))
    str++;
  if (*str == '\0')
    return 0;
  if (!(isdigit(*str) || *str == '+'))
    return 0;
  errno = 0;
  parse_uint(str, &end, 10);
  if (errno == ERANGE || *end != '\0')
    return 0;
  return 1;
}

/** Is string a number by the strict definition?
 * A strict number is a non-null string that passes strtod.
 * \param str string to check.
 * \retval 1 string is a strict number.
 * \retval 0 string is not a strict number.
 */
bool
is_strict_number(char const *str)
{
  char *end;
  int throwaway __attribute__((__unused__));
  if (!str)
    return 0;
  errno = 0;
  throwaway = strtod(str, &end);
  if (errno == ERANGE || *end != '\0')
    return 0;
  return end > str;
}

#ifndef HAVE_ISNORMAL
/** Is string a number that isn't inf or nan?
 * Only needed for systems without isnormal()
 * \param val NVAL
 * \retval 1 num is a good number.
 * \retval 0 num is not a good number.
 */
bool
is_good_number(NVAL val)
{
  char numbuff[128];
  char *p;
  snprintf(numbuff, 128, "%f", val);
  p = numbuff;
  /* Negative? */
  if (*p == '-')
    p++;
  /* Must start with a digit. */
  if (!*p || !isdigit(*p))
    return 0;
  return 1;
}
#endif

/** Is string an integer by the strict definition?
 * A strict integer is a non-null string that passes parse_int.
 * \param str string to check.
 * \retval 1 string is a strict integer.
 * \retval 0 string is not a strict integer.
 */
bool
is_strict_integer(char const *str)
{
  char *end;
  if (!str)
    return 0;
  errno = 0;
  parse_int(str, &end, 10);
  if (errno == ERANGE || *end != '\0')
    return 0;
  return end > str;
}

/** Is string an int64_t by the strict definition?
 * A strict integer is a non-null string that passes parse_int64.
 * \param str string to check.
 * \retval 1 string is a strict integer.
 * \retval 0 string is not a strict integer.
 */
bool
is_strict_int64(char const *str)
{
  char *end;
  if (!str)
    return 0;
  errno = 0;
  parse_int64(str, &end, 10);
  if (errno == ERANGE || *end != '\0') {
    return 0;
  }
  return end > str;
}

/** Does a string contain a list of space-separated valid signed integers?
 * Must contain at least one int. For internal use; ignores TINY_MATH.
 * \param str string to check
 * \retval 1 string is a list of integers
 * \retval 0 string is empty, or contains a non-space, non-integer char
 */
bool
is_integer_list(char const *str)
{
  char *start, *end;

  if (!str || !*str)
    return 0;

  start = (char *) str;
  do {
    while (*start && *start == ' ')
      start++;
    if (!*start)
      return 1;
    (void) strtol(start, &end, 10);
    if (!(*end == '\0' || *end == ' '))
      return 0;
    start = end;
  } while (*start);

  return 1;
}

/** Is string a number?
 * To TinyMUSH, any string is a number. To PennMUSH, a strict number is
 * a number, and a blank string is a number if NULL_EQ_ZERO is turned on.
 * \param str string to check.
 * \retval 1 string is a number.
 * \retval 0 string is not a number.
 */
bool
is_number(char const *str)
{
  /* If we're emulating Tiny, anything is a number */
  if (TINY_MATH)
    return 1;
  while (isspace(*str))
    str++;
  if (*str == '\0')
    return NULL_EQ_ZERO;
  return is_strict_number(str);
}

TEST_GROUP(is_number)
{
  int saved_tiny = TINY_MATH;
  int saved_null = NULL_EQ_ZERO;
  options.tiny_math = 1;
  TEST("is_number.tiny.1", is_number("") == 1);
  TEST("is_number.tiny.2", is_number("foo") == 1);
  TEST("is_number.tiny.3", is_number("5") == 1);
  TEST("is_number.tiny.4", is_number(NULL) == 1);
  TEST("is_number.tiny.5", is_number("-5.5") == 1);
  options.tiny_math = 0;
  TEST("is_number.penn.1", is_number("foo") == 0);
  TEST("is_number.penn.2", is_number("5") == 1);
  TEST("is_number.penn.3", is_number("  12.05") == 1);
  TEST("is_number.penn.5", is_number("-5") == 1);
  TEST("is_number.penn.7", is_number("2e6") == 1);
  TEST("is_number.penn.8", is_number("12foo") == 0);
  options.null_eq_zero = 1;
  TEST("is_number.penn.9", is_number("") == 1);
  options.null_eq_zero = 0;
  TEST("is_number.penn.10", is_number("") == 0);
  options.tiny_math = saved_tiny;
  options.null_eq_zero = saved_null;
}

/** Convert a string containing a signed integer into an int.
 * Does not do any format checking. Invalid strings will return 0.
 * Use this instead of strtol() when storing to an int to avoid problems
 * where sizeof(int) < sizeof(long).
 * \param s The string to convert
 * \param end pointer to store the end of the parsed part of the string in
 * if not NULL.
 * \param base the base to convert from.
 * \return the number, or INT_MIN on underflow, INT_MAX on overflow,
 * with errno set to ERANGE.
 */
int
parse_int(const char *s, char **end, int base)
{
  long x;

  x = strtol(s, end, base);

  if (sizeof(int) == sizeof(long))
    return x;
  else {
    /* These checks are only meaningful on 64-bit systems */
    if (x < INT_MIN) {
      errno = ERANGE;
      return INT_MIN;
    } else if (x > INT_MAX) {
      errno = ERANGE;
      return INT_MAX;
    } else
      return x;
  }
}

/** Convert a string containing a signed integer into an int32_t.
 * Does not do any format checking. Invalid strings will return 0.
 * \param s The string to convert
 * \param end pointer to store the end of the parsed part of the string in
 * if not NULL.
 * \param base the base to convert from.
 * \return the number, or INT32_MIN on underflow, INT32_MAX on overflow,
 * with errno set to ERANGE.
 */
int32_t
parse_int32(const char *s, char **end, int base)
{
  if (sizeof(int) == 4) {
    return parse_int(s, end, base);
  } else {
    /* This block will probably never happen, but just in case somebody's
     * trying to use Penn on a really odd hardware... */
    long n = strtol(s, end, base);
    if (n < INT32_MIN) {
      errno = ERANGE;
      return INT32_MIN;
    } else if (n > INT32_MAX) {
      errno = ERANGE;
      return INT32_MAX;
    } else {
      return n;
    }
  }
}

/** Convert a string containing an integer into an int64_t.
 * Does not do any format checking. Invalid strings will return 0.
 * \param s The string to convert
 * \param end pointer to store the end of the parsed part of the string in
 * if not NULL.
 * \param base the base to convert from.
 * \return the number, or INT64_MIN on underflow, INT64_MAX on overflow,
 * with errno set to ERANGE.
 */
int64_t
parse_int64(const char *s, char **end, int base)
{
#if defined(WIN32)
  return _strtoi64(s, end, base);
#else
  if (sizeof(long) == 8) {
    return strtol(s, end, base);
  } else if (sizeof(long long) == 8) {
    return strtoll(s, end, base);
  } else {
    /* long long greater than 64 bits? */
    long long val = strtoll(s, end, base);
    if (val > INT64_MAX) {
      errno = ERANGE;
      return INT64_MAX;
    } else if (val < INT64_MIN) {
      errno = ERANGE;
      return INT64_MIN;
    } else {
      return val;
    }
  }
#endif
}

/** Convert a string containing an unsigned integer into an int.
 * Does not do any format checking. Invalid strings will return 0.
 * Use this instead of strtoul() when storing to an int to avoid problems
 * where sizeof(int) < sizeof(long).
 * \param s The string to convert
 * \param end pointer to store the first invalid char at, or NULL
 * \param base base for conversion
 * \return the number, or UINT_MAX on overflow with errno set to ERANGE.
 */
unsigned int
parse_uint(const char *s, char **end, int base)
{
  unsigned long x;

  x = strtoul(s, end, base);

  if (sizeof(unsigned int) == sizeof(unsigned long)) {
    return x;
  } else {
    /* These checks are only meaningful on 64-bit systems */
    if (x > UINT_MAX) {
      errno = ERANGE;
      return UINT_MAX;
    } else
      return x;
  }
}

/** Convert a string containing an unsigned integer into an uint32_t.
 * Does not do any format checking. Invalid strings will return 0.
 * \param s The string to convert
 * \param end pointer to store the end of the parsed part of the string in
 * if not NULL.
 * \param base the base to convert from.
 * \return the number, or UINT32_MAX on overflow, with errno set to ERANGE.
 */
uint32_t
parse_uint32(const char *s, char **end, int base)
{
  unsigned long x;

  x = strtoul(s, end, base);

  if (sizeof(unsigned long) == 4) {
    return x;
  } else {
    if (x > UINT32_MAX) {
      errno = ERANGE;
      return UINT32_MAX;
    } else {
      return x;
    }
  }
}

/** Convert a string containing an unsigned integer into an uint64_t.
 * Does not do any format checking. Invalid strings will return 0.
 * \param s The string to convert
 * \param end pointer to store the end of the parsed part of the string in
 * if not NULL.
 * \param base the base to convert from.
 * \return the number, or UINT64_MAX on overflow, with errno set to ERANGE.
 */
uint64_t
parse_uint64(const char *s, char **end, int base)
{
#if defined(WIN32)
  return _strtoui64(s, end, base);
#else
  if (sizeof(unsigned long) == 8) {
    return strtoul(s, end, base);
  } else if (sizeof(unsigned long long) == 8) {
    return strtoull(s, end, base);
  } else {
    /* unsigned long long greater than 64 bits? */
    unsigned long long val = strtoull(s, end, base);
    if (val > UINT64_MAX) {
      errno = ERANGE;
      return UINT64_MAX;
    } else {
      return val;
    }
  }
#endif
}

/** PE_REGS: Named Q-registers. We have two strtrees: One for names,
 * one for values.
 */
StrTree pe_reg_names;
StrTree pe_reg_vals;

/* Slabs for PE_REGS and PE_REG_VALs */
slab *pe_reg_slab;
slab *pe_reg_val_slab;

/* Lame speed-up so we don't constantly call tprintf :D */
static const char *envid[10] = {"0", "1", "2", "3", "4",
                                "5", "6", "7", "8", "9"};

void
init_pe_regs_trees()
{
  int i;
  char qv[2] = "0";

  pe_reg_slab = slab_create("PE_REGS", sizeof(PE_REGS));
  pe_reg_val_slab = slab_create("PE_REG_VAL", sizeof(PE_REG_VAL));

  st_init(&pe_reg_names, "pe_reg_names");
  st_init(&pe_reg_vals, "pe_reg_vals");

  /* Permanently insert 0-9 A-Z into the qreg name table.
   *
   * Since st_insert_perm isn't coded, we just insert these once.
   */
  for (i = 0; i < 10; i++) {
    qv[0] = '0' + i;
    st_insert(qv, &pe_reg_names);
  }
  for (i = 0; i < 26; i++) {
    qv[0] = 'A' + i;
    st_insert(qv, &pe_reg_names);
  }
}

void
free_pe_regs_trees()
{
  st_flush(&pe_reg_names);
  st_flush(&pe_reg_vals);
}

#ifdef DEBUG_PENNMUSH
FUNCTION(fun_pe_regs_dump)
{
  dbref who = caller;

  if (args[0] && *args[0]) {
    who = lookup_player(args[0]);
    if (!GoodObject(who)) {
      safe_str("#-1", buff, bp);
      return;
    }
  }

  pe_regs_dump(pe_info->regvals, who);
}
#endif

/* For debugging purposes. */
void
pe_regs_dump(PE_REGS *pe_regs, dbref who)
{
  int i = 0;
  PE_REG_VAL *val;

  notify(who, " ");
  while (pe_regs && i < 100) {
    notify_format(who, "%d: %.4X '%s'", i, pe_regs->flags, pe_regs->name);
    i++;
    if (!pe_regs->flags) {
      notify_format(who, "NULL pe_regs type found?! Quitting.");
      break;
    }
    for (val = pe_regs->vals; val; val = val->next) {
      if (val->type & PE_REGS_STR) {
        notify_format(who, " %.2X(%.2X) %-10s: %s", val->type & 0xFF,
                      (val->type & 0xFFFF00) >> 8, val->name, val->val.sval);
      } else {
        notify_format(who, " %.2X(%.2X) %-10s: %d", val->type & 0xFF,
                      (val->type & 0xFFFF00) >> 8, val->name, val->val.ival);
      }
    }
    pe_regs = pe_regs->prev;
  }
  notify(who, " ");
}

/** Create a PE_REGS context.
 *
 * \param pr_flags PR_* flags, bitwise or'd.
 * \param name A name to identify the pe_regs, for debugging
 * \return a newly created, allocated pe_regs
 */
PE_REGS *
pe_regs_create_real(int pr_flags, const char *name)
{
  PE_REGS *pe_regs = slab_malloc(pe_reg_slab, NULL);
  ADD_CHECK("pe_reg_slab");
  ADD_CHECK(name);

  pe_regs->name = name;
  pe_regs->qcount = 0;
  pe_regs->count = 0;
  pe_regs->flags = pr_flags;
  pe_regs->vals = NULL;
  pe_regs->prev = NULL;
  return pe_regs;
}

/* Delete the _value_ of a single val, leave its name alone */
void
pe_reg_val_free_val(PE_REG_VAL *val)
{
  /* Don't do anything if it's NOCOPY or if it's an integer. */
  if (val->type & (PE_REGS_INT | PE_REGS_NOCOPY))
    return;

  if (val->type & PE_REGS_STR) {
    st_delete(val->val.sval, &pe_reg_vals);
    DEL_CHECK("pe_reg_val-val");
  }
}

/* Delete a single val. */
void
pe_reg_val_free(PE_REG_VAL *val)
{
  pe_reg_val_free_val(val);
  st_delete(val->name, &pe_reg_names);
  DEL_CHECK("pe_reg_val-name");
  slab_free(pe_reg_val_slab, val);
  DEL_CHECK("pe_reg_val_slab");
}

/** Free all values from a PE_REGS context.
 *
 * \param pe_regs The pe_regs to clear
 */
void
pe_regs_clear(PE_REGS *pe_regs)
{
  PE_REG_VAL *val = pe_regs->vals;
  PE_REG_VAL *next;

  while (val) {
    next = val->next;
    pe_reg_val_free(val);
    val = next;
  }
  pe_regs->count = 0;
  pe_regs->qcount = 0;
  pe_regs->vals = NULL;
}

/** Free all values of a specific type from a PE_REGS context.
 *
 * \param pe_regs The pe_regs to clear
 * \param type     The type(s) of pe_reg_vals to clear.
 */
void
pe_regs_clear_type(PE_REGS *pe_regs, int type)
{
  PE_REG_VAL *val = pe_regs->vals;
  PE_REG_VAL *next;
  PE_REG_VAL *prev = NULL;

  while (val) {
    next = val->next;
    if (val->type & type) {
      if (prev) {
        prev->next = next;
      } else {
        pe_regs->vals = next;
      }
      pe_reg_val_free(val);
    } else {
      prev = val;
    }
    val = next;
  }
}

/** Free a PE_REGS context.
 *
 * \param pe_regs The pe_regs to free up.
 */
void
pe_regs_free(PE_REGS *pe_regs)
{
  pe_regs_clear(pe_regs);
  DEL_CHECK(pe_regs->name);
  slab_free(pe_reg_slab, pe_regs);
  DEL_CHECK("pe_reg_slab");
}

/** Create a new PE_REGS context, and return it for manipulation.
 *
 * \param pe_info The pe_info to push the new PE_REGS into.
 * \param pr_flags PR_* flags, bitwise or'd.
 * \param name name, used for memory checks
 */
PE_REGS *
pe_regs_localize_real(NEW_PE_INFO *pe_info, uint32_t pr_flags, const char *name)
{
  PE_REGS *pe_regs = pe_regs_create_real(pr_flags, name);
  pe_regs->prev = pe_info->regvals;
  pe_info->regvals = pe_regs;

  return pe_regs;
}

/** Restore a PE_REGS context.
 *
 * \param pe_info The pe_info to pop the pe_regs out of.
 * \param pe_regs The pe_regs that formed the 'level' to pop out of.
 */
void
pe_regs_restore(NEW_PE_INFO *pe_info, PE_REGS *pe_regs)
{
  pe_info->regvals = pe_regs->prev;
}

#define FIND_PVAL(pval, key, type)                                             \
  do {                                                                         \
    if (!pval)                                                                 \
      break;                                                                   \
    if ((pval->type & type & PE_REGS_TYPE) && !strcmp(pval->name, key)) {      \
      break;                                                                   \
    }                                                                          \
    pval = pval->next;                                                         \
  } while (pval)

/** Is the given key a named register (not A-Z or 0-9)?
 */
bool
is_named_register(const char *key)
{
  if (!key || !*key)
    return 1;

  if (key[1] != '\0')
    return 1;

  if ((key[0] >= 'a' && key[0] <= 'z') || (key[0] >= 'A' && key[0] <= 'Z') ||
      (key[0] >= '0' && key[0] <= '9'))
    return 0;

  return 1;
}

/** Set a string value in a PE_REGS structure.
 *
 * pe_regs_set is authoritative: it ignores flags set on the PE_REGS,
 * it doesn't recurse up the chain, etc. So it is intended to be used
 * only in the same function where the PE_REGS is created.
 *
 * \param pe_regs The pe_regs to set it in.
 * \param type The type (REG_QREG, REG-... etc) of the register to set.
 * \param lckey Register name
 * \param val Register value.
 * \param override If it already exists, then overwrite it.
 */
void
pe_regs_set_if(PE_REGS *pe_regs, int type, const char *lckey, const char *val,
               int override)
{
  /* pe_regs_set is authoritative: it ignores flags set on the PE_REGS,
   * it doesn't recurse up the chain, etc. */
  PE_REG_VAL *pval = pe_regs->vals;
  char key[PE_KEY_LEN];
  static const char noval[] = "";
  strupper_r(lckey, key, sizeof key);
  FIND_PVAL(pval, key, type);
  if (!(type & PE_REGS_NOCOPY)) {
    if (!val || !val[0]) {
      val = noval;
      type |= PE_REGS_NOCOPY;
    }
  }
  if (pval) {
    if (!override)
      return;
    /* Delete its value */
    pe_reg_val_free_val(pval);
  } else {
    pval = slab_malloc(pe_reg_val_slab, NULL);
    ADD_CHECK("pe_reg_val_slab");
    pval->name = st_insert(key, &pe_reg_names);
    ADD_CHECK("pe_reg_val-name");
    pval->next = pe_regs->vals;
    pe_regs->vals = pval;
    pe_regs->count++;
    if (type & PE_REGS_Q) {
      if (is_named_register(key)) {
        pe_regs->qcount++;
      }
    }
  }
  if (type & PE_REGS_NOCOPY) {
    pval->type = type | PE_REGS_STR;
    pval->val.sval = val;
  } else {
    pval->type = type | PE_REGS_STR;
    pval->val.sval = st_insert(val, &pe_reg_vals);
    ADD_CHECK("pe_reg_val-val");
  }
}

/** Set an integer value in a PE_REGS structure.
 *
 * pe_regs_set is authoritative: it ignores flags set on the PE_REGS,
 * it doesn't recurse up the chain, etc. So it is intended to be used
 * only in the same function where the PE_REGS is created.
 *
 * \param pe_regs The pe_regs to set it in.
 * \param type The type (REG_QREG, REG-... etc) of the register to set.
 * \param lckey Register name
 * \param val Register value.
 * \param override If 1, then replace any extant value for the register
 */
void
pe_regs_set_int_if(PE_REGS *pe_regs, int type, const char *lckey, int val,
                   int override)
{
  PE_REG_VAL *pval = pe_regs->vals;
  char key[PE_KEY_LEN];
  strupper_r(lckey, key, sizeof key);
  FIND_PVAL(pval, key, type);
  if (pval) {
    if (!override)
      return;
    pe_reg_val_free_val(pval);
  } else {
    pval = slab_malloc(pe_reg_val_slab, NULL);
    ADD_CHECK("pe_reg_val_slab");
    pval->name = st_insert(key, &pe_reg_names);
    ADD_CHECK("pe_reg_val-name");
    pval->next = pe_regs->vals;
    pe_regs->vals = pval;
    pe_regs->count++;
    if (type & PE_REGS_Q) {
      if (is_named_register(key)) {
        pe_regs->qcount++;
      }
    }
  }
  pval->type = type | PE_REGS_INT;
  pval->val.ival = val;
}

const char *
pe_regs_get(PE_REGS *pe_regs, int type, const char *lckey)
{
  PE_REG_VAL *pval = pe_regs->vals;
  char key[PE_KEY_LEN];
  strupper_r(lckey, key, sizeof key);
  FIND_PVAL(pval, key, type);
  if (!pval)
    return NULL;
  if (pval->type & PE_REGS_STR) {
    return pval->val.sval;
  } else if (pval->type & PE_REGS_INT) {
    return unparse_integer(pval->val.ival);
  }
  return NULL;
}

/** Get a typed value from a pe_regs structure, returned as an integer.
 *
 * \param pe_regs The PE_REGS to fetch from.
 * \param type The type of the value to get
 * \param lckey Q-register name.
 */
int
pe_regs_get_int(PE_REGS *pe_regs, int type, const char *lckey)
{
  PE_REG_VAL *pval = pe_regs->vals;
  char key[PE_KEY_LEN];
  strupper_r(lckey, key, sizeof key);
  FIND_PVAL(pval, key, type);
  if (!pval)
    return 0;
  if (pval->type & PE_REGS_STR) {
    return parse_integer(pval->val.sval);
  } else if (pval->type & PE_REGS_INT) {
    return pval->val.ival;
  }
  return 0;
}

/** Copy Q-reg values to one PE_REGS from another.
 * \param dst The PE_REGS to copy to.
 * \param src The PE_REGS to copy from.
 */
void
pe_regs_qcopy(PE_REGS *dst, PE_REGS *src)
{
  PE_REG_VAL *val;
  while (src) {
    for (val = src->vals; val; val = val->next) {
      if (val->type & PE_REGS_Q) {
        if (val->type & PE_REGS_STR) {
          pe_regs_set(dst, val->type, val->name, val->val.sval);
        } else {
          pe_regs_set_int(dst, val->type, val->name, val->val.ival);
        }
      }
    }
    src = src->prev;
  }
}

void
pe_regs_copystack(PE_REGS *new_regs, PE_REGS *pe_regs, int copytypes,
                  int override)
{
  int scount = 0; /* stext counts */
  int icount = 0; /* itext counts */
  int smax = 0;
  int imax = 0;
  char itype;
  int inum;
  /* Disable PE_REGS_NOCOPY: If we're copying, we want to copy. */
  int andflags = 0xFF;
  char numbuff[10];
  PE_REG_VAL *val, *prev, *next;
  prev = NULL;

  if (!pe_regs)
    return;

  if (override && (copytypes & PE_REGS_ARG) && (pe_regs->flags & PE_REGS_ARG)) {
    /* Look for all PE_REGS_ARG flags in new_regs, and delete them. */
    for (val = new_regs->vals; val; val = next) {
      next = val->next;
      if (val->type & PE_REGS_ARG) {
        if (prev) {
          prev->next = next;
          val->next = NULL;
          pe_reg_val_free(val);
        } else {
          new_regs->vals = next;
          pe_reg_val_free(val);
        }
      } else {
        prev = val;
      }
    }
  }

  /* Whatever it is, it's copied for a QUEUE entry */
  for (; pe_regs; pe_regs = pe_regs->prev) {
    for (val = pe_regs->vals; val; val = val->next) {
      if (val->type & copytypes) {
        if (val->type & (PE_REGS_SWITCH | PE_REGS_ITER)) {
          /* It is t<num> or n<num>. Bump it up as necessary. */
          if (sscanf(val->name, "%c%d", &itype, &inum) == 2) {
            inum += (val->type & PE_REGS_SWITCH) ? smax : imax;
            if (*(val->name) == 'T') {
              if (val->type & PE_REGS_SWITCH) {
                if (inum >= scount)
                  scount = inum + 1;
              } else {
                if (inum >= icount)
                  icount = inum + 1;
              }
            }
            if (inum >= 0 && inum < MAX_ITERS) {
              snprintf(numbuff, sizeof numbuff, "%c%d", itype, inum);
              if (val->type & PE_REGS_STR) {
                pe_regs_set(new_regs, val->type & andflags, numbuff,
                            val->val.sval);
              } else {
                pe_regs_set_int(new_regs, val->type & andflags, numbuff,
                                val->val.ival);
              }
            }
          }
        } else {
          /* Set, but maybe don't override. */
          if (val->type & PE_REGS_STR) {
            pe_regs_set_if(new_regs, val->type & andflags, val->name,
                           val->val.sval, override);
          } else {
            pe_regs_set_int_if(new_regs, val->type & andflags, val->name,
                               val->val.ival, override);
          }
        }
      }
    }
    smax = scount;
    imax = icount;
    if (pe_regs->flags & PE_REGS_ARG) {
      /* Only the most recent %0-%9 count */
      copytypes &= ~PE_REGS_ARG;
    }
    override = 0;
  }
}

/** Does PE_REGS have a register stack of a given type, within the
 * appropriate scope? This checks three things: For a PE_REGS with the
 * appropriate type, for a stopping pe_regs (NEWATTR, etc), and for
 * a value with the appropriate type.
 *
 * \param pe_info The NEW_PE_INFO to check.
 * \param type The type to find.
 * \retval 1 Has the requested type.
 * \retval 0 Doesn't have it.
 */
int
pi_regs_has_type(NEW_PE_INFO *pe_info, int type)
{
  PE_REGS *pe_regs;
  PE_REG_VAL *val;
  int breaker;

  /* What flag will stop this search up? */
  switch (type) {
  case PE_REGS_Q:
    breaker = PE_REGS_QSTOP;
    break;
  default:
    breaker = PE_REGS_NEWATTR;
  }
  pe_regs = pe_info->regvals;

  while (pe_regs) {
    if (pe_regs->flags & type) {
      val = pe_regs->vals;
      while (val) {
        if (val->type & type)
          return 1;
        val = val->next;
      }
    }
    if (pe_regs->flags & breaker &&
        (type != PE_REGS_ARG || !(pe_regs->flags & PE_REGS_ARGPASS)))
      return 0;
    pe_regs = pe_regs->prev;
  }
  return 0;
}

/** Is a string a valid name for a Q-register?
 *
 * \param lckey The key to check
 * \return 0 not valid
 * \return 1 valid
 */
int
pi_regs_valid_key(const char *lckey)
{
  char key[PE_KEY_LEN];
  strupper_r(lckey, key, sizeof key);
  return (strlen(key) <= PE_KEY_LEN && *key && (key[0] != '-' || key[1]) &&
          good_atr_name(key));
}

extern char atr_name_table[UCHAR_MAX + 1];

void
pi_regs_normalize_key(char *lckey)
{
  if (!lckey || !*lckey)
    return;
  if (lckey[0] == '-' && !lckey[1]) {
    /* 1-character key that is only - ? */
    lckey[0] = '?';
  }

  for (; lckey && *lckey; lckey++) {
    if (islower(*lckey))
      *lckey = toupper(*lckey);
    if (!atr_name_table[*lckey]) {
      *lckey = '?';
    }
  }
}

/** Set a q-register value in the appropriate PE_REGS context.
 *
 * If there is no available appropriate context to set a Q-register in,
 * then create a toplevel one for the pe_info structure.
 *
 * \param pe_info The current PE_INFO struct.
 * \param key Q-register name.
 * \param val Q-register value.
 * \retval 1 No problems setting
 * \retval 0 Too many registers set.
 */
int
pi_regs_setq(NEW_PE_INFO *pe_info, const char *key, const char *val)
{
  PE_REGS *pe_regs = pe_info->regvals;
  PE_REGS *pe_tmp = NULL;
  int count = 0;
  while (pe_regs) {
    if ((pe_regs->flags & (PE_REGS_Q | PE_REGS_LET)) == PE_REGS_Q) {
      count = pe_regs->qcount;
      break;
    }
    pe_regs = pe_regs->prev;
  }
  /* Single-character keys ignore attrcount. */
  if ((count >= MAX_NAMED_QREGS) && is_named_register(key) &&
      !PE_Getq(pe_info, key)) {
    return 0;
  }
  /* Find the p_regs to setq() in. */
  pe_regs = pe_info->regvals;
  while (pe_regs) {
    pe_tmp = pe_regs;
    if (pe_regs->flags & PE_REGS_Q) {
      if (pe_regs->flags & PE_REGS_LET) {
        if (pe_regs_get(pe_regs, PE_REGS_Q, key)) {
          break;
        }
      } else {
        break;
      }
    }
    pe_regs = pe_regs->prev;
  }
  if (pe_regs == NULL) {
    pe_regs = pe_regs_create(PE_REGS_QUEUE, "pe_regs_setq");
    if (pe_tmp) {
      pe_tmp->prev = pe_regs;
    } else {
      pe_info->regvals = pe_regs;
    }
  }
  pe_regs_set(pe_regs, PE_REGS_Q, key, val);
  return 1;
}

const char *
pi_regs_getq(NEW_PE_INFO *pe_info, const char *key)
{
  const char *ret;
  PE_REGS *pe_regs = pe_info->regvals;
  while (pe_regs) {
    if (pe_regs->flags & PE_REGS_Q) {
      ret = pe_regs_get(pe_regs, PE_REGS_Q, key);
      if (ret)
        return ret;
    }
    /* If it's marked QSTOP, it stops. */
    if (pe_regs->flags & PE_REGS_QSTOP) {
      return NULL;
    }
    pe_regs = pe_regs->prev;
  }
  return NULL;
}

/* REGEXPS */
void
pe_regs_set_rx_context(PE_REGS *pe_regs, int pe_reg_flags, pcre *re_code,
                       int *re_offsets, int re_subpatterns, const char *re_from)
{
  int i;
  unsigned char *entry, *nametable;
  int entrysize;
  int namecount;
  int num;
  char buff[BUFFER_LEN];

  if (!re_from)
    return;
  if (re_subpatterns < 0)
    return;

  if (!pe_reg_flags)
    pe_reg_flags = PE_REGS_REGEXP;

  /* We assume every captured pattern is used. */
  /* Copy all the numbered captures over */
  for (i = 0; i < re_subpatterns && i < 1000; i++) {
    buff[0] = '\0';
    pcre_copy_substring(re_from, re_offsets, re_subpatterns, i, buff,
                        BUFFER_LEN);
    pe_regs_set(pe_regs, pe_reg_flags, pe_regs_intname(i), buff);
  }
  /* Copy all the named captures over. This code is ganked from
   * pcre_get_stringnumber */
  /* Check to see if we have any named substrings, first. */
  if (pcre_fullinfo(re_code, NULL, PCRE_INFO_NAMECOUNT, &namecount) != 0) {
    return;
  }
  if (namecount <= 0)
    return;

  /* Fetch entry size and nametable */
  if (pcre_fullinfo(re_code, NULL, PCRE_INFO_NAMEENTRYSIZE, &entrysize) != 0)
    return;
  if (pcre_fullinfo(re_code, NULL, PCRE_INFO_NAMETABLE, &nametable) != 0)
    return;
  for (i = 0; i < namecount; i++) {
    entry = nametable + (entrysize * i);
    num = (entry[0] << 8) + entry[1];
    buff[0] = '\0';
    pcre_copy_substring(re_from, re_offsets, re_subpatterns, num, buff,
                        BUFFER_LEN);
    /* we don't need to do this, as it's done in the 'numbered captures'
     * for loop above.
     pe_regs_set(pe_regs, pe_reg_flags, unparse_integer(num), buff);
     */
    pe_regs_set(pe_regs, pe_reg_flags, (char *) entry + 2, buff);
  }
}

void
pe_regs_set_rx_context_ansi(PE_REGS *pe_regs, int pe_reg_flags, pcre *re_code,
                            int *re_offsets, int re_subpatterns,
                            struct _ansi_string *re_from)
{
  int i;
  unsigned char *entry, *nametable;
  int entrysize;
  int namecount;
  int num;
  char buff[BUFFER_LEN], *bp;

  if (!re_from)
    return;
  if (re_subpatterns < 0)
    return;

  if (!pe_reg_flags)
    pe_reg_flags = PE_REGS_REGEXP;

  /* We assume every captured pattern is used. */
  /* Copy all the numbered captures over */
  for (i = 0; i < re_subpatterns && i < 1000; i++) {
    bp = buff;
    ansi_pcre_copy_substring(re_from, re_offsets, re_subpatterns, i, 1, buff,
                             &bp);
    *bp = '\0';
    pe_regs_set(pe_regs, pe_reg_flags, pe_regs_intname(i), buff);
  }
  /* Copy all the named captures over. This code is ganked from
   * pcre_get_stringnumber */
  /* Check to see if we have any named substrings, first. */
  if (pcre_fullinfo(re_code, NULL, PCRE_INFO_NAMECOUNT, &namecount) != 0) {
    return;
  }
  if (namecount <= 0)
    return;

  /* Fetch entry size and nametable */
  if (pcre_fullinfo(re_code, NULL, PCRE_INFO_NAMEENTRYSIZE, &entrysize) != 0)
    return;
  if (pcre_fullinfo(re_code, NULL, PCRE_INFO_NAMETABLE, &nametable) != 0)
    return;
  for (i = 0; i < namecount; i++) {
    entry = nametable + (entrysize * i);
    num = (entry[0] << 8) + entry[1];
    bp = buff;
    ansi_pcre_copy_substring(re_from, re_offsets, re_subpatterns, num, 1, buff,
                             &bp);
    *bp = '\0';
    /* we don't need to do this, as it's done in the 'numbered captures'
     * for loop above.
     pe_regs_set(pe_regs, pe_reg_flags, unparse_integer(num), buff);
     */
    pe_regs_set(pe_regs, pe_reg_flags, (char *) entry + 2, buff);
  }
}

/* Used by PE_Get_re, to get regexp values */
const char *
pi_regs_get_rx(NEW_PE_INFO *pe_info, const char *key)
{
  const char *ret;
  PE_REGS *pe_regs = pe_info->regvals;
  while (pe_regs) {
    if (pe_regs->flags & PE_REGS_REGEXP) {
      ret = pe_regs_get(pe_regs, PE_REGS_REGEXP, key);
      if (ret)
        return ret;
      /* Only check the _first_ PE_REGS_REGEXP. */
      return NULL;
    }
    /* If it's marked NEWATTR, it's done. */
    if (pe_regs->flags & PE_REGS_NEWATTR) {
      return NULL;
    }
    pe_regs = pe_regs->prev;
  }
  return NULL;
}

/* PE_Get_Itext and PE_Get_Stext, for iter (%i0) and switch (%$0) values. */
const char *
pi_regs_get_itext(NEW_PE_INFO *pe_info, int type, int lev)
{
  PE_REGS *pe_regs;
  char numbuff[10];
  const char *ret;

  pe_regs = pe_info->regvals;

  while (pe_regs) {
    if (pe_regs->flags & type) {
      snprintf(numbuff, 10, "t%d", lev);
      ret = pe_regs_get(pe_regs, type, numbuff);
      if (ret) {
        return ret;
      }
      lev--; /* Not this level, go up one. */
    }
    /* NEWATTR halts switch and itext. */
    if (pe_regs->flags & PE_REGS_NEWATTR) {
      return NULL;
    }
    pe_regs = pe_regs->prev;
  }
  return NULL;
}

/* PE_Get_Inum, for inum() values */
int
pi_regs_get_inum(NEW_PE_INFO *pe_info, int type, int lev)
{
  PE_REGS *pe_regs;
  char numbuff[10];
  int ret;

  pe_regs = pe_info->regvals;

  while (pe_regs) {
    if (pe_regs->flags & type) {
      snprintf(numbuff, 10, "n%d", lev);
      ret = pe_regs_get_int(pe_regs, type, numbuff);
      if (ret) {
        return ret;
      }
      lev--; /* Not this level, go up one. */
    }
    /* NEWATTR halts switch and itext. */
    if (pe_regs->flags & PE_REGS_NEWATTR) {
      return 0;
    }
    pe_regs = pe_regs->prev;
  }
  return 0;
}

/* PE_Get_Ilev and PE_Get_Slev */
int
pi_regs_get_ilev(NEW_PE_INFO *pe_info, int type)
{
  PE_REGS *pe_regs;
  PE_REG_VAL *val;

  int count = -1;

  pe_regs = pe_info->regvals;

  while (pe_regs) {
    if (pe_regs->flags & type) {
      val = pe_regs->vals;
      while (val) {
        if ((val->type & type) && *(val->name) == 'T') {
          count++;
        }
        val = val->next;
      }
    }
    /* NEWATTR halts switch and itext. */
    if (pe_regs->flags & PE_REGS_NEWATTR) {
      return count;
    }
    pe_regs = pe_regs->prev;
  }
  return count;
}

/**
 * Fast way to turn 0-9 into a string, while falling back on tprintf for
 * non-single-digit ones.
 * \param num Number of the name
 * \retval char * representation of the name.
 */
const char *
pe_regs_intname(int num)
{
  static char buff[32];
  if (num < 10 && num >= 0) {
    return envid[num];
  } else {
    snprintf(buff, sizeof buff, "%d", num);
    return buff;
  }
}

/* Set %0-%9 */
void
pe_regs_setenv(PE_REGS *pe_regs, int num, const char *val)
{
  const char *name = pe_regs_intname(num);
  pe_regs_set(pe_regs, PE_REGS_ARG, name, val);
}

/* Set %0-%9 without copying value */
void
pe_regs_setenv_nocopy(PE_REGS *pe_regs, int num, const char *val)
{
  const char *name = pe_regs_intname(num);
  pe_regs_set(pe_regs, PE_REGS_ARG | PE_REGS_NOCOPY, name, val);
}

/* Get %0-%9. Only the bottommost PE_REGS_ARG is checked. It stops at NEWATTR */
const char *
pi_regs_get_env(NEW_PE_INFO *pe_info, const char *name)
{
  PE_REGS *pe_regs;
  const char *ret;

  pe_regs = pe_info->regvals;

  while (pe_regs) {
    if (pe_regs->flags & PE_REGS_ARG) {
      ret = pe_regs_get(pe_regs, PE_REGS_ARG, name);
      return ret;
    }
    /* NEWATTR without ARGPASS halts switch and itext. */
    if ((pe_regs->flags & (PE_REGS_NEWATTR | PE_REGS_ARGPASS)) ==
        (PE_REGS_NEWATTR)) {
      return NULL;
    }
    pe_regs = pe_regs->prev;
  }
  return NULL;
}

/* Return number of stack args (%0-%9) present, for %+. Powers PE_Get_Envc */
int
pi_regs_get_envc(NEW_PE_INFO *pe_info)
{
  PE_REGS *pe_regs;
  PE_REG_VAL *val;
  int max, num;
  max = 0;

  pe_regs = pe_info->regvals;

  while (pe_regs) {
    if (pe_regs->flags & PE_REGS_ARG) {
      for (val = pe_regs->vals; val; val = val->next) {
        if (val->type & PE_REGS_ARG) {
          if (sscanf(val->name, "%d", &num) == 1) {
            /* only check numeric args, ignore named ones */
            if (num >= max) {
              max = num + 1; /* %0 is 1 arg */
            }
          }
        }
      }
      return max;
    }
    /* NEWATTR without ARGPASS halts switch and itext. */
    if ((pe_regs->flags & (PE_REGS_NEWATTR | PE_REGS_ARGPASS)) ==
        (PE_REGS_NEWATTR)) {
      return 0;
    }
    pe_regs = pe_regs->prev;
  }
  return 0;
}

/* Table of interesting characters for process_expression() */
extern char active_table[UCHAR_MAX + 1];

#ifdef WIN32
#pragma warning(disable : 4761) /* NJG: disable warning re conversion */
#endif

/** Free a pe_info at the end of its use. Note that a pe_info may be in use
 ** in more than one place, in which case this function simply decrements the
 ** refcounter. Memory is only freed when the counter hits 0
 * \param pe_info the pe_info to free
 */
void
free_pe_info(NEW_PE_INFO *pe_info)
{
  PE_REGS *pe_regs;

  if (!pe_info)
    return;

  pe_info->refcount--;
  if (pe_info->refcount > 0)
    return; /* Still in use */

  while (pe_info->regvals) {
    pe_regs = pe_info->regvals;
    pe_info->regvals = pe_regs->prev;
    pe_regs_free(pe_regs);
  }

  if (pe_info->cmd_raw) {
    mush_free(pe_info->cmd_raw, "string");
  }
  if (pe_info->cmd_evaled) {
    mush_free(pe_info->cmd_evaled, "string");
  }
  if (pe_info->attrname) {
    mush_free(pe_info->attrname, "string");
  }

#ifdef DEBUG
  mush_free(pe_info, pe_info->name);
#else
  mush_free(pe_info, "new_pe_info");
#endif

  return;
}

/** Create a new pe_info
 * \param name name of the calling function, for memory checking
 */
NEW_PE_INFO *
make_pe_info(char *name __attribute__((__unused__)))
{
  NEW_PE_INFO *pe_info;

#ifdef DEBUG
  pe_info = mush_malloc(sizeof(NEW_PE_INFO), name);
#else
  pe_info = mush_malloc(sizeof(NEW_PE_INFO), "new_pe_info");
#endif
  if (!pe_info)
    mush_panic("Unable to allocate memory in make_pe_info");

  pe_info->fun_invocations = 0;
  pe_info->fun_recursions = 0;
  pe_info->call_depth = 0;

  pe_info->debug_strings = NULL;
  pe_info->debugging = 0;
  pe_info->nest_depth = 0;

  pe_info->attrname = NULL;

  pe_info->regvals = pe_regs_create(PE_REGS_QUEUE, "make_pe_info");

  pe_info->cmd_raw = NULL;
  pe_info->cmd_evaled = NULL;

  pe_info->refcount = 1;
#ifdef DEBUG
  strcpy(pe_info->name, name);
#endif

  return pe_info;
}

/** Create a new pe_info based on an existing pe_info. Depending on flags, we
 ** may simply increase the refcount of the existing pe_info and return
 ** that, or we may create a new pe_info, possibly copying some information
 ** from the existing pe_info into the new one
 * \param old_pe_info the original pe_info to use as a base for the new one
 * \param flags PE_INFO_* flags to determine exactly what to do
 * \param pe_regs a pe_regs struct with environment for the new pe_info
 * \retval a new pe_info
 */
NEW_PE_INFO *
pe_info_from(NEW_PE_INFO *old_pe_info, int flags, PE_REGS *pe_regs)
{
  NEW_PE_INFO *pe_info;

  if (flags & PE_INFO_SHARE) {
    /* Don't create a new pe_info, just increase the refcount for the existing
       one
       and return that. Used for inplace queue entries */
    /* Warning: Any function calling this with pe_regs also needs to set
     * MQUE->regvals to pe_regs. */
    if (!old_pe_info) {
      /* No existing one to share, so make a new one */
      pe_info = make_pe_info("pe_info-from_old-share");
    } else {
      pe_info = old_pe_info;
      pe_info->refcount++;
    }
    return pe_info;
  }

  if (flags & PE_INFO_CLONE) {
    /* Clone all the pertinent information in the original pe_info (env, q-reg,
       itext/stext info),
       reset all the counters (like function invocation limit). Used for cmds
       that queue a
       new actionlist for the current executor */
    pe_info = make_pe_info("pe_info-from_old-clone");
    if (!old_pe_info) {
      if (pe_regs) {
        pe_regs->prev = NULL;
        pe_regs_copystack(pe_info->regvals, pe_regs, PE_REGS_QUEUE, 0);
      }
      return pe_info; /* nothing to do */
    }

    /* OK, copy everything over */
    /* Copy the Q-registers, @switch, @dol and env over to the new pe_info. */
    if (pe_regs) {
      if (old_pe_info)
        pe_regs->prev = old_pe_info->regvals;
      else
        pe_regs->prev = NULL;
      pe_regs_copystack(pe_info->regvals, pe_regs, PE_REGS_QUEUE, 0);
      pe_regs->prev = NULL;
    } else if (old_pe_info) {
      pe_regs_copystack(pe_info->regvals, old_pe_info->regvals, PE_REGS_QUEUE,
                        0);
    }

    return pe_info;
  }

  /* Make a new pe_info, and possibly add stack or q-registers to it, either
   * from the old pe_info or from the args passed. Used for most things queued
   * by the hardcode like @a-attributes, or queue entries with a different
   * executor (@trigger) */

  pe_info = make_pe_info("pe_info-from_old-generic");
  if (old_pe_info) {
    if (flags & PE_INFO_COPY_ENV) {
      pe_regs_copystack(pe_info->regvals, old_pe_info->regvals, PE_REGS_ARG, 0);
    }
    /* Copy Q-registers. */
    if (flags & PE_INFO_COPY_QREG) {
      pe_regs_copystack(pe_info->regvals, old_pe_info->regvals, PE_REGS_Q, 0);
    }
    if (flags & PE_INFO_COPY_CMDS) {
      if (old_pe_info->cmd_raw) {
        pe_info->cmd_raw = mush_strdup(old_pe_info->cmd_raw, "string");
      }
      if (old_pe_info->cmd_evaled) {
        pe_info->cmd_evaled = mush_strdup(old_pe_info->cmd_evaled, "string");
      }
    }
  }

  /* Whatever we do, we copy the passed pe_regs. */
  if (pe_regs) {
    pe_regs_copystack(pe_info->regvals, pe_regs, PE_REGS_QUEUE, 1);
  }

  return pe_info;
}

/** Function and other substitution evaluation.
 * This is the PennMUSH function/expression parser. Big stuff.
 *
 * All results are returned in buff, at the point *bp. bp is likely
 * not equal to buff, so make no assumptions about writing at the
 * start of the buffer.  *bp must be updated to point at the next
 * place to be filled (ala safe_str() and safe_chr()).  Be very
 * careful about not overflowing buff; use of safe_str() and safe_chr()
 * for all writes into buff is highly recommended.
 *
 * nargs is the count of the number of arguments passed to the function,
 * and args is an array of pointers to them.  args will have at least
 * nargs elements, or 10 elements, whichever is greater.  The first ten
 * elements are initialized to NULL for ease of porting functions from
 * the old style, but relying on such is considered bad form.
 * The argument strings are stored in BUFFER_LEN buffers, but reliance
 * on that size is also considered bad form.  The argument strings may
 * be modified, but modifying the pointers to the argument strings will
 * cause crashes.
 *
 * executor corresponds to %!, the object invoking the function.
 * caller   corresponds to %@, the last object to do a U() or similar.
 * enactor  corresponds to %#, the object that started the whole mess.
 * Note that fun_ufun() and similar must swap around these parameters
 * in calling process_expression(); no checks are made in the parser
 * itself to maintain these values.
 *
 * called_as contains a pointer to the name of the function called
 * (taken from the function table).  This may be used to distinguish
 * multiple functions which use the same C function for implementation.
 *
 * pe_info holds context information used by the parser.  It should
 * be passed untouched to process_expression(), if it is called.
 * pe_info should be treated as a black box; its structure and contents
 * may change without notice.
 *
 * Normally, p_e() returns 0. It returns 1 upon hitting the CPU time limit.
 *
 * \param buff buffer to store returns of parsing.
 * \param bp pointer to pointer into buff marking insert position.
 * \param str string to parse.
 * \param executor dbref of the object invoking the function.
 * \param caller dbref of  the last object to use u()
 * \param enactor dbref of the enactor.
 * \param eflags flags to control what is evaluated.
 * \param tflags flags to control what terminates an expression.
 * \param pe_info pointer to parser context data.
 * \retval 0 success.
 * \retval 1 CPU time limit exceeded.
 */
int
process_expression(char *buff, char **bp, char const **str, dbref executor,
                   dbref caller, dbref enactor, int eflags, int tflags,
                   NEW_PE_INFO *pe_info)
{
  int debugging = 0, made_info = 0;
  char *debugstr = NULL, *sourcestr = NULL;
  char *realbuff = NULL, *realbp = NULL;
  int gender = -1;
  int inum_this;
  char *startpos = *bp;
  int had_space = 0;
  char temp[3];
  char qv[2] = "a";
  const char *qval;
  int temp_eflags;
  int retval = 0;
  int old_debugging = 0;
  PE_REGS *pe_regs;
  const char *stmp;
  int itmp;
  /* Part of r1628's deprecation of unescaped commas as the final arg of a
   * function,
   * added 17 Sep 2012. Remove when this behaviour is removed. */
  static char *lca_func_name = NULL;
  /* End of r1628's deprecation */

  if (!buff || !bp || !str || !*str)
    return 0;
  if (cpu_time_limit_hit) {
    if (!cpu_limit_warning_sent) {
      cpu_limit_warning_sent = 1;
      /* Can't just put #-1 CPU USAGE EXCEEDED in buff here, because
       * it might never get displayed.
       */
      if (GoodObject(enactor) && !Quiet(enactor))
        notify(enactor, T("CPU usage exceeded."));
      do_rawlog(
        LT_TRACE,
        "CPU time limit exceeded. enactor=#%d executor=#%d caller=#%d code=%s",
        enactor, executor, caller, *str);
    }
    return 1;
  }
  if (Halted(executor))
    eflags = PE_NOTHING;
  if (eflags & PE_COMPRESS_SPACES)
    while (**str == ' ')
      (*str)++;
  if (!*str)
    return 0;

  if (!pe_info) {
    made_info = 1;
    pe_info = make_pe_info("pe_info-p_e");
  } else {
    old_debugging = pe_info->debugging;
    if (caller != executor)
      pe_info->debugging = 0;
  }

  /* If we've been asked to evaluate, log the expression if:
   * (a) the last thing we logged wasn't an expression, and
   * (b) this expression isn't a substring of the last thing we logged
   */
  if ((eflags & PE_EVALUATE) &&
      ((last_activity_type() != LA_PE) || !strstr(last_activity(), *str))) {
    log_activity(LA_PE, executor, *str);
  }

  if (eflags != PE_NOTHING) {
    if (((*bp) - buff) > (BUFFER_LEN - SBUF_LEN)) {
      realbuff = buff;
      realbp = *bp;
      buff = mush_malloc(BUFFER_LEN, "process_expression.buffer_extension");
      *bp = buff;
      startpos = buff;
    }
  }

  if (CALL_LIMIT && (pe_info->call_depth++ > CALL_LIMIT)) {
    const char *e_msg;
    size_t e_len;
    e_msg = T(e_call);
    e_len = strlen(e_msg);
    if ((buff + e_len > *bp) || strcmp(e_msg, *bp - e_len))
      safe_strl(e_msg, e_len, buff, bp);
    goto exit_sequence;
  }

  if (eflags & PE_DEBUG)
    pe_info->debugging = 1;
  else if (eflags & PE_NODEBUG)
    pe_info->debugging = -1;

  if (eflags != PE_NOTHING) {
    debugging =
      ((Debug(executor) && pe_info->debugging != -1) ||
       (pe_info->debugging == 1)) &&
      (Connected(Owner(executor)) || atr_get(executor, "DEBUGFORWARDLIST"));
    if (debugging) {
      int j;
      char *debugp;
      char const *mark;
      Debug_Info *node;

      debugstr = mush_malloc(BUFFER_LEN, "process_expression.debug_source");
      debugp = debugstr;
      safe_dbref(executor, debugstr, &debugp);
      safe_chr('!', debugstr, &debugp);
      for (j = 0; j <= pe_info->nest_depth; j++)
        safe_chr(' ', debugstr, &debugp);
      sourcestr = debugp;
      mark = *str;
      process_expression(debugstr, &debugp, str, executor, caller, enactor,
                         PE_NOTHING, tflags, pe_info);
      *str = mark;
      if (eflags & PE_COMPRESS_SPACES)
        while ((debugp > sourcestr) && (debugp[-1] == ' '))
          debugp--;
      *debugp = '\0';
      node = mush_malloc(sizeof(Debug_Info), "process_expression.debug_node");
      node->string = debugstr;
      node->executor = executor;
      node->prev = pe_info->debug_strings;
      node->next = NULL;
      if (node->prev)
        node->prev->next = node;
      pe_info->debug_strings = node;
      pe_info->nest_depth++;
    }
  }

  /* Only strip command braces if the first character is a brace. */
  if (**str != '{')
    eflags &= ~PE_COMMAND_BRACES;

  for (;;) {
    /* Find the first "interesting" character */
    {
      char const *pos = *str;
      int len, len2;

#ifdef HAVE_SSE42
      /* Characters that the parser looks for. Same as active_table from
       * tables.c */
      static const char interesting[16] __attribute__((__aligned__(16))) =
        "%{[(\\ }>]),;=$\x1B";
      __m128i a = _mm_load_si128((const __m128i *) interesting);

      while (1) {
        __m128i b = _mm_loadu_si128((__m128i *) *str);
        int z = _mm_cmpistrz(a, b,
                             _SIDD_UBYTE_OPS | _SIDD_CMP_EQUAL_ANY |
                               _SIDD_LEAST_SIGNIFICANT);
        int i = _mm_cmpistri(a, b,
                             _SIDD_UBYTE_OPS | _SIDD_CMP_EQUAL_ANY |
                               _SIDD_LEAST_SIGNIFICANT);
        if (i != 16) {
          *str += i;
          break;
        }
        if (z) {
          /* At end of the string with no interesting characters remaining. Find
           * the 0 byte */
          while (**str)
            (*str)++;
          break;
        }
        *str += 16;
      }

// fprintf(stderr, "Skipped over '%.*s' to '%c'\n", (int)(*str - pos),
// pos,
// **str);

#else
      /* Inlined strcspn() equivalent, to save on overhead and portability */
      while (!active_table[**str])
        (*str)++;
#endif

      /* Inlined safe_str(), since the source string
       * may not be null terminated */
      len = *str - pos;
      len2 = BUFFER_LEN - 1 - (*bp - buff);
      if (len > len2)
        len = len2;
      if (len >= 0) {
        memcpy(*bp, pos, len);
        *bp += len;
      }
    }

    switch (**str) {
    /* Possible terminators */
    case '}':
      if (tflags & PT_BRACE)
        goto exit_sequence;
      break;
    case ']':
      if (tflags & PT_BRACKET)
        goto exit_sequence;
      break;
    case ')':
      if (tflags & PT_PAREN)
        goto exit_sequence;
      break;
    case ',':
      if (tflags & PT_COMMA)
        goto exit_sequence;
      /* Part of r1628's deprecation of unescaped commas as the final arg of a
       * function,
       * added 17 Sep 2012. Remove when this behaviour is removed. */
      else if (tflags & PT_NOT_COMMA) {
        if (pe_info && pe_info->attrname)
          notify_format(Owner(executor), "Unescaped comma in final arg of %s "
                                         "by #%d in %s. This behavior is "
                                         "deprecated.",
                        lca_func_name, executor, pe_info->attrname);
        else
          notify_format(Owner(executor), "Unescaped comma in final arg of %s "
                                         "by #%d. This behavior is deprecated.",
                        lca_func_name, executor);
        tflags &= ~PT_NOT_COMMA;
      }
      /* End of r1628's deprecation */
      break;
    case ';':
      if (tflags & PT_SEMI)
        goto exit_sequence;
      break;
    case '=':
      if (tflags & PT_EQUALS)
        goto exit_sequence;
      break;
    case ' ':
      if (tflags & PT_SPACE)
        goto exit_sequence;
      break;
    case '>':
      if (tflags & PT_GT)
        goto exit_sequence;
      break;
    case '\0':
      goto exit_sequence;
    }

    switch (**str) {
    case TAG_START:
      /* Skip over until TAG_END. */
      for (; *str && **str && **str != TAG_END; (*str)++)
        safe_chr(**str, buff, bp);
      if (*str && **str) {
        safe_chr(**str, buff, bp);
        (*str)++;
      }
      break;
    case ESC_CHAR: /* ANSI escapes. */
      /* Skip over until the 'm' that matches the end. */
      for (; *str && **str && **str != 'm'; (*str)++)
        safe_chr(**str, buff, bp);
      if (*str && **str) {
        safe_chr(**str, buff, bp);
        (*str)++;
      }
      break;
    case '$': /* Dollar subs for regedit() */
      if ((eflags & (PE_DOLLAR | PE_EVALUATE)) == (PE_DOLLAR | PE_EVALUATE) &&
          PE_HAS_REGTYPE(pe_info, PE_REGS_REGEXP)) {
        char subspace[BUFFER_LEN];

        (*str)++;
        /* Check the first character after the $ for a number */
        if (isdigit(**str)) {
          subspace[0] = **str;
          subspace[1] = '\0';
          (*str)++;
          safe_str(PE_Get_re(pe_info, subspace), buff, bp);
        } else if (**str == '<') {
          /* Look for a named or numbered subexpression */
          char *nbp = subspace;
          (*str)++;
          if (process_expression(subspace, &nbp, str, executor, caller, enactor,
                                 eflags & ~PE_STRIP_BRACES, PT_GT, pe_info)) {
            retval = 1;
            break;
          }
          *nbp = '\0';
          safe_str(PE_Get_re(pe_info, subspace), buff, bp);
          if (**str == '>')
            (*str)++;
        } else {
          safe_chr('$', buff, bp);
        }
      } else {
        safe_chr('$', buff, bp);
        (*str)++;
        if ((**str) == '<') {
          if (process_expression(buff, bp, str, executor, caller, enactor,
                                 eflags & ~PE_STRIP_BRACES, PT_GT, pe_info)) {
            retval = 1;
            break;
          }
        }
      }
      break;
    case '%': /* Percent substitutions */
      if (eflags & PE_LITERAL) {
        /* Show literal % in lit() */
        safe_chr('%', buff, bp);
        (*str)++;
        break;
      }
      if (!(eflags & PE_EVALUATE) || (*bp - buff >= BUFFER_LEN - 1)) {
        /* peak -- % escapes (at least) one character */
        char savec;

        safe_chr('%', buff, bp);
        (*str)++;
        savec = **str;
        if (!savec)
          goto exit_sequence;
        safe_chr(savec, buff, bp);
        (*str)++;
        switch (savec) {
        case 'Q':
        case 'q':
          /* Two characters, or if there's a <, then up until the next > */
          savec = **str;
          if (!savec)
            goto exit_sequence;
          safe_chr(savec, buff, bp);
          if (savec == '<') {
            (*str)++;
            process_expression(buff, bp, str, executor, caller, enactor,
                               eflags & ~PE_STRIP_BRACES, PT_GT, pe_info);
          } else {
            (*str)++;
          }
          break;
        case 'V':
        case 'v':
        case 'W':
        case 'w':
        case 'X':
        case 'x':
          /* These sequences escape two characters */
          savec = **str;
          if (!savec)
            goto exit_sequence;
          safe_chr(savec, buff, bp);
          (*str)++;
        }
        break;
      } else {
        char savec, nextc;
        char *savepos;
        ATTR *attrib;

        (*str)++;
        savec = **str;
        if (!savec) {
          /* Line ended in %, so treat it as literal */
          safe_chr('%', buff, bp);
          goto exit_sequence;
        }
        savepos = *bp;
        (*str)++;

        switch (savec) {
        case '%': /* %% - a real % */
          safe_chr('%', buff, bp);
          break;
        case ' ': /* "% " for more natural typing */
          safe_str("% ", buff, bp);
          break;
        case '!': /* executor dbref */
          safe_dbref(executor, buff, bp);
          break;
        case '@': /* caller dbref */
          safe_dbref(caller, buff, bp);
          break;
        case '#': /* enactor dbref */
          safe_dbref(enactor, buff, bp);
          break;
        case ':': /* enactor unique id */
          if (GoodObject(enactor)) {
            safe_dbref(enactor, buff, bp);
            safe_chr(':', buff, bp);
            safe_integer(CreTime(enactor), buff, bp);
          } else {
            safe_str(T(e_notvis), buff, bp);
          }
          break;
        case '?': /* function limits */
          if (pe_info) {
            safe_integer(pe_info->fun_invocations, buff, bp);
            safe_chr(' ', buff, bp);
            safe_integer(pe_info->fun_recursions, buff, bp);
          } else {
            safe_str("0 0", buff, bp);
          }
          break;
        case '~': /* enactor accented name */
          if (GoodObject(enactor)) {
            safe_str(accented_name(enactor), buff, bp);
          } else {
            safe_str(T(e_notvis), buff, bp);
          }
          break;
        case '+': /* argument count */
          if (pe_info) {
            safe_integer(PE_Get_Envc(pe_info), buff, bp);
          } else {
            safe_integer(0, buff, bp);
          }
          break;
        case '=':
          if (pe_info)
            safe_str(pe_info->attrname, buff, bp);
          break;
        case '0':
        case '1':
        case '2':
        case '3':
        case '4':
        case '5':
        case '6':
        case '7':
        case '8':
        case '9': /* positional argument */
          stmp = PE_Get_Env(pe_info, savec - '0');
          if (stmp)
            safe_str(stmp, buff, bp);
          break;
        case 'A':
        case 'a': /* enactor absolute possessive pronoun */
          if (GoodObject(enactor)) {
            if (gender < 0)
              gender = get_gender(enactor);
            safe_str(absp[gender], buff, bp);
          } else {
            safe_str(T(e_notvis), buff, bp);
          }
          break;
        case 'B':
        case 'b': /* blank space */
          safe_chr(' ', buff, bp);
          break;
        case 'C':
        case 'c': /* command line */
          safe_str(pe_info->cmd_raw, buff, bp);
          break;
        case 'I':
        case 'i':
          nextc = **str;
          if (!nextc)
            goto exit_sequence;
          (*str)++;
          itmp = PE_Get_Ilev(pe_info);
          if (itmp >= 0) {
            if (nextc == 'l' || nextc == 'L') {
              safe_str(PE_Get_Itext(pe_info, itmp), buff, bp);
              break;
            }
            if (!isdigit(nextc)) {
              safe_str(T(e_int), buff, bp);
              break;
            }
            inum_this = nextc - '0';
            if (inum_this < 0 || inum_this > itmp) {
              safe_str(T(e_argrange), buff, bp);
            } else {
              safe_str(PE_Get_Itext(pe_info, inum_this), buff, bp);
            }
          } else {
            safe_str(T(e_argrange), buff, bp);
          }
          break;
        case '$':
          nextc = **str;
          if (!nextc)
            goto exit_sequence;
          (*str)++;
          itmp = PE_Get_Slev(pe_info);
          if (itmp >= 0) {
            if (nextc == 'l' || nextc == 'L') {
              inum_this = itmp;
            } else if (!isdigit(nextc)) {
              safe_str(T(e_int), buff, bp);
              break;
            } else {
              inum_this = nextc - '0';
            }
            if (inum_this < 0 || inum_this > itmp) {
              safe_str(T(e_argrange), buff, bp);
            } else {
              safe_str(PE_Get_Stext(pe_info, inum_this), buff, bp);
            }
          } else {
            safe_str(T(e_argrange), buff, bp);
          }
          break;
        case 'U':
        case 'u':
          safe_str(pe_info->cmd_evaled, buff, bp);
          break;
        case 'L':
        case 'l': /* enactor location dbref */
          if (GoodObject(enactor)) {
            /* The security implications of this have
             * already been talked to death.  Deal. */
            safe_dbref(Location(enactor), buff, bp);
          } else {
            safe_str("#-1", buff, bp);
          }
          break;
        case 'N':
        case 'n': /* enactor name */
          if (GoodObject(enactor)) {
            safe_str(Name(enactor), buff, bp);
          } else {
            safe_str(T(e_notvis), buff, bp);
          }
          break;
        case 'k':
        case 'K': /* enactor moniker (ansi'd name) */
          if (GoodObject(enactor))
            safe_str(ansi_name(enactor, 0, NULL, 0), buff, bp);
          else
            safe_str(T(e_notvis), buff, bp);
          break;
        case 'O':
        case 'o': /* enactor objective pronoun */
          if (GoodObject(enactor)) {
            if (gender < 0)
              gender = get_gender(enactor);
            safe_str(obj[gender], buff, bp);
          } else {
            safe_str(T(e_notvis), buff, bp);
          }
          break;
        case 'P':
        case 'p': /* enactor possessive pronoun */
          if (GoodObject(enactor)) {
            if (gender < 0)
              gender = get_gender(enactor);
            safe_str(poss[gender], buff, bp);
          } else {
            safe_str(T(e_notvis), buff, bp);
          }
          break;
        case 'Q':
        case 'q': /* temporary storage */
          nextc = **str;
          if (!nextc)
            goto exit_sequence;
          (*str)++;
          if (nextc == '<') {
            char subspace[BUFFER_LEN];
            char *nbp = subspace;
            if (process_expression(subspace, &nbp, str, executor, caller,
                                   enactor, eflags & ~PE_STRIP_BRACES, PT_GT,
                                   pe_info)) {
              retval = 1;
              break;
            }
            *nbp = '\0';
            qval = PE_Getq(pe_info, subspace);
            if (qval) {
              safe_str(qval, buff, bp);
            }
            if (**str == '>')
              (*str)++;
          } else {
            qv[0] = UPCASE(nextc);
            qval = PE_Getq(pe_info, qv);
            if (qval) {
              safe_str(qval, buff, bp);
            }
          }
          break;
        case 'R':
        case 'r': /* newline */
          safe_chr('\n', buff, bp);
          break;
        case 'S':
        case 's': /* enactor subjective pronoun */
          if (GoodObject(enactor)) {
            if (gender < 0)
              gender = get_gender(enactor);
            safe_str(subj[gender], buff, bp);
          } else {
            safe_str(T(e_notvis), buff, bp);
          }
          break;
        case 'T':
        case 't': /* tab */
          safe_chr('\t', buff, bp);
          break;
        case 'V':
        case 'v':
        case 'W':
        case 'w':
        case 'X':
        case 'x': /* attribute substitution */
          nextc = **str;
          if (!nextc)
            goto exit_sequence;
          (*str)++;
          temp[0] = UPCASE(savec);
          temp[1] = UPCASE(nextc);
          temp[2] = '\0';
          attrib = atr_get(executor, temp);
          if (attrib)
            safe_str(atr_value(attrib), buff, bp);
          break;
        default: /* just copy */
          safe_chr(savec, buff, bp);
        }

        if (uni_isupper(savec)) {
          savepos = skip_leading_ansi(savepos, *bp);
          if (savepos) {
            *savepos = UPCASE(*savepos);
          }
        }
      }
      break;
    case '{': /* "{}" parse group; recurse with no function check */
      if (CALL_LIMIT && (pe_info->call_depth > CALL_LIMIT)) {
        (*str)++;
        break;
      }
      if (eflags & PE_LITERAL) {
        safe_chr('{', buff, bp);
        (*str)++;
        break;
      }
      if (!(eflags & (PE_STRIP_BRACES | PE_COMMAND_BRACES)))
        safe_chr('{', buff, bp);
      (*str)++;
      if (process_expression(
            buff, bp, str, executor, caller, enactor,
            eflags & PE_COMMAND_BRACES
              ? (eflags & ~PE_COMMAND_BRACES)
              : (eflags & ~(PE_STRIP_BRACES | PE_FUNCTION_CHECK)),
            PT_BRACE, pe_info)) {
        retval = 1;
        break;
      }

      if (**str == '}') {
        if (!(eflags & (PE_STRIP_BRACES | PE_COMMAND_BRACES)))
          safe_chr('}', buff, bp);
        (*str)++;
      }
      /* Only strip one set of braces for commands */
      eflags &= ~PE_COMMAND_BRACES;
      break;
    case '[': /* "[]" parse group; recurse with mandatory function check */
      if (CALL_LIMIT && (pe_info->call_depth > CALL_LIMIT)) {
        (*str)++;
        break;
      }
      if (eflags & PE_LITERAL) {
        safe_chr('[', buff, bp);
        (*str)++;
        break;
      }
      if (!(eflags & PE_EVALUATE)) {
        safe_chr('[', buff, bp);
        temp_eflags = eflags & ~PE_STRIP_BRACES;
      } else
        temp_eflags = eflags | PE_FUNCTION_CHECK | PE_FUNCTION_MANDATORY;
      (*str)++;
      if (process_expression(buff, bp, str, executor, caller, enactor,
                             temp_eflags, PT_BRACKET, pe_info)) {
        retval = 1;
        break;
      }
      if (**str == ']') {
        if (!(eflags & PE_EVALUATE))
          safe_chr(']', buff, bp);
        (*str)++;
      }
      break;
    case '(': /* Function call */
      if (CALL_LIMIT && (pe_info->call_depth > CALL_LIMIT)) {
        (*str)++;
        break;
      }
      (*str)++;
      if (!(eflags & PE_EVALUATE) || !(eflags & PE_FUNCTION_CHECK)) {
        safe_chr('(', buff, bp);
        if (**str == ' ') {
          safe_chr(**str, buff, bp);
          (*str)++;
        }
        if (process_expression(buff, bp, str, executor, caller, enactor,
                               eflags & ~PE_STRIP_BRACES, PT_PAREN, pe_info))
          retval = 1;
        if (**str == ')') {
          if (eflags & PE_COMPRESS_SPACES && (*str)[-1] == ' ')
            safe_chr(' ', buff, bp);
          safe_chr(')', buff, bp);
          (*str)++;
        }
        break;
      } else {
        char *onearg;
        char *sargs[10];
        char **fargs;
        int sarglens[10];
        int *arglens;
        int args_alloced;
        int nfargs;
        int j;
        static char name[BUFFER_LEN];
        char *sp, *tp;
        FUN *fp;
        int temp_tflags;
        int denied;

        fargs = sargs;
        arglens = sarglens;
        for (j = 0; j < 10; j++) {
          fargs[j] = NULL;
          arglens[j] = 0;
        }
        args_alloced = 10;
        eflags &= ~PE_FUNCTION_CHECK;
        /* Get the function name */
        for (sp = startpos, tp = name; sp < *bp; sp++)
          safe_chr(UPCASE(*sp), name, &tp);
        *tp = '\0';
        fp = (eflags & PE_BUILTINONLY) ? builtin_func_hash_lookup(name)
                                       : func_hash_lookup(name);
        eflags &= ~PE_BUILTINONLY; /* Only applies to the outermost call */
        if (!fp) {
          if (eflags & PE_FUNCTION_MANDATORY) {
            char *suggestion;
            *bp = startpos;
            safe_str(T("#-1 FUNCTION ("), buff, bp);
            safe_str(name, buff, bp);
            safe_str(T(") NOT FOUND"), buff, bp);
            suggestion = suggest_name(name, "FUNCTIONS");
            if (suggestion) {
              safe_format(buff, bp, " DID YOU MEAN '%s'", suggestion);
              mush_free(suggestion, "string");
            }
            if (process_expression(name, &tp, str, executor, caller, enactor,
                                   PE_NOTHING, PT_PAREN, pe_info))
              retval = 1;
            if (**str == ')')
              (*str)++;
            break;
          }
          safe_chr('(', buff, bp);
          if (**str == ' ') {
            safe_chr(**str, buff, bp);
            (*str)++;
          }
          if (process_expression(buff, bp, str, executor, caller, enactor,
                                 eflags, PT_PAREN, pe_info)) {
            retval = 1;
            break;
          }
          if (**str == ')') {
            if (eflags & PE_COMPRESS_SPACES && (*str)[-1] == ' ')
              safe_chr(' ', buff, bp);
            safe_chr(')', buff, bp);
            (*str)++;
          }
          break;
        }
        *bp = startpos;

        /* Check for the invocation limit */
        if ((pe_info->fun_invocations >= FUNCTION_LIMIT) ||
            (global_fun_invocations >= FUNCTION_LIMIT * 5)) {
          const char *e_msg;
          size_t e_len;
          e_msg = T(e_invoke);
          e_len = strlen(e_msg);
          if ((buff + e_len > *bp) || strcmp(e_msg, *bp - e_len))
            safe_strl(e_msg, e_len, buff, bp);
          if (process_expression(name, &tp, str, executor, caller, enactor,
                                 PE_NOTHING, PT_PAREN, pe_info))
            retval = 1;
          if (**str == ')')
            (*str)++;
          break;
        }
        /* Check for the recursion limit */
        if ((pe_info->fun_recursions + 1 >= RECURSION_LIMIT) ||
            (global_fun_recursions + 1 >= RECURSION_LIMIT * 5)) {
          safe_str(T("#-1 FUNCTION RECURSION LIMIT EXCEEDED"), buff, bp);
          if (process_expression(name, &tp, str, executor, caller, enactor,
                                 PE_NOTHING, PT_PAREN, pe_info))
            retval = 1;
          if (**str == ')')
            (*str)++;
          break;
        }
        /* Get the arguments */
        temp_eflags = (eflags & ~PE_FUNCTION_MANDATORY) | PE_COMPRESS_SPACES |
                      PE_EVALUATE | PE_FUNCTION_CHECK;
        switch (fp->flags & FN_ARG_MASK) {
        case FN_LITERAL:
          temp_eflags |= PE_LITERAL;
        /* FALL THROUGH */
        case FN_NOPARSE:
          temp_eflags &=
            ~(PE_COMPRESS_SPACES | PE_EVALUATE | PE_FUNCTION_CHECK);
          break;
        }
        denied = !check_func(executor, fp);
        denied = denied || ((fp->flags & FN_USERFN) && !(eflags & PE_USERFN));
        if (denied)
          temp_eflags &=
            ~(PE_COMPRESS_SPACES | PE_EVALUATE | PE_FUNCTION_CHECK);
        temp_tflags = PT_COMMA | PT_PAREN;
        nfargs = 0;
        onearg = mush_malloc(BUFFER_LEN,
                             "process_expression.single_function_argument");
        do {
          char *argp;
          char *lca_safe_func_name = NULL;
          if ((fp->maxargs < 0) && ((nfargs + 1) >= -fp->maxargs)) {
            /* Part of r1628's deprecation of unescaped commas as the final arg
             * of a function,
             * added 17 Sep 2012. Remove when this behaviour is removed. */
            if (lca_func_name != NULL) {
              lca_safe_func_name = mush_strdup(lca_func_name, "lca_func_name");
            } else {
              lca_func_name = malloc(BUFFER_LEN);
            }
            if (fp->flags & FN_LITERAL)
              temp_tflags = PT_PAREN;
            else
              temp_tflags = PT_PAREN | PT_NOT_COMMA;
            strcpy(lca_func_name, fp->name);
            // temp_tflags = PT_PAREN;
            /* End of r1628's deprecation */
          }
          if (nfargs >= args_alloced) {
            char **nargs;
            int *narglens;
            nargs = mush_calloc(nfargs + 10, sizeof(char *),
                                "process_expression.function_arglist");
            narglens = mush_calloc(nfargs + 10, sizeof(int),
                                   "process_expression.function_arglens");
            for (j = 0; j < nfargs; j++) {
              nargs[j] = fargs[j];
              narglens[j] = arglens[j];
            }
            if (fargs != sargs)
              mush_free(fargs, "process_expression.function_arglist");
            if (arglens != sarglens)
              mush_free(arglens, "process_expression.function_arglens");
            fargs = nargs;
            arglens = narglens;
            args_alloced += 10;
          }
          fargs[nfargs] = mush_malloc_zero(
            BUFFER_LEN + SSE_OFFSET, "process_expression.function_argument");
          argp = onearg;
          if (process_expression(onearg, &argp, str, executor, caller, enactor,
                                 temp_eflags, temp_tflags, pe_info)) {
            retval = 1;
            nfargs++;
            /* Part of r1628's deprecation of unescaped commas as the final arg
             * of a function,
             * added 17 Sep 2012. Remove when this behaviour is removed. */
            if (lca_safe_func_name) {
              strcpy(lca_func_name, lca_safe_func_name);
              mush_free(lca_safe_func_name, "lca_func_name");
              lca_safe_func_name = NULL;
            }
            /* End of r1628's deprecation */
            goto free_func_args;
          }
          *argp = '\0';
          if (fp->flags & FN_STRIPANSI) {
            strcpy(fargs[nfargs], remove_markup(onearg, NULL));
          } else {
            strcpy(fargs[nfargs], onearg);
          }
          arglens[nfargs] = strlen(fargs[nfargs]);
          /* Part of r1628's deprecation of unescaped commas as the final arg of
           * a function,
           * added 17 Sep 2012. Remove when this behaviour is removed. */
          if (lca_safe_func_name) {
            strcpy(lca_func_name, lca_safe_func_name);
            mush_free(lca_safe_func_name, "lca_func_name");
            lca_safe_func_name = NULL;
          }
          /* End of r1628's deprecation */
          (*str)++;
          nfargs++;
        } while ((*str)[-1] == ',');
        if ((*str)[-1] != ')')
          (*str)--;

        /* Warn about deprecated functions */
        if (fp->flags & FN_DEPRECATED)
          notify_format(Owner(executor),
                        T("Deprecated function %s being used on object #%d."),
                        fp->name, executor);

        /* See if this function is enabled */
        /* Can't do this check earlier, because of possible side effects
         * from the functions.  Bah. */
        if (denied) {
          if (fp->flags & FN_DISABLED)
            safe_str(T(e_disabled), buff, bp);
          else
            safe_str(T(e_perm), buff, bp);
          goto free_func_args;
        } else {
          /* If we have the right number of args, eval the function.
           * Otherwise, return an error message.
           * Special case: zero args is recognized as one null arg.
           */
          if ((fp->minargs == 0) && (nfargs == 1) && !*fargs[0]) {
            mush_free(fargs[0], "process_expression.function_argument");
            fargs[0] = NULL;
            arglens[0] = 0;
            nfargs = 0;
          }
          if ((nfargs < fp->minargs) || (nfargs > abs(fp->maxargs))) {
            safe_format(buff, bp, T("#-1 FUNCTION (%s) EXPECTS "), fp->name);
            if (fp->minargs == abs(fp->maxargs)) {
              safe_integer(fp->minargs, buff, bp);
            } else if ((fp->minargs + 1) == abs(fp->maxargs)) {
              safe_integer(fp->minargs, buff, bp);
              safe_str(T(" OR "), buff, bp);
              safe_integer(abs(fp->maxargs), buff, bp);
            } else if (fp->maxargs == INT_MAX) {
              safe_str(T("AT LEAST "), buff, bp);
              safe_integer(fp->minargs, buff, bp);
            } else {
              safe_str(T("BETWEEN "), buff, bp);
              safe_integer(fp->minargs, buff, bp);
              safe_str(T(" AND "), buff, bp);
              safe_integer(abs(fp->maxargs), buff, bp);
            }
            safe_str(T(" ARGUMENTS BUT GOT "), buff, bp);
            safe_integer(nfargs, buff, bp);
          } else {
            char *fbuff, *fbp;

            global_fun_recursions++;
            pe_info->fun_recursions++;
            if (fp->flags & FN_LOCALIZE) {
              pe_regs =
                pe_regs_localize(pe_info, PE_REGS_LOCALQ, "process_expression");
            } else {
              pe_regs = NULL;
            }

            if (realbuff) {
              fbuff = realbuff;
              fbp = realbp;
            } else {
              fbuff = buff;
              fbp = *bp;
            }

            if (fp->flags & FN_BUILTIN) {
              global_fun_invocations++;
              pe_info->fun_invocations++;
              fp->where.fun(fp, fbuff, &fbp, nfargs, fargs, arglens, executor,
                            caller, enactor, fp->name, pe_info,
                            ((eflags & ~PE_FUNCTION_MANDATORY) | PE_DEFAULT));
              if (fp->flags & FN_LOGARGS) {
                char logstr[BUFFER_LEN];
                char *logp;
                int logi;
                logp = logstr;
                safe_str(fp->name, logstr, &logp);
                safe_chr('(', logstr, &logp);
                for (logi = 0; logi < nfargs; logi++) {
                  safe_str(fargs[logi], logstr, &logp);
                  if (logi + 1 < nfargs)
                    safe_chr(',', logstr, &logp);
                }
                safe_chr(')', logstr, &logp);
                *logp = '\0';
                do_log(LT_CMD, executor, caller, "%s", logstr);
              } else if (fp->flags & FN_LOGNAME)
                do_log(LT_CMD, executor, caller, "%s()", fp->name);
            } else {
              dbref thing;
              ATTR *attrib;
              global_fun_invocations++;
              pe_info->fun_invocations++;
              thing = fp->where.ufun->thing;
              attrib = atr_get(thing, fp->where.ufun->name);
              if (!attrib) {
                do_rawlog(LT_ERR,
                          "ERROR: @function (%s) without attribute (#%d/%s)",
                          fp->name, thing, fp->where.ufun->name);
                safe_str(T("#-1 @FUNCTION ("), buff, bp);
                safe_str(fp->name, buff, bp);
                safe_str(T(") MISSING ATTRIBUTE ("), buff, bp);
                safe_dbref(thing, buff, bp);
                safe_chr('/', buff, bp);
                safe_str(fp->where.ufun->name, buff, bp);
                safe_chr(')', buff, bp);
              } else {
                do_userfn(fbuff, &fbp, thing, attrib, nfargs, fargs, executor,
                          caller, enactor, pe_info, PE_USERFN);
              }
            }
            if (realbuff)
              realbp = fbp;
            else
              *bp = fbp;

            if (pe_regs) {
              pe_regs_restore(pe_info, pe_regs);
              pe_regs_free(pe_regs);
            }
            pe_info->fun_recursions--;
            global_fun_recursions--;
          }
        }
      /* Free up the space allocated for the args */
      free_func_args:
        for (j = 0; j < nfargs; j++)
          if (fargs[j])
            mush_free(fargs[j], "process_expression.function_argument");
        if (fargs != sargs)
          mush_free(fargs, "process_expression.function_arglist");
        if (arglens != sarglens)
          mush_free(arglens, "process_expression.function_arglens");
        if (onearg)
          mush_free(onearg, "process_expression.single_function_argument");
      }
      break;
    /* Space compression */
    case ' ':
      had_space = 1;
      safe_chr(' ', buff, bp);
      (*str)++;
      if (eflags & PE_COMPRESS_SPACES) {
        while (**str == ' ')
          (*str)++;
      } else
        while (**str == ' ') {
          safe_chr(' ', buff, bp);
          (*str)++;
        }
      break;
    /* Escape character */
    case '\\':
      if (eflags & PE_LITERAL) {
        /* Show literal backslash in lit() */
        safe_chr('\\', buff, bp);
        (*str)++;
        break;
      }
      if (!(eflags & PE_EVALUATE))
        safe_chr('\\', buff, bp);
      (*str)++;
      if (!**str)
        goto exit_sequence;
    /* FALL THROUGH */
    /* Basic character */
    default:
      safe_chr(**str, buff, bp);
      (*str)++;
      break;
    }
  }

exit_sequence:
  if (eflags != PE_NOTHING) {
    if ((eflags & PE_COMPRESS_SPACES) && had_space && ((*str)[-1] == ' ') &&
        ((*bp)[-1] == ' '))
      (*bp)--;
    if (debugging) {
      pe_info->nest_depth--;
      **bp = '\0';
      if (strcmp(sourcestr, startpos)) {
        static char dbuf[BUFFER_LEN];
        char *dbp;
        dbref dbe;
        if (pe_info->debug_strings) {
          while (pe_info->debug_strings->prev)
            pe_info->debug_strings = pe_info->debug_strings->prev;
          while (pe_info->debug_strings->next) {
            dbe = pe_info->debug_strings->executor;
            dbp = dbuf;
            dbuf[0] = '\0';
            safe_format(dbuf, &dbp, "%s :", pe_info->debug_strings->string);
            *dbp = '\0';
            if (Connected(Owner(dbe)))
              raw_notify(Owner(dbe), dbuf);
            notify_list(dbe, dbe, "DEBUGFORWARDLIST", dbuf,
                        NA_NOLISTEN | NA_NOPREFIX, Owner(dbe));
            pe_info->debug_strings = pe_info->debug_strings->next;
            mush_free(pe_info->debug_strings->prev,
                      "process_expression.debug_node");
          }
          mush_free(pe_info->debug_strings, "process_expression.debug_node");
          pe_info->debug_strings = NULL;
        }
        dbp = dbuf;
        dbuf[0] = '\0';
        safe_format(dbuf, &dbp, "%s => %s", debugstr, startpos);
        *dbp = '\0';
        if (Connected(Owner(executor)))
          raw_notify(Owner(executor), dbuf);
        notify_list(executor, executor, "DEBUGFORWARDLIST", dbuf,
                    NA_NOLISTEN | NA_NOPREFIX, Owner(executor));
      } else {
        Debug_Info *node;
        node = pe_info->debug_strings;
        if (node) {
          pe_info->debug_strings = node->prev;
          if (node->prev)
            node->prev->next = NULL;
          mush_free(node, "process_expression.debug_node");
        }
      }
      mush_free(debugstr, "process_expression.debug_source");
    }
    if (realbuff) {
      size_t blen = *bp - buff;
      **bp = '\0';
      *bp = realbp;
      safe_strl(buff, blen, realbuff, bp);
      mush_free(buff, "process_expression.buffer_extension");
    }
  }
  /* Once we cross call limit, we stay in error */
  if (pe_info && CALL_LIMIT && pe_info->call_depth <= CALL_LIMIT)
    pe_info->call_depth--;
  if (made_info)
    free_pe_info(pe_info);
  else
    pe_info->debugging = old_debugging;
  return retval;
}

#ifdef WIN32
#pragma warning(default : 4761) /* NJG: enable warning re conversion */
#endif<|MERGE_RESOLUTION|>--- conflicted
+++ resolved
@@ -39,11 +39,8 @@
 #include "notify.h"
 #include "strtree.h"
 #include "strutil.h"
-<<<<<<< HEAD
 #include "charclass.h"
-=======
 #include "tests.h"
->>>>>>> 5b971428
 
 extern char *absp[], *obj[], *poss[], *subj[]; /* fundb.c */
 int global_fun_invocations;
