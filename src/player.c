/**
 * \file player.c
 *
 * \brief Player creation and connection for PennMUSH.
 *
 *
 */

#include "copyrite.h"

#include <stdio.h>
#ifdef I_UNISTD
#include <unistd.h>
#endif
#include <stdlib.h>
#include <string.h>
#ifdef I_SYS_TIME
#include <sys/time.h>
#ifdef TIME_WITH_SYS_TIME
#include <time.h>
#endif
#else
#include <time.h>
#endif
#ifdef I_SYS_TYPES
#include <sys/types.h>
#endif
#include <fcntl.h>

#include "access.h"
#include "attrib.h"
#include "conf.h"
#include "dbdefs.h"
#include "externs.h"
#include "extmail.h"
#include "flags.h"
#include "game.h"
#include "lock.h"
#include "log.h"
#include "mushdb.h"
#include "mymalloc.h"
#include "parse.h"
<<<<<<< HEAD
#include "game.h"
=======
#include "strutil.h"
>>>>>>> ebdea0ab

#ifdef HAS_CRYPT
#ifdef I_CRYPT
#include <crypt.h>
#else
extern char *crypt(const char *, const char *);
#endif
#endif

/* From mycrypt.c */
char *mush_crypt_sha0(const char *key);
char *password_hash(const char *key, const char *algo);
bool password_comp(const char *saved, const char *pass);
bool check_mux_password(const char *saved, const char *password);


/* From mycrypt.c */
char *mush_crypt_sha0(const char *key);
char *password_hash(const char *key, const char *algo);
bool password_comp(const char *saved, const char *pass);

dbref email_register_player
  (DESC *d, const char *name, const char *email, const char *host,
   const char *ip);
static dbref make_player(const char *name, const char *password,
                         const char *host, const char *ip);

static const char pword_attr[] = "XYXXY";

extern struct db_stat_info current_state;

/* Long IP, just for ipv6.
 *
 * Pure ipv6: 8*4+7=39.
 * ipv6+ipv4 tunneling: 45.
 * +1 for null, rounded up to nearest multiple of 4.
 */
#define IP_LENGTH 48
/* How many failures to keep track of. */
#define FAIL_COUNT 100

/** For tracking failed login attempts by IPs */
typedef struct _fail_info {
  char ip[IP_LENGTH];     /**< The failed IP. Extra long, just for ipv6. */
  time_t failTime;        /**< The time of the last failed login attempt */
} Fail_Info;

/* This is a rotating buffer of the FAIL_COUNT most recent failures. */
static Fail_Info ipFails[FAIL_COUNT];
/* IPFAIL(x) counts x items _BACKWARDS_ from current position. */

static int failIdx = 0;
#define IPFAIL(x) ipFails[((failIdx + FAIL_COUNT) - x) % FAIL_COUNT]

static int failCount = 0;
const char *connect_fail_limit_exceeded =
  "This IP address has failed too many times. Please try again in 10 minutes.";

/** Check if the given IP has had too many failures to be allowed
 * to log in.
 * \param ipaddr The IP address to check.
 * \retval 1 Okay to log in.
 * \retval 0 Do not allow to log in.
 */
int
check_fails(const char *ipaddr)
{
  int i;
  int numFails = 0;
  time_t since = time(NULL) - 600;

  /* A connect_fail_limit of 0 means none. */
  if (!CONNECT_FAIL_LIMIT)
    return 1;

  for (i = 0; i < failCount; i++) {
    if (IPFAIL(i).failTime < since) {
      break;
    }
    if (!strncmp(ipaddr, IPFAIL(i).ip, IP_LENGTH)) {
      numFails++;
      if (numFails >= CONNECT_FAIL_LIMIT) {
        return 0;
      }
    }
  }
  return 1;
}

int
count_failed(const char *ipaddr)
{
  int i, numFails;
  time_t since = time(NULL) - 600;

  numFails = 0;
  for (i = 0; i < failCount; i++) {
    if (IPFAIL(i).failTime < since) {
      break;
    }
    if (!strncmp(ipaddr, IPFAIL(i).ip, IP_LENGTH)) {
      numFails++;
    }
  }
  return numFails;
}

/** Mark the given IP as a failure.
 * \param ipaddr The IP address to check.
 * \retval The # of fails the IP has had in the past 10 minutes.
 */
int
mark_failed(const char *ipaddr)
{
  failIdx++;
  failIdx %= FAIL_COUNT;

  if (failCount < FAIL_COUNT) {
    failCount++;
  }
  strncpy(IPFAIL(0).ip, ipaddr, IP_LENGTH);
  IPFAIL(0).failTime = time(NULL);

  return count_failed(ipaddr);
}


/** Check a player's password against a given string.
 *
 *  First checks new-style formatted password strings
 *  If that doesn't match, tries old-style SHA0 password
 *  strings, and upgrades the stored password.
 *  If that doesn't match, tries really-old-style crypt(3)
 *  password strings, and upgrades the stored password.
 *  If that doesn't work, you lose.
 *
 * \param player dbref of player.
 * \param password plaintext password string to check.
 * \retval 1 password matches (or player has no password).
 * \retval 0 password fails to match.
 */
bool
password_check(dbref player, const char *password)
{
  ATTR *a;
  char *saved;

  /* read the password and compare it */
  if (!(a = atr_get_noparent(player, pword_attr)))
    return 1;                   /* No password attribute */

  saved = GC_STRDUP(atr_value(a));

  if (!saved)
    return 0;

  if (!password_comp(saved, password)) {
    /* Nope. Try SHA0. */
    char *passwd = mush_crypt_sha0(password);
    if (strcmp(saved, passwd) != 0) {
      /* Not SHA0 either. Try old-school crypt(); */
#ifdef HAS_CRYPT
      if (strcmp(crypt(password, "XX"), saved) != 0) {
        /* Nope */
#endif                          /* HAS_CRYPT */
<<<<<<< HEAD
        /* crypt() didn't work. Try plaintext, being sure to not
         * allow unencrypted entry of encrypted password */
        if ((strcmp(saved, password) != 0)
            || (strlen(password) < 4)
            || ((password[0] == 'X') && (password[1] == 'X'))) {
          /* Nothing worked. You lose. */
          return 0;
=======
        /* See if it's a MUX password */
        if (!check_mux_password(saved, password)) {
          /* As long as it's not obviously encrypted, check for a
           * plaintext password. */
          if (strlen(password) < 4 || *password == '$' ||
              (password[0] == 'X' && password[1] == 'X') ||
              strcmp(saved, password)) {
            free(saved);
            return 0;
          }
>>>>>>> ebdea0ab
        }
#ifdef HAS_CRYPT
      }
#endif
    }
    /* Something worked. Change password to SHS-encrypted */
    do_rawlog(LT_CONN, "Updating password format for player #%d", player);
    (void) atr_add(player, pword_attr, password_hash(password, NULL), GOD, 0);
  }
<<<<<<< HEAD
=======
  /* Success! */
  free(saved);
>>>>>>> ebdea0ab
  return 1;
}

/** Check to see if someone can connect to a player.
 * \param d DESC the connect attempt is being made for
 * \param name name of player to connect to.
 * \param password password of player to connect to.
 * \param host host from which connection is being attempted.
 * \param ip ip address from which connection is being attempted.
 * \param errbuf buffer to return connection errors.
 * \return dbref of connected player object or NOTHING for failure
 * (with reason for failure returned in errbuf).
 */
dbref
connect_player(DESC *d, const char *name, const char *password,
               const char *host, const char *ip, char *errbuf)
{
  dbref player;
  int count;

  /* Default error */
  strcpy(errbuf,
         T("Either that player does not exist, or has a different password."));

  if (!name || !*name)
    return NOTHING;

  /* validate name */
  if ((player = lookup_player(name)) == NOTHING) {
    /* Invalid player names are failures, too. */
    count = mark_failed(ip);
<<<<<<< HEAD
=======
    strcpy(errbuf, T("There is no player with that name."));
>>>>>>> ebdea0ab
    queue_event(SYSEVENT, "SOCKET`LOGINFAIL", "%d,%s,%d,%s,#%d,%s",
                d->descriptor, ip, count, "invalid player", -1, name);
    return NOTHING;
  }

  /* See if player is allowed to connect like this */
  if (Going(player) || Going_Twice(player)) {
    do_log(LT_CONN, 0, 0,
           "Connection to GOING player %s not allowed from %s (%s)",
           Name(player), host, ip);
    queue_event(SYSEVENT, "SOCKET`LOGINFAIL", "%d,%s,%d,%s,#%d", d->descriptor,
                ip, count_failed(ip), "player is going", player);
<<<<<<< HEAD
=======
    strcpy(errbuf, T("You cannot connect to that player at this time."));
>>>>>>> ebdea0ab
    return NOTHING;
  }
  /* Check sitelock patterns */
  if (Guest(player)
      && (!Site_Can_Guest(host, player) || !Site_Can_Guest(ip, player))) {
    if (!Deny_Silent_Site(host, AMBIGUOUS) && !Deny_Silent_Site(ip, AMBIGUOUS)) {
      do_log(LT_CONN, 0, 0,
             "Connection to %s (GUEST) not allowed from %s (%s)", name,
             host, ip);
      strcpy(errbuf, T("Guest connections not allowed."));
      count = mark_failed(ip);
      queue_event(SYSEVENT, "SOCKET`LOGINFAIL", "%d,%s,%d,%s,#%d",
                  d->descriptor, ip, count, "failed sitelock", player);
    }
    return NOTHING;
  } else if (!Guest(player)
             && (!Site_Can_Connect(host, player)
                 || !Site_Can_Connect(ip, player))) {
    if (!Deny_Silent_Site(host, player) && !Deny_Silent_Site(ip, player)) {
      do_log(LT_CONN, 0, 0,
             "Connection to %s (Non-GUEST) not allowed from %s (%s)", name,
             host, ip);
      strcpy(errbuf, T("Player connections not allowed."));
      count = mark_failed(ip);
      queue_event(SYSEVENT, "SOCKET`LOGINFAIL", "%d,%s,%d,%s,#%d",
                  d->descriptor, ip, count, "failed sitelock", player);
    }
    return NOTHING;
  }
  /* validate password */
  if (!Guest(player))
    if (!password_check(player, password)) {
      /* Increment count of login failures */
      ModTime(player)++;
      check_lastfailed(player, host);
      count = mark_failed(ip);
      queue_event(SYSEVENT, "SOCKET`LOGINFAIL", "%d,%s,%d,%s,#%d",
                  d->descriptor, ip, count, "invalid password", player);
<<<<<<< HEAD
=======
      strcpy(errbuf, T("That is not the correct password."));
>>>>>>> ebdea0ab
      return NOTHING;
    }

  /* If it's a Guest player, and already connected, search the
   * db for another Guest player to connect them to. */
  if (Guest(player)) {
    /* Enforce guest limit */
    player = guest_to_connect(player);
    if (!GoodObject(player)) {
      do_log(LT_CONN, 0, 0, "Can't connect to a guest (too many connected)");
      strcpy(errbuf, T("Too many guests are connected now."));
      queue_event(SYSEVENT, "SOCKET`LOGINFAIL", "%d,%s,%d,%s,#%d",
                  d->descriptor, ip, count_failed(ip), "too many guests",
                  player);
      return NOTHING;
    }
  }
  if (Suspect_Site(host, player) || Suspect_Site(ip, player)) {
    do_log(LT_CONN, 0, 0,
           "Connection from Suspect site. Setting %s(#%d) suspect.",
           Name(player), player);
    set_flag_internal(player, "SUSPECT");
  }
  return player;
}

/** Attempt to create a new player object.
 * \param d DESC the creation attempt is being made on (if from connect screen)
 * \param executor dbref of the object attempting to create a player (if \@pcreate)
 * \param name name of player to create.
 * \param password initial password of created player.
 * \param host host from which creation is attempted.
 * \param ip ip address from which creation is attempted.
<<<<<<< HEAD
 * \return dbref of created player, NOTHING if bad name, AMBIGUOUS if bad
=======
 * \return dbref of created player, NOTHING if invalid name, AMBIGUOUS if taken
 *  name, or HOME for a bad password
>>>>>>> ebdea0ab
 *  password.
 */
dbref
create_player(DESC *d, dbref executor, const char *name, const char *password,
              const char *host, const char *ip)
{
  if (!ok_player_name(name, executor, NOTHING)) {
    do_log(LT_CONN, 0, 0, "Failed creation (bad name) from %s", host);
    if (d) {
      queue_event(SYSEVENT, "SOCKET`CREATEFAIL", "%d,%s,%d,%s,%s",
                  d->descriptor, ip, mark_failed(ip), "create: bad name", name);
    }
<<<<<<< HEAD
    return NOTHING;
=======
    return (lookup_player(name) == NOTHING ? NOTHING : AMBIGUOUS);
>>>>>>> ebdea0ab
  }
  if (!ok_password(password)) {
    do_log(LT_CONN, 0, 0, "Failed creation (bad password) from %s", host);
    if (d) {
      queue_event(SYSEVENT, "SOCKET`CREATEFAIL", "%d,%s,%d,%s,%s",
                  d->descriptor, ip, mark_failed(ip),
                  "create: bad password", name);
    }
<<<<<<< HEAD
    return AMBIGUOUS;
=======
    return HOME;
>>>>>>> ebdea0ab
  }
  if (DBTOP_MAX && (db_top >= DBTOP_MAX + 1) && (first_free == NOTHING)) {
    /* Oops, out of db space! */
    do_log(LT_CONN, 0, 0, "Failed creation (no db space) from %s", host);
    if (d) {
      queue_event(SYSEVENT, "SOCKET`CREATEFAIL", "%d,%s,%d,%s,%s",
                  d->descriptor, ip, mark_failed(ip),
                  "create: no db space left to create!", name);
    }
    return NOTHING;
  }
  /* else he doesn't already exist, create him */
  return make_player(name, password, host, ip);
}

/* The HAS_SENDMAIL ifdef is kept here as a hint to metaconfig */
#ifdef MAILER
#undef HAVE_SENDMAIL
#define HAVE_SENDMAIL 1
#undef SENDMAIL
#define SENDMAIL MAILER
#endif

#ifdef HAVE_SENDMAIL

/** Size of the elems array */
#define NELEMS (sizeof(elems)-1)

/** Attempt to register a new player at the connect screen.
 * If registration is allowed, a new player object is created with
 * a random password which is emailed to the registering player.
 * \param name name of player to register.
 * \param email email address to send registration details.
 * \param host host from which registration is being attempted.
 * \param ip ip address from which registration is being attempted.
 * \return dbref of created player or NOTHING if creation failed.
 */
dbref
email_register_player(DESC *d, const char *name, const char *email,
                      const char *host, const char *ip)
{
  char *p;
  char passwd[20];
  static char elems[] =
    "ABCDEFGHIJKLMNOPQRSTUVWXYZabcdefghijklmnopqrstuvwxyz0123456789";
  int i, len;
  bool resend = 0;
  dbref player = NOTHING;
  FILE *fp;

  if (!check_fails(ip)) {
    return NOTHING;
  }

  if (!ok_player_name(name, NOTHING, NOTHING)) {
    /* Check for re-registration request */
    player = lookup_player(name);
    if (GoodObject(player)) {
      ATTR *a;
      a = atr_get(player, "LASTLOGOUT");
      if (!a) {
        a = atr_get(player, "REGISTERED_EMAIL");
        if (a && !strcasecmp(atr_value(a), email))
          resend = 1;
      }
    }
    if (!resend) {
      do_log(LT_CONN, 0, 0, "Failed registration (bad name) from %s", host);
      queue_event(SYSEVENT, "SOCKET`CREATEFAIL", "%d,%s,%d,%s,%s",
                  d->descriptor, ip, mark_failed(ip), "register: bad name",
                  name);
      return NOTHING;
    }
  }
  if (!resend) {
    /* Make sure that the email address is kind of valid. A valid
     * address must contain a @. Let the mailer sort it out beyond
     * that.  Also, to prevent someone from using the MUSH to mailbomb
     * another site, let's make sure that the site to which the user
     * wants the email sent is also allowed to use the register
     * command.  If there's an @, we check whatever's after the last @
     * (since @foo.bar:user@host is a valid email).
     */
    if ((p = strrchr(email, '@'))) {
      p++;
      if (!Site_Can_Register(p)) {
        if (!Deny_Silent_Site(p, AMBIGUOUS)) {
          do_log(LT_CONN, 0, 0,
                 "Failed registration (bad site in email: %s) from %s",
                 email, host);
          queue_event(SYSEVENT, "SOCKET`CREATEFAIL", "%d,%s,%d,%s,%s",
                      d->descriptor, ip, mark_failed(ip),
                      "register: bad site in email", name);
        }
        return NOTHING;
      }
    } else {
      if (!Deny_Silent_Site(host, AMBIGUOUS)) {
        do_log(LT_CONN, 0, 0, "Failed registration (bad email: %s) from %s",
               email, host);
        queue_event(SYSEVENT, "SOCKET`CREATEFAIL", "%d,%s,%d,%s,%s",
                    d->descriptor, ip, mark_failed(ip),
                    "register: sitelocked host", name);
      }
      return NOTHING;
    }

    if (DBTOP_MAX && (db_top >= DBTOP_MAX + 1) && (first_free == NOTHING)) {
      /* Oops, out of db space! */
      do_log(LT_CONN, 0, 0, "Failed registration (no db space) from %s", host);
      queue_event(SYSEVENT, "SOCKET`CREATEFAIL", "%d,%s,%d,%s,%s",
                  d->descriptor, ip, count_failed(ip),
                  "register: no db space left to create!", name);
      return NOTHING;
    }
  }

  /* Come up with a random password of length 7-12 chars */
  len = get_random32(7, 12);
  for (i = 0; i < len; i++)
    passwd[i] = elems[get_random32(0, NELEMS - 1)];
  passwd[len] = '\0';

  /* If we've made it here, we can send the email and create the
   * character. Email first, since that's more likely to go bad.
   * Some security precautions we'll take:
   *  1) We'll use sendmail -t, so we don't pass user-given values to a shell.
   *  2) We'll cross our fingers and hope nobody uses this to spam.
   */

  release_fd();
  if ((fp = popen(tprintf("%s -t", SENDMAIL), "w")) == NULL) {
    do_log(LT_CONN, 0, 0,
           "Failed registration of %s by %s: unable to open sendmail",
           name, email);
    queue_event(SYSEVENT, "SOCKET`CREATEFAIL", "%d,%s,%d,%s,%s,%d",
                d->descriptor, ip, count_failed(ip),
                "register: Unable to open sendmail!", name, 1);
    reserve_fd();
    return NOTHING;
  }
  fprintf(fp, "Subject: ");
  fprintf(fp, T("[%s] Registration of %s\n"), MUDNAME, name);
  fprintf(fp, "To: %s\n", email);
  fprintf(fp, "Precedence: junk\n");
  fprintf(fp, "\n");
  fprintf(fp, T("This is an automated message.\n"));
  fprintf(fp, "\n");
  fprintf(fp, T("Your requested player, %s, has been created.\n"), name);
  fprintf(fp, T("The password is %s\n"), passwd);
  fprintf(fp, "\n");
  fprintf(fp, T("To access this character, connect to %s and type:\n"),
          MUDNAME);
  fprintf(fp, "\tconnect \"%s\" %s\n", name, passwd);
  fprintf(fp, "\n");
  i = pclose(fp);
  reserve_fd();

  if (i != 0) {
    /* Mailer exited with an error code. Log it. */
    do_rawlog(LT_CONN,
              "When attempting to email a password to a newly registered player,\n"
              "\tthe mailer exited with error code %d.\n"
              "\t(Check /usr/include/sysexits.h if present for the meaning.)",
              i);
    queue_event(SYSEVENT, "SOCKET`CREATEFAIL", "%d,%s,%d,%s,%s,%d",
                d->descriptor, ip, count_failed(ip),
                "register: Unable to send email", name, i);
    return NOTHING;
  } else if (resend) {
    /* Reset the password */
    (void) atr_add(player, pword_attr, password_hash(passwd, NULL), GOD, 0);
    return player;
  } else {
    /* Ok, all's well, make a player */
    player = make_player(name, passwd, host, ip);
    queue_event(SYSEVENT, "PLAYER`CREATE", "%s,%s,%s,%d",
                unparse_objid(player), name, "register", d->descriptor);
    (void) atr_add(player, "REGISTERED_EMAIL", email, GOD, 0);
    return player;
  }
}
#else
dbref
email_register_player(DESC *d
                      __attribute__ ((__unused__)), const char *name,
                      const char *email, const char *host, const char *ip
                      __attribute__ ((__unused__)))
{
  do_log(LT_CONN, 0, 0, "Failed registration (no sendmail) from %s", host);
  do_log(LT_CONN, 0, 0, "Requested character: '%s'. Email address: %s\n",
         name, email);
  return NOTHING;
}
#endif                          /* !HAVE_SENDMAIL */

static dbref
make_player(const char *name, const char *password, const char *host,
            const char *ip)
{
  dbref player;
  char temp[SBUF_LEN];
  char *flaglist, *flagname;
  char flagbuff[BUFFER_LEN];

  player = new_object();

  /* initialize everything */
  set_name(player, name);
  Location(player) = PLAYER_START;
  Home(player) = PLAYER_START;
  Owner(player) = player;
  Parent(player) = NOTHING;
  Type(player) = TYPE_PLAYER;
  Flags(player) = new_flag_bitmask("FLAG");
  strcpy(flagbuff, options.player_flags);
  flaglist = trim_space_sep(flagbuff, ' ');
  if (*flaglist != '\0') {
    while (flaglist) {
      flagname = split_token(&flaglist, ' ');
      twiddle_flag_internal("FLAG", player, flagname, 0);
    }
  }
  if (Suspect_Site(host, player) || Suspect_Site(ip, player))
    set_flag_internal(player, "SUSPECT");
  set_initial_warnings(player);
  /* Modtime tracks login failures */
  ModTime(player) = (time_t) 0;
  (void) atr_add(player, pword_attr, password_hash(password, NULL), GOD, 0);
  giveto(player, START_BONUS);  /* starting bonus */
  (void) atr_add(player, "LAST", show_time(mudtime, 0), GOD, 0);
  (void) atr_add(player, "LASTSITE", host, GOD, 0);
  (void) atr_add(player, "LASTIP", ip, GOD, 0);
  (void) atr_add(player, "LASTFAILED", " ", GOD, 0);
  sprintf(temp, "%d", START_QUOTA);
  (void) atr_add(player, "RQUOTA", temp, GOD, 0);
  (void) atr_add(player, "MAILCURF", "0", GOD,
                 AF_LOCKED | AF_NOPROG | AF_WIZARD);
  add_folder_name(player, 0, "inbox");
  /* link him to PLAYER_START */
  PUSH(player, Contents(PLAYER_START));

  add_player(player);
  add_lock(GOD, player, Basic_Lock, parse_boolexp(player, "=me", Basic_Lock),
           LF_DEFAULT);
  add_lock(GOD, player, Enter_Lock, parse_boolexp(player, "=me", Basic_Lock),
           LF_DEFAULT);
  add_lock(GOD, player, Use_Lock, parse_boolexp(player, "=me", Basic_Lock),
           LF_DEFAULT);

  current_state.players++;

  local_data_create(player);

  return player;
}


/** Change a player's password.
 * \verbatim
 * This function implements @password.
 * \endverbatim
 * \param executor the executor.
 * \param enactor the enactor.
 * \param old player's current password.
 * \param newobj player's desired new password.
 * \param queue_entry the queue entry \@password is being executed in
 */
void
do_password(dbref executor, dbref enactor, const char *old, const char *newobj,
            MQUE *queue_entry)
{
  if (!queue_entry->port) {
    char old_eval[BUFFER_LEN];
    char new_eval[BUFFER_LEN];
    char const *sp;
    char *bp;

    sp = old;
    bp = old_eval;
    if (process_expression(old_eval, &bp, &sp, executor, executor, enactor,
                           PE_DEFAULT, PT_DEFAULT, NULL))
      return;
    *bp = '\0';
    old = old_eval;

    sp = newobj;
    bp = new_eval;
    if (process_expression(new_eval, &bp, &sp, executor, executor, enactor,
                           PE_DEFAULT, PT_DEFAULT, NULL))
      return;
    *bp = '\0';
    newobj = new_eval;
  }

  if (!password_check(executor, old)) {
    notify(executor, T("The old password that you entered was incorrect."));
  } else if (!ok_password(newobj)) {
    notify(executor, T("Bad new password."));
  } else {
    (void) atr_add(executor, pword_attr, password_hash(newobj, NULL), GOD, 0);
    notify(executor, T("You have changed your password."));
  }
}

/** Processing related to players' last connections.
 * Here we check to see if a player gets a paycheck, tell them their
 * last connection site, and update all their LAST* attributes.
 * \param player dbref of player.
 * \param host hostname of player's current connection.
 * \param ip ip address of player's current connection.
 */
void
check_last(dbref player, const char *host, const char *ip)
{
  char *s;
  ATTR *a;
  ATTR *h;
  char last_time[MAX_COMMAND_LEN / 8];
  char last_place[MAX_COMMAND_LEN];

  /* compare to last connect see if player gets salary */
  s = show_time(mudtime, 0);
  a = atr_get_noparent(player, "LAST");
  if (a && (strncmp(atr_value(a), s, 10) != 0))
    giveto(player, Paycheck(player));
  /* tell the player where he last connected from */
  if (!Guest(player)) {
    h = atr_get_noparent(player, "LASTSITE");
    if (h && a) {
      strcpy(last_place, atr_value(h));
      strcpy(last_time, atr_value(a));
      notify_format(player, T("Last connect was from %s on %s."),
                    last_place, last_time);
    }
    /* How about last failed connection */
    h = atr_get_noparent(player, "LASTFAILED");
    if (h && a) {
      strcpy(last_place, atr_value(h));
      if (strlen(last_place) > 2)
        notify_format(player, T("Last FAILED connect was from %s."),
                      last_place);
    }
  }
  /* if there is no Lastsite, then the player is newly created.
   * the extra variables are a kludge to work around some weird
   * behavior involving uncompress.
   */

  /* set the new attributes */
  (void) atr_add(player, "LAST", s, GOD, 0);
  (void) atr_add(player, "LASTSITE", host, GOD, 0);
  (void) atr_add(player, "LASTIP", ip, GOD, 0);
  (void) atr_add(player, "LASTFAILED", " ", GOD, 0);
}


/** Update the LASTFAILED attribute on a failed connection.
 * \param player dbref of player.
 * \param host host from which connection attempt failed.
 */
void
check_lastfailed(dbref player, const char *host)
{
  char last_place[BUFFER_LEN], *bp;

  bp = last_place;
  safe_format(last_place, &bp, T("%s on %s"), host, show_time(mudtime, 0));
  *bp = '\0';
  (void) atr_add(player, "LASTFAILED", last_place, GOD, 0);
}<|MERGE_RESOLUTION|>--- conflicted
+++ resolved
@@ -40,11 +40,7 @@
 #include "mushdb.h"
 #include "mymalloc.h"
 #include "parse.h"
-<<<<<<< HEAD
-#include "game.h"
-=======
 #include "strutil.h"
->>>>>>> ebdea0ab
 
 #ifdef HAS_CRYPT
 #ifdef I_CRYPT
@@ -210,15 +206,6 @@
       if (strcmp(crypt(password, "XX"), saved) != 0) {
         /* Nope */
 #endif                          /* HAS_CRYPT */
-<<<<<<< HEAD
-        /* crypt() didn't work. Try plaintext, being sure to not
-         * allow unencrypted entry of encrypted password */
-        if ((strcmp(saved, password) != 0)
-            || (strlen(password) < 4)
-            || ((password[0] == 'X') && (password[1] == 'X'))) {
-          /* Nothing worked. You lose. */
-          return 0;
-=======
         /* See if it's a MUX password */
         if (!check_mux_password(saved, password)) {
           /* As long as it's not obviously encrypted, check for a
@@ -226,10 +213,8 @@
           if (strlen(password) < 4 || *password == '$' ||
               (password[0] == 'X' && password[1] == 'X') ||
               strcmp(saved, password)) {
-            free(saved);
             return 0;
           }
->>>>>>> ebdea0ab
         }
 #ifdef HAS_CRYPT
       }
@@ -239,11 +224,6 @@
     do_rawlog(LT_CONN, "Updating password format for player #%d", player);
     (void) atr_add(player, pword_attr, password_hash(password, NULL), GOD, 0);
   }
-<<<<<<< HEAD
-=======
-  /* Success! */
-  free(saved);
->>>>>>> ebdea0ab
   return 1;
 }
 
@@ -275,10 +255,7 @@
   if ((player = lookup_player(name)) == NOTHING) {
     /* Invalid player names are failures, too. */
     count = mark_failed(ip);
-<<<<<<< HEAD
-=======
     strcpy(errbuf, T("There is no player with that name."));
->>>>>>> ebdea0ab
     queue_event(SYSEVENT, "SOCKET`LOGINFAIL", "%d,%s,%d,%s,#%d,%s",
                 d->descriptor, ip, count, "invalid player", -1, name);
     return NOTHING;
@@ -291,10 +268,7 @@
            Name(player), host, ip);
     queue_event(SYSEVENT, "SOCKET`LOGINFAIL", "%d,%s,%d,%s,#%d", d->descriptor,
                 ip, count_failed(ip), "player is going", player);
-<<<<<<< HEAD
-=======
     strcpy(errbuf, T("You cannot connect to that player at this time."));
->>>>>>> ebdea0ab
     return NOTHING;
   }
   /* Check sitelock patterns */
@@ -333,10 +307,7 @@
       count = mark_failed(ip);
       queue_event(SYSEVENT, "SOCKET`LOGINFAIL", "%d,%s,%d,%s,#%d",
                   d->descriptor, ip, count, "invalid password", player);
-<<<<<<< HEAD
-=======
       strcpy(errbuf, T("That is not the correct password."));
->>>>>>> ebdea0ab
       return NOTHING;
     }
 
@@ -370,12 +341,8 @@
  * \param password initial password of created player.
  * \param host host from which creation is attempted.
  * \param ip ip address from which creation is attempted.
-<<<<<<< HEAD
- * \return dbref of created player, NOTHING if bad name, AMBIGUOUS if bad
-=======
  * \return dbref of created player, NOTHING if invalid name, AMBIGUOUS if taken
  *  name, or HOME for a bad password
->>>>>>> ebdea0ab
  *  password.
  */
 dbref
@@ -388,11 +355,7 @@
       queue_event(SYSEVENT, "SOCKET`CREATEFAIL", "%d,%s,%d,%s,%s",
                   d->descriptor, ip, mark_failed(ip), "create: bad name", name);
     }
-<<<<<<< HEAD
-    return NOTHING;
-=======
     return (lookup_player(name) == NOTHING ? NOTHING : AMBIGUOUS);
->>>>>>> ebdea0ab
   }
   if (!ok_password(password)) {
     do_log(LT_CONN, 0, 0, "Failed creation (bad password) from %s", host);
@@ -401,11 +364,7 @@
                   d->descriptor, ip, mark_failed(ip),
                   "create: bad password", name);
     }
-<<<<<<< HEAD
-    return AMBIGUOUS;
-=======
     return HOME;
->>>>>>> ebdea0ab
   }
   if (DBTOP_MAX && (db_top >= DBTOP_MAX + 1) && (first_free == NOTHING)) {
     /* Oops, out of db space! */
