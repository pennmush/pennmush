--- conflicted
+++ resolved
@@ -19,17 +19,10 @@
 #include "mushdb.h"
 #include "parse.h"
 #include "strutil.h"
-<<<<<<< HEAD
-#include "confmagic.h"
-
-/** Hash table of player names */
-HASHTAB htab_player_list;
-slab *player_dbref_slab = NULL;
-=======
 #include "mushsql.h"
 #include "log.h"
 #include "charconv.h"
->>>>>>> 49e5b49e
+#include "confmagic.h"
 
 static int hft_initialized = 0;
 static void init_hft(void);
