--- conflicted
+++ resolved
@@ -1500,18 +1500,10 @@
     ps_free(rbuff);
     return 0;
   }
-<<<<<<< HEAD
-  while (subpatterns >= 0) {
+  while (subpatterns >= 0 && !cpu_time_limit_hit) {
     ps_safe_str(rbuff, ANSI_HILITE);
     ps_ansi_pcre_copy_substring(orig, offsets, subpatterns, 0, 0, rbuff);
     ps_safe_str(rbuff, ANSI_END);
-=======
-  while (subpatterns >= 0 && !cpu_time_limit_hit) {
-    safe_str(ANSI_HILITE, rbuff, &rbp);
-    ansi_pcre_copy_substring(orig, offsets, subpatterns, 0, 0, rbuff, &rbp);
-    safe_str(ANSI_END, rbuff, &rbp);
-    *rbp = '\0';
->>>>>>> a9f3535b
     if (offsets[0] >= search) {
       repl = parse_ansi_string(ps_str(rbuff));
 
