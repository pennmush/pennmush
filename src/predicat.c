/**
 * \file predicat.c
 *
 * \brief Predicates for testing various conditions in PennMUSH.
 *
 *
 */

#include "copyrite.h"
#include "config.h"

#include <stdio.h>
#include <stdarg.h>
#include <ctype.h>
#include <string.h>
#ifdef HAVE_SYS_TYPES_H
#include <sys/types.h>
#endif
#ifdef HAVE_SYS_TIME_H
#include <sys/time.h>
#ifdef TIME_WITH_SYS_TIME
#include <time.h>
#endif
#else
#include <time.h>
#endif
#include <stdlib.h>

#include "ansi.h"
#include "attrib.h"
#include "conf.h"
#include "dbdefs.h"
#include "externs.h"
#include "flags.h"
#include "game.h"
#include "lock.h"
#include "match.h"
#include "memcheck.h"
#include "mushdb.h"
#include "mymalloc.h"
#include "parse.h"
#include "privtab.h"
#include "strutil.h"
<<<<<<< HEAD
#include "confmagic.h"
=======
#include "charclass.h"
>>>>>>> 49e5b49e

int forbidden_name(const char *name);
static void grep_add_attr(char *buff, char **bp, dbref player, int count,
                          ATTR *attr, char *atrval);
static int pay_quota(dbref, int);
extern PRIV attr_privs_view[];

/** A generic function to generate a formatted string. The
 * return value is a statically allocated buffer.
 *
 * \param fmt format string.
 * \return formatted string.
 */
char *WIN32_CDECL
tprintf(const char *fmt, ...)
{
  static char buff[BUFFER_LEN];
  va_list args;

  va_start(args, fmt);
  mush_vsnprintf(buff, sizeof buff, fmt, args);
  va_end(args);

  return buff;
}

/** lock evaluation -- determines if player passes lock on thing, for
 * the purposes of picking up an object or moving through an exit.
 * \param player to check against lock.
 * \param thing thing to check the basic lock on.
 * \param pe_info the pe_info for Basic lock evaluation
 * \retval 1 player passes lock.
 * \retval 0 player fails lock.
 */
int
could_doit(dbref player, dbref thing, NEW_PE_INFO *pe_info)
{
  if (!IsRoom(thing) && Location(thing) == NOTHING)
    return 0;
  return (eval_lock_with(player, thing, Basic_Lock, pe_info));
}

/** Check for CHARGES on thing and, if present, lower.
 * \param thing object being used.
 * \retval 0 charges was set to 0
 * \retval 1 charges not set, or was > 0
 */
int
charge_action(dbref thing)
{
  ATTR *b;
  char tbuf2[BUFFER_LEN];
  int num;

  /* check if object has # of charges */
  b = atr_get_noparent(thing, "CHARGES");

  if (!b) {
    return 1; /* no CHARGES */
  } else {
    strcpy(tbuf2, atr_value(b));
    num = atoi(tbuf2);
    if (num > 0) {
      char tmp[100];
      /* charges left, decrement and execute */
      snprintf(tmp, sizeof tmp, "%d", num - 1);
      (void) atr_add(thing, "CHARGES", tmp, Owner(b->creator), 0);
      return 1;
    } else {
      /* no charges left, try to execute runout */
      return 0;
    }
  }
}

/** A wrapper for real_did_it that clears the environment first.
 * \param player the enactor.
 * \param thing object being triggered.
 * \param what message attribute for enactor.
 * \param def default message to enactor.
 * \param owhat message attribute for others.
 * \param odef default message to others.
 * \param awhat action attribute to trigger.
 * \param loc location in which action is taking place.
 * \retval 0 no attributes were evaluated (only defaults used).
 * \retval 1 some attributes were evaluated.
 */
int
did_it(dbref player, dbref thing, const char *what, const char *def,
       const char *owhat, const char *odef, const char *awhat, dbref loc,
       int an_flags)
{
  return real_did_it(player, thing, what, def, owhat, odef, awhat, loc, NULL,
                     NA_INTER_HEAR, an_flags);
}

/** A wrapper for real_did_it that can set %0 and %1 to dbrefs.
 * \param player the enactor.
 * \param thing object being triggered.
 * \param what message attribute for enactor.
 * \param def default message to enactor.
 * \param owhat message attribute for others.
 * \param odef default message to others.
 * \param awhat action attribute to trigger.
 * \param loc location in which action is taking place.
 * \param env0 dbref to pass as %0, or NOTHING.
 * \param env1 dbref to pass as %1, or NOTHING.
 * \param flags interaction flags to pass to real_did_it.
 * \retval 0 no attributes were present, only defaults were used if given.
 * \retval 1 some attributes were evaluated and used.
 */
int
did_it_with(dbref player, dbref thing, const char *what, const char *def,
            const char *owhat, const char *odef, const char *awhat, dbref loc,
            dbref env0, dbref env1, int flags, int an_flags)
{
  PE_REGS *pe_regs = pe_regs_create(PE_REGS_ARG, "did_it_with");
  int retval;

  if (env0 != NOTHING) {
    pe_regs_setenv(pe_regs, 0, unparse_dbref(env0));
  }
  if (env1 != NOTHING) {
    pe_regs_setenv(pe_regs, 1, unparse_dbref(env1));
  }
  retval = real_did_it(player, thing, what, def, owhat, odef, awhat, loc,
                       pe_regs, flags, an_flags);

  pe_regs_free(pe_regs);
  return retval;
}

/** A wrapper for did_it that can pass interaction flags.
 * \param player the enactor.
 * \param thing object being triggered.
 * \param what message attribute for enactor.
 * \param def default message to enactor.
 * \param owhat message attribute for others.
 * \param odef default message to others.
 * \param awhat action attribute to trigger.
 * \param loc location in which action is taking place.
 * \param flags interaction flags to pass to real_did_it.
 * \retval 0 no attributes were present, only defaults were used if given.
 * \retval 1 some attributes were evaluated and used.
 */
int
did_it_interact(dbref player, dbref thing, const char *what, const char *def,
                const char *owhat, const char *odef, const char *awhat,
                dbref loc, int flags, int an_flags)
{
  /* Bunch o' nulls */
  return real_did_it(player, thing, what, def, owhat, odef, awhat, loc, NULL,
                     flags, an_flags);
}

/** Take an action on an object and trigger attributes.
 * \verbatim
 * executes the @attr, @oattr, @aattr for a command - gives a message
 * to the enactor and others in the room with the enactor, and executes
 * an action. We optionally load pe_regs into the queue.
 * \endverbatim
 *
 * \param player the enactor.
 * \param thing object being triggered.
 * \param what message attribute for enactor.
 * \param def default message to enactor.
 * \param owhat message attribute for others.
 * \param odef default message to others.
 * \param awhat action attribute to trigger.
 * \param loc location in which action is taking place.
 * \param pe_regs the pe_regs arguments for the evaluation/queueing
 * \param flags flags controlling type of interaction involved.
 * \retval 0 no attributes were present, only defaults were used if given.
 * \retval 1 some attributes were evaluated and used.
 */
int
real_did_it(dbref player, dbref thing, const char *what, const char *def,
            const char *owhat, const char *odef, const char *awhat, dbref loc,
            PE_REGS *pe_regs, int flags, int an_flags)
{

  char buff[BUFFER_LEN], *bp;
  int attribs_used = 0;
  NEW_PE_INFO *pe_info = NULL;
  ufun_attrib ufun;

  if (!pe_info) {
    pe_info = make_pe_info("pe_info-real_did_it2");
  }

  loc = (loc == NOTHING) ? Location(player) : loc;
  /* only give messages if the location is good */
  if (GoodObject(loc)) {

    /* message to player */
    if (what && *what) {
      if (fetch_ufun_attrib(what, thing, &ufun,
                            UFUN_LOCALIZE | UFUN_REQUIRE_ATTR |
                              UFUN_IGNORE_PERMS)) {
        attribs_used = 1;
        if (!call_ufun(&ufun, buff, thing, player, pe_info, pe_regs) && buff[0])
          notify_by(thing, player, buff);
      } else if (def && *def)
        notify_by(thing, player, def);
    }
    /* message to neighbors */
    if (!DarkLegal(player)) {
      if (owhat && *owhat &&
          fetch_ufun_attrib(owhat, thing, &ufun,
                            UFUN_LOCALIZE | UFUN_REQUIRE_ATTR |
                              UFUN_IGNORE_PERMS | UFUN_NAME)) {
        attribs_used = 1;
        if (!call_ufun_int(&ufun, buff, thing, player, pe_info, pe_regs,
                           (void *) AName(player, an_flags, NULL)) &&
            buff[0])
          notify_except2(player, loc, player, thing, buff, flags);
      } else if (odef && *odef) {
        bp = buff;
        safe_format(buff, &bp, "%s %s", AName(player, an_flags, NULL), odef);
        *bp = '\0';
        notify_except2(player, loc, player, thing, buff, flags);
      }
    }
  }
  if (pe_info) {
    free_pe_info(pe_info);
  }

  if (awhat && *awhat)
    attribs_used =
      queue_attribute_base(thing, awhat, player, 0, pe_regs, 0) || attribs_used;

  return attribs_used;
}

/** Return the first object near another object that is visible to a player.
 *
 * BEWARE:
 *
 * first_visible() does not behave as intended. It _should_ return the first
 * object in `thing' that is !DARK. However, because of the controls() check
 * the function will return a DARK object if the player owns it.
 *
 * The behavior is left as is because so many functions in fundb.c rely on
 * the incorrect behavior to return expected values. The lv*() functions
 * also make rewriting this fairly pointless.
 *
 * \param player the looker.
 * \param thing an object in the location to be inspected.
 * \return dbref of first visible object or NOTHING.
 */
dbref
first_visible(dbref player, dbref thing)
{
  int lck = 0;
  int ldark;
  dbref loc;

  if (!GoodObject(thing) || IsRoom(thing))
    return NOTHING;
  loc = IsExit(thing) ? Source(thing) : Location(thing);
  if (!GoodObject(loc))
    return NOTHING;
  ldark = IsPlayer(loc) ? Opaque(loc) : Dark(loc);

  while (GoodObject(thing)) {
    if (can_interact(thing, player, INTERACT_SEE, NULL)) {
      if (DarkLegal(thing) || (ldark && !Light(thing))) {
        if (!lck) {
          if (See_All(player) || (loc == player) || controls(player, loc))
            return thing;
          lck = 1;
        }
        if (controls(player,
                     thing)) /* this is what causes DARK objects to show */
          return thing;
      } else {
        return thing;
      }
    }
    thing = Next(thing);
  }
  return thing;
}

/** Can a player see something?
 * \param player the looker.
 * \param thing object to be seen.
 * \param can_see_loc 1 if player can see the location, 0 if location is dark.
 * \retval 1 player can see thing.
 * \retval 0 player can not see thing.
 */
int
can_see(dbref player, dbref thing, int can_see_loc)
{
  if (!can_interact(thing, player, INTERACT_SEE, NULL))
    return 0;

  /*
   * 1) your own body isn't listed in a 'look' 2) exits aren't listed in a
   * 'look' 3) unconnected (sleeping) players aren't listed in a 'look'
   */
  if (player == thing || IsExit(thing) ||
      (IsPlayer(thing) && !Connected(thing)))
    return 0;

  /* if thing is in a room set LIGHT, it can be seen */
  else if (IS(Location(thing), TYPE_ROOM, "LIGHT"))
    return 1;

  /* if the room is non-dark, you can see objects which are light or non-dark */
  else if (can_see_loc)
    return (Light(thing) || !DarkLegal(thing));

  /* otherwise room is dark and you can only see lit things */
  else
    return (Light(thing));
}

/** Can a player control a thing?
 * The control rules are, in order:
 *   Only God controls God.
 *   Wizards control everything else.
 *   Nothing else controls a wizard, and only royalty control royalty.
 *   Mistrusted objects control only themselves.
 *   Objects with the same owner control each other, unless the
 *     target object is TRUST and the would-be controller isn't.
 *   If ZMOs allow control, and you pass the ZMO, you control.
 *   If the owner is a Zone Master, and you pass the ZM, you control.
 *   If you pass the control lock, you control.
 *   Otherwise, no dice.
 * \param who object attempting to control.
 * \param what object to be controlled.
 * \retval 1 who controls what.
 * \retval 0 who doesn't control what.
 */
int
controls(dbref who, dbref what)
{
  boolexp c;

  if (!GoodObject(what))
    return 0;

  if (Guest(who))
    return 0;

  if (what == who)
    return 1;

  if (God(what))
    return 0;

  if (Wizard(who))
    return 1;

  if (Wizard(what) || (Hasprivs(what) && !Hasprivs(who)))
    return 0;

  if (Mistrust(who))
    return 0;

  if (Owns(who, what) && (!Inheritable(what) || Inheritable(who)))
    return 1;

  if (Inheritable(what) || IsPlayer(what))
    return 0;

  if (!ZONE_CONTROL_ZMP && (Zone(what) != NOTHING) &&
      eval_lock(who, Zone(what), Zone_Lock))
    return 1;

  if (ZMaster(Owner(what)) && !IsPlayer(what) &&
      eval_lock(who, Owner(what), Zone_Lock))
    return 1;

  c = getlock_noparent(what, Control_Lock);
  if (c != TRUE_BOOLEXP) {
    if (eval_boolexp(who, c, what, NULL))
      return 1;
  }
  return 0;
}

/** Can someone pay for something (in cash and quota)?
 * Does who have enough pennies to pay for something, and if something
 * is being built, does who have enough quota? Wizards, roys
 * aren't subject to either. This function not only checks that they
 * can afford it, but actually charges them.
 * \param who player attempting to pay.
 * \param pennies cost in pennies.
 * \retval 1 who can pay.
 * \retval 0 who can't pay.
 */
int
can_pay_fees(dbref who, int pennies)
{

  if (Guest(who)) {
    notify(who, T("Sorry, you aren't allowed to build."));
    return 0;
  }

  /* check database size -- EVERYONE is subject to this! */
  if (DBTOP_MAX && (db_top >= DBTOP_MAX + 1) && (first_free == NOTHING)) {
    notify(who, T("Sorry, there is no more room in the database."));
    return 0;
  }
  /* Can they afford it? */
  if (!NoPay(who) && (Pennies(Owner(who)) < pennies)) {
    notify_format(who, T("Sorry, you don't have enough %s."), MONIES);
    return 0;
  }
  /* check building quota */
  if (!pay_quota(who, QUOTA_COST)) {
    notify(who, T("Sorry, your building quota has run out."));
    return 0;
  }

  /* charge */
  payfor(who, pennies);

  return 1;
}

/** Transfer pennies to an object's owner.
 * \param who recipient.
 * \param pennies amount of pennies to give.
 */
void
giveto(dbref who, int pennies)
{
  if (NoPay(who))
    return; /* Giving to a NoPay object or owner */
  who = Owner(who);
  if ((Pennies(who) + pennies) > Max_Pennies(who))
    s_Pennies(who, Max_Pennies(who));
  else
    s_Pennies(who, Pennies(who) + pennies);
}

/** Debit a player's pennies, if they can afford it.
 * \param who player to debit.
 * \param cost number of pennies to debit.
 * \retval 1 player successfully debited.
 * \retval 0 player can't afford the cost.
 */
int
payfor(dbref who, int cost)
{
  /* subtract cost from who's pennies */
  int tmp;
  dbref owner;
  if ((cost == 0) || NoPay(who))
    return 1;
  owner = Owner(who);
  if ((tmp = Pennies(owner)) >= cost) {
    if (Track_Money(owner)) {
      notify_format(owner, T("GAME: %s(%s) spent %d %s."),
                    AName(who, AN_SYS, NULL), unparse_dbref(who), cost,
                    (cost == 1) ? MONEY : MONIES);
    }
    s_Pennies(owner, tmp - cost);
    return 1;
  } else {
    if (Track_Money(owner)) {
      notify_format(owner, T("GAME: %s(%s) tried to spend %d %s."),
                    AName(who, AN_SYS, NULL), unparse_dbref(who), cost,
                    (cost == 1) ? MONEY : MONIES);
    }
    return 0;
  }
}

/** Debit a player's pennies, if they can afford it.
 * \param who player to debit.
 * \param cost number of pennies to debit.
 * \retval 1 player successfully debited.
 * \retval 0 player can't afford the cost.
 */
int
quiet_payfor(dbref who, int cost)
{
  /* subtract cost from who's pennies */
  int tmp;
  if (NoPay(who))
    return 1;
  who = Owner(who);
  if ((tmp = Pennies(who)) >= cost) {
    s_Pennies(who, tmp - cost);
    return 1;
  } else
    return 0;
}

/** Retrieve the amount of quote remaining to a player.
 * Figure out a player's quota. Add the RQUOTA attribute if he doesn't
 * have one already. This function returns the REMAINING quota, not
 * the TOTAL limit.
 * \param who player to check.
 * \return player's remaining quota.
 */
int
get_current_quota(dbref who)
{
  ATTR *a;
  int i;
  int limit;
  int owned = 0;
  char tmp[100];

  /* if he's got an RQUOTA attribute, his remaining quota is that */
  a = atr_get_noparent(Owner(who), "RQUOTA");
  if (a) {
    return parse_integer(atr_value(a));
  }

  /* else, count up his objects. If he has less than the START_QUOTA,
   * then his remaining quota is that minus his number of current objects.
   * Otherwise, it's his current number of objects. Add the attribute
   * if he doesn't have it.
   */

  for (i = 0; i < db_top; i++) {
    if (Owner(i) == Owner(who)) {
      owned++;
    }
  }
  owned--; /* don't count the player himself */

  if (owned <= START_QUOTA) {
    limit = START_QUOTA - owned;
  } else {
    limit = owned;
  }

  snprintf(tmp, sizeof tmp, "%d", limit);
  (void) atr_add(Owner(who), "RQUOTA", tmp, GOD, 0);

  return limit;
}

/** Add or subtract from a player's quota.
 * \param who object whose owner has the quota changed.
 * \param payment amount to add to quota (may be negative).
 */
void
change_quota(dbref who, int payment)
{
  char tmp[100];
  snprintf(tmp, sizeof tmp, "%d", get_current_quota(who) + payment);
  (void) atr_add(Owner(who), "RQUOTA", tmp, GOD, 0);
}

/** Debit a player's quota, if they can afford it.
 * \param who player whose quota is to be debitted.
 * \param cost amount of quota to be charged.
 * \retval 1 quota successfully debitted.
 * \retval 0 not enough quota to debit.
 */
static int
pay_quota(dbref who, int cost)
{
  int curr;

  /* figure out how much we have, and if it's big enough */
  curr = get_current_quota(who);

  if (USE_QUOTA && !NoQuota(who) && (curr - cost < 0)) /* not enough */
    return 0;

  change_quota(who, -cost);

  return 1;
}

/** Is a name in the forbidden names file?
 * \param name name to check.
 * \retval 1 name is forbidden.
 * \retval 0 name is not forbidden.
 */
int
forbidden_name(const char *name)
{
  char buf[BUFFER_LEN], *newlin, *ptr;
  FILE *fp;

  fp = fopen(NAMES_FILE, FOPEN_READ);
  if (!fp)
    return 0;
  while (fgets(buf, sizeof buf, fp)) {
    upcasestr(buf);
    /* step on the newline */
    if ((newlin = strchr(buf, '\r')))
      *newlin = '\0';
    else if ((newlin = strchr(buf, '\n')))
      *newlin = '\0';
    ptr = buf;
    if (name && ptr && quick_wild(ptr, name)) {
      fclose(fp);
      return 1;
    }
  }
  fclose(fp);
  return 0;
}

/** Is a name valid for an object?
 * This involves several checks.
 *   Names may not have leading or trailing spaces.
 *   Names must be only printable characters.
 *   Names may not exceed the length limit.
 *   Names may not start with certain tokens, or be "home", "here", or (for
 * non-exits) "me"
 * \param n name to check.
 * \param is_exit is the name for an exit/exit alias?
 * \retval 1 name is valid.
 * \retval 0 name is not valid.
 */
int
ok_name(const char *n, int is_exit)
{
  const char *p, *name = n;

  if (!name || !*name)
    return 0;

  /* No leading spaces */
  if (isspace(*name))
    return 0;

  /* only printable characters */
  for (p = name; p && *p; p++) {
    if (!char_isprint(*p))
      return 0;
    if (ONLY_ASCII_NAMES && *p > 127)
      return 0;
    if (strchr("[]%\\=&|", *p))
      return 0;
  }

  /* No trailing spaces */
  p--;
  if (isspace(*p))
    return 0;

  /* Not too long */
  if (strlen(name) >= OBJECT_NAME_LIMIT)
    return 0;

  /* No magic cookies */
  return (name && *name && *name != LOOKUP_TOKEN && *name != NUMBER_TOKEN &&
          *name != NOT_TOKEN && (is_exit || strcasecmp(name, "me")) &&
          strcasecmp(name, "home") && strcasecmp(name, "here"));
}

/** Is a name a valid player name when applied by player to thing?
 * Player names must be valid object names, but also not forbidden (unless
 * the player is a wizard). They are
 * subject to a different length limit, and subject to more stringent
 * restrictions on valid characters. Finally, it can't be the same as
 * an existing player name or alias unless it's one of theirs.
 * \param name name to check.
 * \param player player for permission checks.
 * \param thing player who will get the name.
 * \retval 1 name is valid for players.
 * \retval 0 name is not valid for players.
 */
int
ok_player_name(const char *name, dbref player, dbref thing)
{
  const char *scan, *good;
  dbref lookup;

  if (!ok_name(name, 0) || strlen(name) > (size_t) PLAYER_NAME_LIMIT)
    return 0;

  good = (PLAYER_NAME_SPACES || Wizard(player) ? " `$_-.,'" : "`$_-.,'");

  /* Make sure that the name contains legal characters only */
  for (scan = name; scan && *scan; scan++) {
    if (isalnum(*scan))
      continue;
    if (!strchr(good, *scan))
      return 0;
  }

  lookup = lookup_player(name);

  /* A player may only change to a forbidden name if they're already
     using that name. */
  if (forbidden_name(name)) {
    if (!((GoodObject(player) && Wizard(player)) ||
          (GoodObject(thing) && lookup == thing))) {
      return 0;
    }
  }

  return ((lookup == NOTHING) || (lookup == thing));
}

/** Is name a valid new name for thing, when set by player?
 * \verbatim
 * Parses names and aliases for players/exits, validating each. If everything is
 * valid,
 * the new name and alias are set into newname and newalias, with memory
 * malloc'd as necessary.
 * For things/rooms, no parsing is done, and ok_name is called on the entire
 * string to validate.
 * For players and exits, if name takes the format <name>; then newname is set
 * to <name> and
 * newalias to ";", to signify that the existing alias should be cleared. If
 * name contains a name and
 * valid aliases, newname and newalias are set accordingly.
 * \endverbatim
 * \param name the new name to set
 * \param player the player setting the name, for permission checks
 * \param thing object getting the name, or NOTHING for new objects
 * \param type type of object getting the name (necessary for new exits)
 * \param newname pointer to place the new name, once validated
 * \param newalias pointer to place the alias in, if any
 * \retval OPAE_SUCCESS name and any given aliases are valid
 * \retval OPAE_INVALID invalid name or aliases
 * \retval OPAE_TOOMANY too many aliases for player
 */
enum opa_error
ok_object_name(char *name, dbref player, dbref thing, int type, char **newname,
               char **newalias)
{
  char *bon, *eon;
  char nbuff[BUFFER_LEN], abuff[BUFFER_LEN] = {'\0'};
  char *ap = abuff;
  int aliases = 0;
  int empty = 0;

  strncpy(nbuff, name, BUFFER_LEN - 1);
  nbuff[BUFFER_LEN - 1] = '\0';

  /* First, check for a quoted player name */
  if (type == TYPE_PLAYER && *name == '"') {
    /* Quoted player name, no aliases allowed */
    bon = nbuff;
    bon++;
    eon = bon;
    while (*eon && *eon != '"')
      eon++;
    if (*eon)
      *eon = '\0';
    if (!ok_player_name(bon, player, thing))
      return OPAE_INVALID;
    *newname = mush_strdup(bon, "name.newname");
    return OPAE_SUCCESS;
  }

  if (type & (TYPE_THING | TYPE_ROOM)) {
    /* No aliases in the name */
    if (!ok_name(nbuff, 0))
      return OPAE_INVALID;
    *newname = mush_strdup(nbuff, "name.newname");
    return OPAE_SUCCESS;
  }

  /* A player or exit name, with aliases allowed.
   * Possible things to parse:
   * <name>  - just a new name
   * <name>; - new name with trailing ; to clear alias
   * <name>;<alias1>[;<aliasN>] - name with one or more aliases, separated by ;
   */

  /* Validate name first */
  bon = nbuff;
  if ((eon = strchr(bon, ALIAS_DELIMITER))) {
    *eon++ = '\0';
    aliases++;
  }
  if (!(type == TYPE_PLAYER ? ok_player_name(bon, player, thing)
                            : ok_name(bon, 1)))
    return OPAE_INVALID;

  *newname = mush_strdup(bon, "name.newname");

  if (aliases) {
    /* We had aliases, so parse them */
    while (eon) {
      if (empty)
        return OPAE_NULL; /* Null alias only valid as a single, final alias */
      bon = eon;
      if ((eon = strchr(bon, ALIAS_DELIMITER))) {
        *eon++ = '\0';
      }
      while (*bon && *bon == ' ')
        bon++;
      if (!*bon) {
        empty =
          1; /* empty alias, should only happen if we have no proper aliases */
        continue;
      }
      if (!(type == TYPE_PLAYER ? ok_player_name(bon, player, thing)
                                : ok_name(bon, 1))) {
        *newalias = mush_strdup(
          bon, "name.newname"); /* So we can report the invalid alias */
        return OPAE_INVALID;
      }
      if (aliases > 1) {
        safe_chr(ALIAS_DELIMITER, abuff, &ap);
      }
      safe_str(bon, abuff, &ap);
      aliases++;
    }
  }
  *ap = '\0';

  if (aliases) {
    if (!Wizard(player) && type == TYPE_PLAYER && aliases > MAX_ALIASES)
      return OPAE_TOOMANY;
    if (*abuff) {
      /* We have actual aliases */
      *newalias = mush_strdup(abuff, "name.newname");
    } else {
      ap = abuff;
      safe_chr(ALIAS_DELIMITER, abuff, &ap);
      *ap = '\0';
      /* We just want to clear the existing alias */
      *newalias = mush_strdup(abuff, "name.newname");
    }
  }

  return OPAE_SUCCESS;
}

/** Is a alias a valid player alias-list for thing?
 * It must be a semicolon-separated list of valid player names
 * with no more than than MAX_ALIASES names, if the player isn't
 * a wizard.
 * \param alias list to check.
 * \param player player for permission checks.
 * \param thing player who is being aliased.
 * \return One of the OPAE_* constants defined in hdrs/attrib.h
 */
enum opa_error
ok_player_alias(const char *alias, dbref player, dbref thing)
{
  char tbuf1[BUFFER_LEN], *s, *sp;
  int cnt = 0;

  if (!alias || !*alias)
    return OPAE_NULL;

  strncpy(tbuf1, alias, BUFFER_LEN - 1);
  tbuf1[BUFFER_LEN - 1] = '\0';
  s = trim_space_sep(tbuf1, ALIAS_DELIMITER);
  while (s) {
    sp = split_token(&s, ALIAS_DELIMITER);
    while (sp && *sp && *sp == ' ')
      sp++;
    if (!sp || !*sp)
      return OPAE_NULL; /* No null aliases */
    if (!ok_player_name(sp, player, thing))
      return OPAE_INVALID;
    cnt++;
  }
  if (Wizard(player))
    return OPAE_SUCCESS;
  if (cnt > MAX_ALIASES)
    return OPAE_TOOMANY;
  return OPAE_SUCCESS;
}

/** Is a password acceptable?
 * Acceptable passwords must be non-null and must contain only
 * printable characters and no whitespace.
 * \param password password to check.
 * \retval 1 password is acceptable.
 * \retval 0 password is not acceptable.
 */
int
ok_password(const char *password)
{
  const char *scan;
  if (password == NULL)
    return 0;

  if (*password == '\0')
    return 0;

  for (scan = password; *scan; scan++) {
    if (!(char_isprint(*scan) && !isspace(*scan))) {
      return 0;
    }
    if (*scan == '=')
      return 0;
  }

  return 1;
}

/** Is a name ok for a command?
 * It must contain only uppercase alpha, numbers, or punctuation.
 * It must contain at least one uppercase alpha.
 * It may not begin with " : ; & [ ] \ and # (the special tokens).
 * \param name name to check.
 * \retval 1 name is acceptable.
 * \retval 0 name is not acceptable.
 */
int
ok_command_name(const char *name)
{
  const char *p;
  int cnt = 0;
  /* First char: uppercase alphanum or legal punctuation */
  switch (*name) {
  case SAY_TOKEN:
  case POSE_TOKEN:
  case SEMI_POSE_TOKEN:
  case EMIT_TOKEN:
  case NOEVAL_TOKEN:
  case NUMBER_TOKEN:
  case DEBUG_TOKEN:
  case '&':
  case '[':
    return 0;
  default:
    if (!isupper(*name) && !isdigit(*name) && !ispunct(*name))
      return 0;
  }
  /* Everything else must be printable and non-space, and we need
   * to find at least one uppercase alpha
   */
  for (p = name; p && *p; p++) {
    if (isspace(*p))
      return 0;
    if (isupper(*p))
      cnt++;
  }
  if (!cnt)
    return 0;
  /* Not too long */
  if (strlen(name) >= COMMAND_NAME_LIMIT)
    return 0;
  return 1;
}

/** Is a name ok for a function?
 * It must contain only uppercase alpha, numbers or punctuation, must
 * contain at least one uppercase alpha, and may not begin with
 * " : ; & ] \ or # (the special tokens).
 * \param name name to check.
 * \retval 1 name is acceptable.
 * \retval 0 name is not acceptable.
 */
int
ok_function_name(const char *name)
{
  const char *p;
  int cnt = 0;
  /* First char: uppercase alpha or legal punctuation */
  switch (*name) {
  case SAY_TOKEN:
  case POSE_TOKEN:
  case SEMI_POSE_TOKEN:
  case EMIT_TOKEN:
  case NOEVAL_TOKEN:
  case NUMBER_TOKEN:
  case '&':
    return 0;
  }
  /* Everything else must be printable and non-space, and we need
   * to find at least one uppercase alpha
   */
  for (p = name; p && *p; p++) {
    if (isspace(*p) || !ascii_isprint(*p))
      return 0;
    if (isupper(*p))
      cnt++;
  }
  if (!cnt)
    return 0;
  /* Not too long */
  if (strlen(name) >= COMMAND_NAME_LIMIT)
    return 0;
  return 1;
}

/** Does params contain only acceptable HTML tag attributes?
 * Right now, this means: filter out SEND and XCH_CMD if
 * the player isn't privileged. Params may contain a space-separated
 * list of tag=value pairs. It's probably possible to fool this
 * checking. Needs more work, or removing HTML support.
 * \param player player using the attribute, or NOTHING for internal.
 * \param params the attributes to use.
 * \retval 1 params is acceptable.
 * \retval 0 params is not accpetable.
 */
int
ok_tag_attribute(dbref player, const char *params)
{
  const char *p, *q;

  if (!GoodObject(player) || Can_Send_OOB(player))
    return 1;
  p = params;
  while (*p) {
    while (*p && isspace(*p))
      p++;
    q = p;
    while (*q && *q != '=')
      q++;
    if (*q) {
      size_t n = q - p;
      /* Invalid params for non-priv'd. Turn to a hashtable if we ever
         get more? */
      if (strncasecmp(p, "SEND", n) == 0 || strncasecmp(p, "XCH_CMD", n) == 0)
        return 0;
      while (*q && isspace(*q))
        q++;
      while (*q && !isspace(*q))
        q++;
      p = q;
    } else
      return 0; /* Malformed param without an = */
  }
  return 1;
}

/** The switch command.
 * \verbatim
 * For lack of better place the @switch code is here.
 * @switch expression=args
 * \endverbatim
 * \param executor the executor.
 * \param expression the expression to test against cases.
 * \param argv array of cases and actions.
 * \param enactor the object that caused this code to run.
 * \param first if 1, run only first matching case; if 0, run all matching
 * cases.
 * \param notifyme if 1, perform a notify after executing matched cases.
 * \param regexp if 1, do regular expression matching; if 0, wildcard globbing.
 * \param queue_type the type of queue to run any new commands as
 * \param queue_entry the queue entry \@switch is being run in
 */
void
do_switch(dbref executor, char *expression, char **argv, dbref enactor,
          int first, int notifyme, int regexp, int queue_type,
          MQUE *queue_entry)
{
  int any = 0, a;
  char buff[BUFFER_LEN], *bp;
  char const *ap;
  char *tbuf1;
  PE_REGS *pe_regs;

  if (!argv[1])
    return;

  /* now try a wild card match of buff with stuff in coms */
  for (a = 1; !(first && any) && (a < (MAX_ARG - 1)) && argv[a] && argv[a + 1];
       a += 2) {
    /* eval expression */
    ap = argv[a];
    bp = buff;
    if (process_expression(buff, &bp, &ap, executor, enactor, enactor,
                           PE_DEFAULT, PT_DEFAULT, queue_entry->pe_info)) {
      return;
    }
    *bp = '\0';
    /* check for a match */
    pe_regs = pe_regs_create(PE_REGS_SWITCH | PE_REGS_CAPTURE, "do_switch");
    pe_regs_set(pe_regs, PE_REGS_SWITCH, "t0", expression);
    if (regexp ? regexp_match_case_r(buff, expression, 0, NULL, 0, NULL, 0,
                                     pe_regs, 0)
               : local_wild_match(buff, expression, pe_regs)) {
      tbuf1 = replace_string("#$", expression, argv[a + 1]);
      if (!any) {
        /* Add the new switch context to the parent queue... */
        any = 1;
      }
      if (queue_type & QUEUE_INPLACE) {
        new_queue_actionlist(executor, enactor, enactor, tbuf1, queue_entry,
                             PE_INFO_SHARE, queue_type, pe_regs);
        pe_regs = NULL; /* Already freed when the inplace queue is freed */
      } else {
        new_queue_actionlist(executor, enactor, enactor, tbuf1, queue_entry,
                             PE_INFO_CLONE, queue_type, pe_regs);
      }
      mush_free(tbuf1, "replace_string.buff");
    }
    if (pe_regs)
      pe_regs_free(pe_regs);
  }
  /* do default if nothing has been matched */
  if ((a < MAX_ARG) && !any && argv[a]) {
    tbuf1 = replace_string("#$", expression, argv[a]);
    pe_regs = pe_regs_create(PE_REGS_SWITCH | PE_REGS_CAPTURE, "do_switch");
    pe_regs_set(pe_regs, PE_REGS_SWITCH, "t0", expression);
    if (queue_type & QUEUE_INPLACE) {
      new_queue_actionlist(executor, enactor, enactor, tbuf1, queue_entry,
                           PE_INFO_SHARE, queue_type, pe_regs);
      /* pe_regs is freed automatically when the inplace queue is freed */
    } else {
      new_queue_actionlist(executor, enactor, enactor, tbuf1, queue_entry,
                           PE_INFO_CLONE, queue_type, pe_regs);
      pe_regs_free(pe_regs);
    }
    mush_free(tbuf1, "replace_string.buff");
  }

  if (!(queue_type & QUEUE_INPLACE) && notifyme) {
    parse_que(executor, enactor, "@notify me", NULL);
  }
}

/** Parse possessive matches for the possessor.
 * This function parses strings of the form "Sam's bag" and attempts
 * to match "Sam". It returns NOTHING if
 * there's no possessive 's in the string. It destructively modifies
 * the string (terminating after the possessor name) and modifies the pointer
 * to the string to point at the name of the contained object.
 * \param player the enactor/looker.
 * \param str a pointer to a string to check for possessive matches.
 * \param exits if true, match for exits, as well as things/players
 * \return matching dbref or NOTHING or AMBIGUOUS.
 */
dbref
parse_match_possessor(dbref player, char **str, int exits)
{
  const char *box; /* name of container */
  char *obj;       /* name of object */

  box = *str;

  /* check to see if we have an 's sequence */
  if ((obj = strchr(box, '\'')) == NULL)
    return NOTHING;
  *obj++ = '\0'; /* terminate */
  if ((*obj == '\0') || ((*obj != 's') && (*obj != 'S')))
    return NOTHING;
  /* skip over the 's' and whitespace */
  do {
    obj++;
  } while (isspace(*obj));
  *str = obj;

  /* we already have a terminating null, so we're okay to just do matches */
  return match_result(player, box, NOTYPE,
                      MAT_NEAR_THINGS | MAT_ENGLISH | (exits ? MAT_EXIT : 0));
}

/** Autoreply messages for pages (HAVEN, IDLE, AWAY).
 * \param player the paging player.
 * \param target the paged player.
 * \param type type of message to return.
 * \param message name of attribute containing the message.
 * \param def default message to return.
 * \param pe_info the pe_info to pass when evaluating the attribute
 */
void
page_return(dbref player, dbref target, const char *type, const char *message,
            const char *def, NEW_PE_INFO *pe_info)
{
  char buff[BUFFER_LEN];
  struct tm *ptr;

  if (message && *message) {
    if (call_attrib(target, message, buff, player, pe_info, NULL)) {
      if (*buff) {
        ptr = (struct tm *) localtime(&mudtime);
        notify_format(player, T("%s message from %s: %s"), type,
                      AName(target, AN_SYS, NULL), buff);
        if (!Haven(target))
          notify_format(target, T("[%d:%02d] %s message sent to %s."),
                        ptr->tm_hour, ptr->tm_min, type,
                        AName(player, AN_SYS, NULL));
      }
    } else if (def && *def)
      notify(player, def);
  }
}

/** Returns the apparent location of object.
 * This is the location for players and things, source for exits, and
 * NOTHING for rooms.
 * \param thing object to get location of.
 * \return apparent location of object (NOTHING for rooms).
 */
dbref
where_is(dbref thing)
{
  if (!GoodObject(thing))
    return NOTHING;
  switch (Typeof(thing)) {
  case TYPE_ROOM:
    return NOTHING;
  case TYPE_EXIT:
    return Home(thing);
  default:
    return Location(thing);
  }
}

/** Are two objects near each other?
 * Returns 1 if obj1 is "nearby" object2. "Nearby" is a commutative
 * relation defined as:
 *   obj1 is in the same room as obj2, obj1 is being carried by
 *   obj2, or obj1 is carrying obj2.
 * Returns 0 if object isn't nearby or the input is invalid.
 * \param obj1 first object.
 * \param obj2 second object.
 * \retval 1 the objects are near each other.
 * \retval 0 the objects are not near each other.
 */
int
nearby(dbref obj1, dbref obj2)
{
  dbref loc1, loc2;

  if (!GoodObject(obj1) || !GoodObject(obj2))
    return 0;
  if (IsRoom(obj1) && IsRoom(obj2))
    return 0;
  loc1 = where_is(obj1);
  if (loc1 == obj2)
    return 1;
  loc2 = where_is(obj2);
  if ((loc2 == obj1) || (loc2 == loc1))
    return 1;
  return 0;
}

/** User-defined verbs.
 * \verbatim
 * This implements the @verb command.
 * \endverbatim
 * \param executor the executor.
 * \param enactor the object causing this command to run.
 * \param arg1 the object to read verb attributes from.
 * \param argv the array of remaining arguments to the verb command.
 * \param queue_entry The queue entry \@verb is running in
 */
void
do_verb(dbref executor, dbref enactor, const char *arg1, char **argv,
        MQUE *queue_entry)
{
  dbref victim;
  dbref actor;
  int i;
  PE_REGS *pe_regs = NULL;
  char tmp1[BUFFER_LEN], tmp2[BUFFER_LEN];

  /* find the object that we want to read the attributes off
   * (the object that was the victim of the command)
   */

  /* our victim object can be anything */
  victim = match_result(executor, arg1, NOTYPE, MAT_EVERYTHING);

  if (!GoodObject(victim)) {
    notify(executor, T("What was the victim of the verb?"));
    return;
  }
  /* find the object that executes the action */

  if (!argv || !argv[1] || !*argv[1]) {
    notify(executor, T("What do you want to do with the verb?"));
    return;
  }
  actor = match_result(executor, argv[1], NOTYPE, MAT_EVERYTHING);

  if (!GoodObject(actor)) {
    notify(executor, T("What do you want to do the verb?"));
    return;
  }
  /* Control check is fascist.
   * First check: we don't want <actor> to do something involuntarily.
   *   Both victim and actor have to be controlled by the thing which did
   *   the @verb (for speed we do a WIZARD check first), or: cause controls
   *   actor plus the second check is passed.
   * Second check: we need read access to the attributes.
   *   Either the player controls victim or the player
   *   must be priviledged, or the victim has to be VISUAL.
   */

  if (!(Wizard(executor) ||
        (controls(executor, victim) && controls(executor, actor)) ||
        ((controls(enactor, actor) && Can_Examine(executor, victim))))) {
    notify(executor, T("Permission denied."));
    return;
  }
  /* We're okay.  Send out messages. */

  pe_regs = pe_regs_create(PE_REGS_ARG | PE_REGS_Q, "do_verb");
  for (i = 0; i < MAX_STACK_ARGS; i++) {
    if (argv[i + 7]) {
      pe_regs_setenv_nocopy(pe_regs, i, argv[i + 7]);
    }
  }
  pe_regs_qcopy(pe_regs, queue_entry->pe_info->regvals);

  real_did_it(actor, victim, strupper_r(argv[2], tmp1, sizeof tmp1), argv[3],
              strupper_r(argv[4], tmp2, sizeof tmp2), argv[5], NULL,
              Location(actor), pe_regs, NA_INTER_HEAR, AN_SYS);

  /* Now we copy our args into the stack, and do the command. */

  if (argv[6] && *argv[6]) {
    queue_attribute_base(victim, strupper_r(argv[6], tmp1, sizeof tmp1), actor,
                         0, pe_regs, (queue_entry->queue_type & QUEUE_EVENT));
  }

  pe_regs_free(pe_regs);
}

/** Helper data for regexp \@greps */
struct regrep_data {
  pcre *re;          /**< Pointer to compiled regular expression */
  pcre_extra *study; /**< Pointer to studied data about re */
  char
    *buff;   /**< Buffer to store regrep results, or NULL to report to player */
  char **bp; /**< Pointer to address of insertion point in buff, or NULL */
  int count; /**< Number of matches found */
};

/** Helper data for non-regexp \@greps */
struct grep_data {
  char *findstr; /**< String to find */
  int findlen;   /**< Length of findstr */
  char
    *buff;   /**< Buffer to store regrep results, or NULL to report to player */
  char **bp; /**< Pointer to address of insertion point in buff, or NULL */
  int count; /**< Number of matches found */
  int flags; /**< Type of grep: wildcard, case-sensitive */
};

static void
grep_add_attr(char *buff, char **bp, dbref player, int count, ATTR *attrib,
              char *atrval)
{

  if (buff) {
    if (count)
      safe_chr(' ', buff, bp);
    safe_str(AL_NAME(attrib), buff, bp);
  } else {
    notify_format(player, "%s%s [#%d%s]:%s %s", ANSI_HILITE, AL_NAME(attrib),
                  Owner(AL_CREATOR(attrib)),
                  privs_to_letters(attr_privs_view, AL_FLAGS(attrib)), ANSI_END,
                  atrval);
  }
}

extern const unsigned char *tables;

static int
grep_helper(dbref player, dbref thing __attribute__((__unused__)),
            dbref parent __attribute__((__unused__)),
            char const *pattern __attribute__((__unused__)), ATTR *attrib,
            void *args)
{
  struct grep_data *gd = args;
  char *s;
  char buff[BUFFER_LEN];
  char *bp = buff;
  int matched = 0;
  int cs;
  ansi_string *aval = NULL;

  cs = ((gd->flags & GREP_NOCASE) == 0);
  s = atr_value(attrib);

  if (gd->flags & GREP_WILD) {
    if ((matched = quick_wild_new(gd->findstr, s, cs))) {
      /* Since, in order for a wildcard match to succeed, the _entire
         attribute_ value had to match the pattern, not just a substring,
         highlighting is totally pointless */
      strcpy(buff, s);
    }
  } else {
    aval = parse_ansi_string(s);
    s = aval->text;
    while (s && *s) {
      if (!(cs ? strncmp(s, gd->findstr, gd->findlen)
               : strncasecmp(s, gd->findstr, gd->findlen))) {
        ansi_string *repl;
        char abuff[BUFFER_LEN];
        matched = 1;
        snprintf(abuff, sizeof abuff, "%s%.*s%s", ANSI_HILITE, gd->findlen, s,
                 ANSI_END);
        repl = parse_ansi_string(abuff);
        ansi_string_replace(aval, (s - aval->text), gd->findlen, repl);
        free_ansi_string(repl);
        s += gd->findlen;
      } else {
        s++;
      }
    }
  }

  if (aval) {
    safe_ansi_string(aval, 0, aval->len, buff, &bp);
    *bp = '\0';
    free_ansi_string(aval);
  }

  if (!matched)
    return 0;

  grep_add_attr(gd->buff, gd->bp, player, gd->count, attrib, buff);
  gd->count++;
  return 1;
}

static int
regrep_helper(dbref player, dbref thing __attribute__((__unused__)),
              dbref parent __attribute__((__unused__)),
              char const *pattern __attribute__((__unused__)), ATTR *attrib,
              void *args)
{
  struct regrep_data *rgd = args;
  char *s;
  int offsets[99];
  int subpatterns, search = 0;
  ansi_string *orig, *repl;
  char rbuff[BUFFER_LEN];
  char *rbp = rbuff;

  s = atr_value(attrib);
  orig = parse_ansi_string(s);
  if ((subpatterns = pcre_exec(rgd->re, rgd->study, orig->text, orig->len,
                               search, 0, offsets, 99)) < 0) {
    free_ansi_string(orig);
    return 0;
  }
  while (subpatterns >= 0) {
    safe_str(ANSI_HILITE, rbuff, &rbp);
    ansi_pcre_copy_substring(orig, offsets, subpatterns, 0, 0, rbuff, &rbp);
    safe_str(ANSI_END, rbuff, &rbp);
    *rbp = '\0';
    if (offsets[0] >= search) {
      repl = parse_ansi_string(rbuff);

      /* Do the replacement */
      ansi_string_replace(orig, offsets[0], offsets[1] - offsets[0], repl);

      /* Advance search */
      if (search == offsets[1]) {
        search = offsets[0] + repl->len;
        search++;
      } else {
        search = offsets[0] + repl->len;
      }

      free_ansi_string(repl);
      rbp = rbuff;
      if (search >= orig->len)
        break;
      subpatterns = pcre_exec(rgd->re, rgd->study, orig->text, orig->len,
                              search, 0, offsets, 99);
    }
  }
  safe_ansi_string(orig, 0, orig->len, rbuff, &rbp);
  *rbp = '\0';
  free_ansi_string(orig);
  grep_add_attr(rgd->buff, rgd->bp, player, rgd->count, attrib, rbuff);
  rgd->count++;
  return 1;
}

int
grep_util(dbref player, dbref thing, char *attrs, char *findstr, char *buff,
          char **bp, int flags)
{
  char cleanfind[BUFFER_LEN];

  if (!findstr || !*findstr) {
    if (buff)
      safe_str(T("#-1 INVALID GREP PATTERN"), buff, bp);
    else
      notify(player, T("What pattern do you want to grep for?"));
    return 0;
  }

  if (!attrs || !*attrs)
    attrs = "**";

  strcpy(cleanfind, remove_markup(findstr, NULL));

  if (flags & GREP_REGEXP) {
    /* regexp grep */
    struct regrep_data rgd;
    const char *errptr;
    int erroffset;
    int reflags = 0;
    bool free_study = false;

    if (flags & GREP_NOCASE)
      reflags |= PCRE_CASELESS;

    if ((rgd.re = pcre_compile(cleanfind, reflags, &errptr, &erroffset,
                               tables)) == NULL) {
      /* Matching error. */
      if (buff) {
        safe_str(T("#-1 REGEXP ERROR: "), buff, bp);
        safe_str(errptr, buff, bp);
      } else {
        notify_format(player, T("Invalid regexp: %s"), errptr);
      }
      return 0;
    }
    ADD_CHECK("pcre");
    rgd.study = pcre_study(rgd.re, pcre_public_study_flags, &errptr);
    if (errptr != NULL) {
      if (buff) {
        safe_str(T("#-1 REGEXP ERROR: "), buff, bp);
        safe_str(errptr, buff, bp);
      } else {
        notify_format(player, T("Invalid regexp: %s"), errptr);
      }
      pcre_free(rgd.re);
      DEL_CHECK("pcre");
      return 0;
    }
    if (rgd.study) {
      ADD_CHECK("pcre.extra");
      free_study = true;
      set_match_limit(rgd.study);
    } else {
      rgd.study = default_match_limit();
    }
    rgd.buff = buff;
    rgd.bp = bp;
    rgd.count = 0;

    if (flags & GREP_PARENT) {
      atr_iter_get_parent(player, thing, attrs, AIG_NONE, regrep_helper,
                          (void *) &rgd);
    } else {
      atr_iter_get(player, thing, attrs, AIG_NONE, regrep_helper,
                   (void *) &rgd);
    }
    if (free_study) {
#ifdef PCRE_CONFIG_JIT
      pcre_free_study(rgd.study);
#else
      pcre_free(rgd.study);
#endif
      DEL_CHECK("pcre.extra");
    }
    pcre_free(rgd.re);
    DEL_CHECK("pcre");

    return rgd.count;
  } else {
    /* Wildcard or plain substring grep */
    struct grep_data gd;
    gd.findstr = cleanfind;
    gd.findlen = strlen(cleanfind);
    gd.buff = buff;
    gd.bp = bp;
    gd.count = 0;
    gd.flags = flags;

    if (flags & GREP_PARENT) {
      atr_iter_get_parent(player, thing, attrs, AIG_NONE, grep_helper,
                          (void *) &gd);
    } else {
      atr_iter_get(player, thing, attrs, AIG_NONE, grep_helper, (void *) &gd);
    }

    return gd.count;
  }
}

/** The grep command
 * \verbatim
 * This implements @grep.
 * \endverbatim
 * \param player the enactor.
 * \param obj string containing obj/attr pattern to grep through.
 * \param lookfor unparsed string to search for.
 * \param print if 0, show attribute names; if 1, show attrib text.
 * \param flags type of grep: wild, regexp, nocase
 */
void
do_grep(dbref player, char *obj, char *lookfor, int print, int flags)
{
  dbref thing;
  char *pattern;

  if (!lookfor || !*lookfor) {
    notify(player, T("What pattern do you want to grep for?"));
    return;
  }
  /* find the attribute pattern */
  pattern = strchr(obj, '/');
  if (!pattern)
    pattern = (char *) "*"; /* set it to global match */
  else
    *pattern++ = '\0';

  /* now we've got the object. match for it. */
  if ((thing = noisy_match_result(player, obj, NOTYPE, MAT_EVERYTHING)) ==
      NOTHING)
    return;

  if (print) {
    if (!grep_util(player, thing, pattern, lookfor, NULL, NULL, flags))
      notify(player, T("No matches."));
  } else {
    char buff[BUFFER_LEN];
    char *bp = buff;

    if (grep_util(player, thing, pattern, lookfor, buff, &bp, flags)) {
      *bp = '\0';
      notify_format(player, T("Matches of '%s' on %s(#%d): %s"), lookfor,
                    AName(thing, AN_LOOK, NULL), thing, buff);
    } else
      notify(player, T("No matches."));
  }
}<|MERGE_RESOLUTION|>--- conflicted
+++ resolved
@@ -41,11 +41,8 @@
 #include "parse.h"
 #include "privtab.h"
 #include "strutil.h"
-<<<<<<< HEAD
+#include "charclass.h"
 #include "confmagic.h"
-=======
-#include "charclass.h"
->>>>>>> 49e5b49e
 
 int forbidden_name(const char *name);
 static void grep_add_attr(char *buff, char **bp, dbref player, int count,
