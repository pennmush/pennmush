--- conflicted
+++ resolved
@@ -18,14 +18,8 @@
 
 #include "conf.h"
 #include "mushtype.h"
-<<<<<<< HEAD
-#include "privtab.h"
-#include "externs.h"
+#include "strutil.h"
 #include "mymalloc.h"
-#include "confmagic.h"
-=======
-#include "strutil.h"
->>>>>>> ebdea0ab
 
 
 /** Convert a string to a set of privilege bits, masked by an original set.
@@ -256,13 +250,8 @@
 const char *
 privs_to_string(const PRIV *table, privbits privs)
 {
-<<<<<<< HEAD
-  PRIV *c;
+  const PRIV *c;
   char buf[BUFFER_LEN];
-=======
-  const PRIV *c;
-  static char buf[BUFFER_LEN];
->>>>>>> ebdea0ab
   char *bp;
 
   bp = buf;
@@ -287,13 +276,8 @@
 const char *
 privs_to_letters(const PRIV *table, privbits privs)
 {
-<<<<<<< HEAD
-  PRIV *c;
+  const PRIV *c;
   char buf[BUFFER_LEN];
-=======
-  const PRIV *c;
-  static char buf[BUFFER_LEN];
->>>>>>> ebdea0ab
   char *bp;
 
   bp = buf;
