--- conflicted
+++ resolved
@@ -14,17 +14,9 @@
 #include <math.h>
 
 #include "conf.h"
-<<<<<<< HEAD
-#include "externs.h"
-#include "ptab.h"
-#include "mymalloc.h"
-#include "confmagic.h"
-=======
-#include "memcheck.h"
 #include "mymalloc.h"
 #include "notify.h"
 #include "strutil.h"
->>>>>>> ebdea0ab
 
 static int ptab_find_exact_nun(PTAB *tab, const char *key);
 static int WIN32_CDECL ptab_cmp(const void *, const void *);
@@ -321,12 +313,7 @@
 
   klen = strlen(key) + 1;
 
-<<<<<<< HEAD
   tab->tab[tab->len] = GC_MALLOC(PTAB_SIZE + klen);
-=======
-  tab->tab[tab->len] = mush_malloc(PTAB_SIZE + klen, "ptab.entry");
->>>>>>> ebdea0ab
-
   tab->tab[tab->len]->data = data;
   memcpy(tab->tab[tab->len]->key, key, klen);
   tab->len++;
