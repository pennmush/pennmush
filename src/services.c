/** \file services.c
 * \brief Win32 services routines 
 *
 * Original author: Nick Gammon 
 */

#include "copyrite.h"
<<<<<<< HEAD
#include "config.h"
#include "confmagic.h"
=======
>>>>>>> ebdea0ab

#ifdef WIN32

#include <windows.h>            /* for service and thread routines */

#include <stdlib.h>
#include <process.h>
#include <direct.h>

#include "conf.h"
#include "externs.h"
#include "match.h"
#include "mushdb.h"
#include "mymalloc.h"
#include "notify.h"

#ifdef WIN32SERVICES

#define THIS_SERVICE "PennMUSH"
#define THIS_SERVICE_DISPLAY "PennMUSH for Win32"

int WIN32_CDECL main(int argc, char **argv);
int mainthread(int argc, char **argv);


SERVICE_STATUS ssStatus;        /*  current status of the service */

SERVICE_STATUS_HANDLE sshStatusHandle;
DWORD dwGlobalErr;
DWORD TID = 0;
HANDLE threadHandle = NULL;

SC_HANDLE service = NULL;
SC_HANDLE SCmanager = NULL;

/*   declare the service threads: */
VOID service_main(DWORD dwArgc, LPTSTR * lpszArgv);
VOID WINAPI service_ctrl(DWORD dwCtrlCode);
BOOL ReportStatusToSCMgr(DWORD dwCurrentState,
                         DWORD dwWin32ExitCode,
                         DWORD dwCheckPoint, DWORD dwWaitHint);
VOID worker_thread(VOID * notused);
VOID StopService(LPTSTR lpszMsg);


static int CmdInstallService(int argc, char *argv[]);
static int CmdRemoveService(void);
static int CmdStartService(void);
static int CmdStopService(void);
static int CmdStatusService(void);
static void CmdDisplayFormat(void);
static char *convert_error(DWORD error);
static DWORD get_service_status(SERVICE_STATUS * svcstatus, int leave_open);
int WIN32_CDECL service_error(DWORD error_code, char *themessage, ...);


/* Need to include library: advapi32.lib for services routines */


int WIN32_CDECL
main(int argc, char **argv)
{

  SERVICE_TABLE_ENTRY dispatchTable[] = {
    {THIS_SERVICE, (LPSERVICE_MAIN_FUNCTION) service_main},
    {NULL, NULL}
  };

  SERVICE_STATUS svcstatus;
  DWORD status;

/*
   Get the command line parameters and see what the user wants us to do.
 */

  if ((argc == 2) &&
      ((*argv[1] == '-') || (*argv[1] == '/') || (*argv[1] == '\\'))) {
    if (!_stricmp("install", argv[1] + 1))
      CmdInstallService(argc, argv);
    else if (!_stricmp("remove", argv[1] + 1))
      CmdRemoveService();
    else if (!_stricmp("start", argv[1] + 1))
      CmdStartService();
    else if (!_stricmp("stop", argv[1] + 1))
      CmdStopService();
    else if (!_stricmp("status", argv[1] + 1))
      CmdStatusService();
    else if (!_stricmp("run", argv[1] + 1)) {

/*  do not start the MUSH if it is already a running service */

      status = get_service_status(&svcstatus, TRUE);
      if (status == 0 && svcstatus.dwCurrentState == SERVICE_RUNNING) {
        fprintf(stderr, "The MUSH is already running as a service.\n");
        return 1;
      }
      worker_thread(NULL);
    } else
      CmdDisplayFormat();
  } else if (argc != 1)
    CmdDisplayFormat();
  else {

    /*  do not start the MUSH if it is already a running service */

    status = get_service_status(&svcstatus, TRUE);
    if (status == 0 && svcstatus.dwCurrentState == SERVICE_RUNNING) {
      fprintf(stderr, "The MUSH is already running as a service.\n");
      return 1;
    }
    /*  Under Windows 95 they won't be able to use the service manager */

    if (status == ERROR_CALL_NOT_IMPLEMENTED) {
      worker_thread(NULL);
      return 0;
    }
    /*
       Register the dispatch table with the service controller.

       If this fails then we are running interactively.

     */

    fprintf(stderr, "Attempting to start PennMUSH as a service ...\n");
    if (!StartServiceCtrlDispatcher(dispatchTable)) {
      fprintf(stderr,
              "Unable to start service, assuming running console-mode application.\n");
      fprintf(stderr,
              "You can save time on the next invocation by specifying: pennmush /run\n");
      worker_thread(NULL);
    }
  }                             /*  end of argc == 1 */

  return 0;
}                               /* end of main */


/*   service_main() -- */
/*       this function takes care of actually starting the service, */
/*       informing the service controller at each step along the way. */
/*       After launching the worker thread, it waits on the event */
/*       that the worker thread will signal at its termination. */
static VOID
service_main(DWORD dwArgc, LPTSTR * lpszArgv)
{
  DWORD dwWait;

  /*  register our service control handler: */
  sshStatusHandle = RegisterServiceCtrlHandler(THIS_SERVICE, service_ctrl);

  if (!sshStatusHandle)
    goto cleanup;

  /*  SERVICE_STATUS members that don't change in example */
  ssStatus.dwServiceType = SERVICE_WIN32_OWN_PROCESS;
  ssStatus.dwServiceSpecificExitCode = 0;


  /*  report the status to Service Control Manager. */
  if (!ReportStatusToSCMgr(SERVICE_START_PENDING,       /*  service state */
                           NO_ERROR,    /*  exit code */
                           1,   /*  checkpoint */
                           3000))       /*  wait hint */
    goto cleanup;


  /*  start the thread that performs the work of the service. */
  threadHandle = (HANDLE) _beginthreadex(NULL,  /*  security attributes */
                                         0,     /*  stack size (0 means inherit parent's stack size) */
                                         (LPTHREAD_START_ROUTINE) worker_thread, NULL,  /*  argument to thread */
                                         0,     /*  thread creation flags */
                                         &TID); /*  pointer to thread ID */

  if (!threadHandle)
    goto cleanup;

  /*  report the status to the service control manager. */
  if (!ReportStatusToSCMgr(SERVICE_RUNNING,     /*  service state */
                           NO_ERROR,    /*  exit code */
                           0,   /*  checkpoint */
                           0))  /*  wait hint */
    goto cleanup;

  /*  wait indefinitely until threadHandle is signaled. */
  /*  The thread handle is signalled when the thread terminates */

  dwWait = WaitForSingleObject(threadHandle,    /*  event object */
                               INFINITE);       /*  wait indefinitely */

cleanup:

  /*  try to report the stopped status to the service control manager. */
  if (sshStatusHandle)
    (VOID) ReportStatusToSCMgr(SERVICE_STOPPED, dwGlobalErr, 0, 0);

  /*  When SERVICE MAIN FUNCTION returns in a single service */
  /*  process, the StartServiceCtrlDispatcher function in */
  /*  the main thread returns, terminating the process. */
  return;
}                               /*  end of service_main */



/*   service_ctrl() -- */
/*       this function is called by the Service Controller whenever */
/*       someone calls ControlService in reference to our service. */
static VOID WINAPI
service_ctrl(DWORD dwCtrlCode)
{
  DWORD dwState = SERVICE_RUNNING;

  /*  Handle the requested control code. */
  switch (dwCtrlCode) {

    /*  Pause the service if it is running. */
  case SERVICE_CONTROL_PAUSE:

    if (ssStatus.dwCurrentState == SERVICE_RUNNING) {
      SuspendThread(threadHandle);
      dwState = SERVICE_PAUSED;
    }
    break;

    /*  Resume the paused service. */
  case SERVICE_CONTROL_CONTINUE:

    if (ssStatus.dwCurrentState == SERVICE_PAUSED) {
      ResumeThread(threadHandle);
      dwState = SERVICE_RUNNING;
    }
    break;

    /*  Stop the service. */
  case SERVICE_CONTROL_STOP:

    dwState = SERVICE_STOP_PENDING;

    /*  Report the status, specifying the checkpoint and waithint, */
    /*   before setting the termination event. */
    ReportStatusToSCMgr(SERVICE_STOP_PENDING,   /*  current state */
                        NO_ERROR,       /*  exit code */
                        1,      /*  checkpoint */
                        10000); /*  waithint (10 secs) */

    shutdown_flag = 1;

    flag_broadcast(0, 0, T("GAME: Game shutdown by system operator"));

    return;

    /*  Update the service status. */
  case SERVICE_CONTROL_INTERROGATE:
    break;

    /*  invalid control code */
  default:
    break;

  }                             /*  end of switch */

  /*  send a status response. */
  ReportStatusToSCMgr(dwState, NO_ERROR, 0, 0);
}                               /*  end of service_ctrl */


/*  utility functions... */



/*  ReportStatusToSCMgr() -- */
/*       This function is called by the ServMainFunc() and */
/*       ServCtrlHandler() functions to update the service's status */
/*       to the service control manager. */
static BOOL
ReportStatusToSCMgr(DWORD dwCurrentState,
                    DWORD dwWin32ExitCode, DWORD dwCheckPoint, DWORD dwWaitHint)
{
  BOOL fResult;

  /*  Disable control requests until the service is started. */
  if (dwCurrentState == SERVICE_START_PENDING)
    ssStatus.dwControlsAccepted = 0;
  else
    ssStatus.dwControlsAccepted = SERVICE_ACCEPT_STOP |
      SERVICE_ACCEPT_PAUSE_CONTINUE;

  /*  These SERVICE_STATUS members are set from parameters. */
  ssStatus.dwCurrentState = dwCurrentState;
  ssStatus.dwWin32ExitCode = dwWin32ExitCode;
  ssStatus.dwCheckPoint = dwCheckPoint;

  ssStatus.dwWaitHint = dwWaitHint;

  /*  Report the status of the service to the service control manager. */
  if (!(fResult = SetServiceStatus(sshStatusHandle,     /*  service reference handle */
                                   &ssStatus))) {       /*  SERVICE_STATUS structure */

    /*  If an error occurs, stop the service. */
    StopService("SetServiceStatus");
  }
  return fResult;
}                               /*  end of ReportStatusToSCMgr */



/*  The StopService function can be used by any thread to report an */
/*   error, or stop the service. */
static VOID
StopService(LPTSTR lpszMsg)
{
  CHAR chMsg[256];
  HANDLE hEventSource;
  LPTSTR lpszStrings[2];

  dwGlobalErr = GetLastError();

  /*  Use event logging to log the error. */
  hEventSource = RegisterEventSource(NULL, THIS_SERVICE);

  sprintf(chMsg, "%s error: %s", THIS_SERVICE, convert_error(dwGlobalErr));
  lpszStrings[0] = chMsg;
  lpszStrings[1] = lpszMsg;

  if (hEventSource) {
    ReportEvent(hEventSource,   /*  handle of event source */
                EVENTLOG_ERROR_TYPE,    /*  event type */
                0,              /*  event category */
                0,              /*  event ID */
                NULL,           /*  current user's SID */
                2,              /*  strings in lpszStrings */
                0,              /*  no bytes of raw data */
                lpszStrings,    /*  array of error strings */
                NULL);          /*  no raw data */

    (VOID) DeregisterEventSource(hEventSource);
  }
  if (threadHandle)
    TerminateThread(threadHandle, 1);
}                               /*  end of StopService */


/*  called at shutdown, ctrl-c etc. */

BOOL WINAPI
shut_down_handler(DWORD dwCtrlType)
{


  if (dwCtrlType != CTRL_LOGOFF_EVENT) {

    if (threadHandle)
      TerminateThread(threadHandle, 1);
    threadHandle = NULL;

    mush_panic("System shutdown by system operator");

    _exit(99);

  }
  return FALSE;
}                               /*  end of  shut_down_handler */


/*
   This is the service "worker" thread (as opposed to the main thread which
   has called StartServiceCtrlDispatcher and is waiting on the worker thread
   to end, by waiting on the thread handle).

   The other threads are the timer thread (set up in timer.C) and the service
   control thread (service_ctrl), which is called by the service controller.

   If not running as a service, then this is not a separate thread, but is
   called directly from "main". (In this case, threadHandle will be zero).

   All this routine does is change directory to the same directory as the
   executable file, set up MUSH.CFG as the configuration file, and then
   call the "real" MUSH "main" routine in BSD.C.

   All this is designed to hide the service control stuff from the main MUSH
   code so as to make implementing the next version much easier.

 */

static VOID
worker_thread(VOID * notused)
{
  int argc = 3;
  char fullfilename[MAX_PATH];
  char directory[MAX_PATH];
  static const char configname[] = "mush.cnf";
  static const char errorlogname[] = "log\\game.log";
  char *argv[3] = { fullfilename, configname, errorlogname };
  char *p;

  if (!GetModuleFileName(NULL, fullfilename, sizeof(fullfilename))) {
    service_error(GetLastError(), "Cannot locate full filename");
    Win32_Exit(1);
  }
/*  remove last part of file name to get working directory */

  strcpy(directory, fullfilename);

  p = strrchr(directory, '\\');
  if (p)
    *p = 0;

/*  make sure we are running in the MUSH directory */

  _chdir(directory);

/*  if running as a service, redirect stderr to a log file. */

  if (threadHandle)
    freopen("log\\game.log", "w", stderr);

/*  handle shutdowns and ctrl-c */

  SetConsoleCtrlHandler(shut_down_handler, TRUE);

/*  start up the main MUSH code */

  exit(mainthread(argc, argv));

}                               /*  end of worker_thread */

void WIN32_CDECL
Win32_Exit(int exit_code)
{

/*  if running as a thread, end the thread, otherwise just exit */

  fflush(stderr);
  if (threadHandle)
    _endthread();
  else
    _exit(exit_code);

}                               /*  end of Win32_Exit */

/*  this is called from db_write (every 256 objects) */
/*  to keep the service manager happy (it needs a checkpoint every 3 seconds) */

void
shutdown_checkpoint(void)
{
  static DWORD checkpoint = 1;

  if (threadHandle && shutdown_flag)
    ReportStatusToSCMgr(SERVICE_STOP_PENDING,   /*  current state */
                        NO_ERROR,       /*  exit code */
                        ++checkpoint,   /*  checkpoint */
                        3000);  /*  waithint  (3 seconds) */

}                               /*  end of shutdown_checkpoint */


/*  We need to close these handles so often I'll do it in a separate routine */

static void
close_service_handles(void)
{
  if (service)
    CloseServiceHandle(service);
  service = NULL;
  if (SCmanager)
    CloseServiceHandle(SCmanager);
  SCmanager = NULL;
}                               /*  end of close_service_handles */


/*  We put out *so* many error messages, let's centralise the whole thing */

int WIN32_CDECL
service_error(DWORD error_code, char *themessage, ...)
{
  va_list arglist;

  char buff[200];

/* print the message as if it was a PRINTF type message */

  va_start(arglist, themessage);
  _vsnprintf(buff, sizeof(buff), themessage, arglist);
  va_end(arglist);

  fprintf(stderr, "%s\n", buff);

  if (error_code)
    fprintf(stderr, "  ** Error %ld\n  ** %s\n",
            error_code, convert_error(error_code));

  close_service_handles();

  return TRUE;
}                               /*  end of service_error */

/*
   Open a handle to the Service Control Manager.
 */

static int
open_service_manager(void)
{

  SCmanager = OpenSCManager(NULL, NULL, SC_MANAGER_ALL_ACCESS);

  if (!SCmanager)
    return service_error(GetLastError(),
                         "Unable to talk to the Service Control Manager");

  return FALSE;

}                               /*  end of openServiceManager */


/*
   Open a handle to the Service.
 */
static int
get_service(void)
{
  service = OpenService(SCmanager, THIS_SERVICE, SERVICE_ALL_ACCESS);

  if (!service)
    return service_error(GetLastError(), "Cannot access service definition");

  return FALSE;
}                               /*  end of get_service */

/*
   Opens the service manager and gets the status, optionally leaving
   the manager open.
 */

static DWORD
get_service_status(SERVICE_STATUS * svcstatus, int leave_open)
{

/*
   Open a handle to the Service Control Manager.
 */

  SCmanager = OpenSCManager(NULL, NULL, SC_MANAGER_ALL_ACCESS);

  if (!SCmanager) {
    close_service_handles();
    return GetLastError();
  }
/*
   Open a handle to the Service.
 */

  service = OpenService(SCmanager, THIS_SERVICE, SERVICE_ALL_ACCESS);

  if (!service) {
    close_service_handles();
    return GetLastError();
  }
/*
   Check to see that the service is not running.
 */

  if (!QueryServiceStatus(service, svcstatus)) {
    close_service_handles();
    return GetLastError();
  }
/*  leave handles open if requested */

  if (!leave_open)
    close_service_handles();

  return 0;

}                               /*  end of get_service_status */

/*
   Install this service.
 */

static int
CmdInstallService(int argc, char *argv[])
{
  char fullfilename[MAX_PATH];

/*
   Pick up our full path and file name.
 */

  if (!GetModuleFileName(NULL, fullfilename, sizeof(fullfilename)))
    return service_error(GetLastError(), "Cannot locate full filename");

/*
   Open a handle to the Service Control Manager.
 */

  if (open_service_manager())
    return TRUE;

/*
   Now create the service definition.
 */

  service = CreateService(SCmanager, THIS_SERVICE, THIS_SERVICE_DISPLAY, SERVICE_ALL_ACCESS, SERVICE_WIN32_OWN_PROCESS, SERVICE_AUTO_START, SERVICE_ERROR_NORMAL, fullfilename, NULL,   /*  no load ordering group */
                          NULL, /*  no tag identifier */
                          NULL, /*  no dependencies */
                          NULL, /*  LocalSystem account */
                          NULL);        /*  no password */

  if (!service)
    return service_error(GetLastError(), "Unable to create service");

  close_service_handles();

  fprintf(stderr, "Service successfully installed\n");

  return FALSE;
}                               /*  end of CmdInstallService */

/*
   Remove this service.
 */

static int
CmdRemoveService(void)
{
  SERVICE_STATUS svcstatus;
  DWORD status;

/*
   Open the service manager and find its status
 */

  if (status = get_service_status(&svcstatus, TRUE))
    return service_error(status, "Unable to access service details");

/*
   Check to see that the service is not running.
 */

  if (svcstatus.dwCurrentState != SERVICE_STOPPED)
    return service_error(0,
                         "You must stop the service before you can remove it.");

/*
   Everything is fine, so delete the service definition.
 */

  if (!DeleteService(service))
    return service_error(GetLastError(), "Cannot remove service");

  close_service_handles();

  fprintf(stderr, "Service successfully removed\n");

  return FALSE;
}                               /*  end of CmdRemoveService */


/*
   Start this service.
 */

static int
CmdStartService(void)
{
  SERVICE_STATUS svcstatus;
  DWORD status;

/*
   Open the service manager and find its status
 */

  if (status = get_service_status(&svcstatus, TRUE))
    return service_error(status, "Unable to access service details");

  if (svcstatus.dwCurrentState != SERVICE_STOPPED)
    return service_error(0, "The service is not currently stopped.");

/*
   Everything is fine, so start the service
 */

  if (!StartService(service, 0, NULL))
    return service_error(GetLastError(), "Cannot start service");

  close_service_handles();

  fprintf(stderr, "Start request sent to service\n");

  return FALSE;
}                               /*  end of CmdStartService */

/*
   Stop this service.
 */

static int
CmdStopService(void)
{
  SERVICE_STATUS svcstatus;
  DWORD status;

/*
   Open the service manager and find its status
 */

  if (status = get_service_status(&svcstatus, TRUE))
    return service_error(status, "Unable to access service details");

  if (svcstatus.dwCurrentState != SERVICE_RUNNING)
    return service_error(0, "The service is not currently running.");

/*
   Everything is fine, so stop the service
 */

  if (!ControlService(service, SERVICE_CONTROL_STOP, &svcstatus))
    return service_error(GetLastError(), "Cannot stop service");

  close_service_handles();

  fprintf(stderr, "Stop request sent to service\n");

  return FALSE;
}                               /*  end of CmdStopService */


/*
   Show status of this service.
 */

static int
CmdStatusService(void)
{
  SERVICE_STATUS svcstatus;
  DWORD status;
  char *p;

/*
   Open the service manager and find its status
 */

  if (status = get_service_status(&svcstatus, FALSE))
    return service_error(status, "Unable to access service details");

  switch (svcstatus.dwCurrentState) {
  case SERVICE_STOPPED:
    p = "The service is not running.";
    break;
  case SERVICE_START_PENDING:
    p = "The service is starting.";
    break;
  case SERVICE_STOP_PENDING:
    p = "The service is stopping.";
    break;
  case SERVICE_RUNNING:
    p = "The service is running.";
    break;
  case SERVICE_CONTINUE_PENDING:
    p = "The service continue is pending.";
    break;
  case SERVICE_PAUSE_PENDING:
    p = "The service pause is pending.";
    break;
  case SERVICE_PAUSED:
    p = "The service is paused.";
    break;
  default:
    p = "Unrecognised status.";
    break;
  }                             /*  end of switch */

  fprintf(stderr, "%s\n", p);

  return FALSE;
}                               /*  end of CmdStatusService */



/*
   Display the available commands.
 */

static void
CmdDisplayFormat(void)
{
  fprintf(stderr, "Usage is :-\n");
  fprintf(stderr, " %s           - runs as a service, or stand-alone\n",
          THIS_SERVICE);
  fprintf(stderr, " %s /run      - runs stand-alone\n", THIS_SERVICE);
  fprintf(stderr, " %s /start    - starts this service\n", THIS_SERVICE);
  fprintf(stderr, " %s /stop     - stops this service\n", THIS_SERVICE);
  fprintf(stderr, " %s /install  - installs this service\n", THIS_SERVICE);
  fprintf(stderr, " %s /remove   - removes (un-installs) this service\n",
          THIS_SERVICE);
  fprintf(stderr, " %s /status   - displays the status of this service\n",
          THIS_SERVICE);
  fprintf(stderr, " %s /help     - displays this information\n", THIS_SERVICE);
}                               /*  end of CmdDisplayFormat */

static char *
convert_error(DWORD error)
{

  char *formattedmsg;
  static char buff[100];

  if (!FormatMessage(FORMAT_MESSAGE_FROM_SYSTEM |
                     FORMAT_MESSAGE_ALLOCATE_BUFFER |
                     FORMAT_MESSAGE_IGNORE_INSERTS,
                     NULL,
                     error, LANG_NEUTRAL, (LPTSTR) & formattedmsg, 0, NULL)) {
    sprintf(buff, "<Error code: %ld>", error);
    return buff;
  } else
    return formattedmsg;
}                               /*  end of convert_error */


#endif                          /* WIN32SERVICES */
#endif                          /* WIN32 */

static void dummy(void) __attribute__ ((__unused__));
static void
dummy(void)
{
  /* This function exists solely to supress a warning on non-Windows
     systems about an empty source file. */
}<|MERGE_RESOLUTION|>--- conflicted
+++ resolved
@@ -5,11 +5,6 @@
  */
 
 #include "copyrite.h"
-<<<<<<< HEAD
-#include "config.h"
-#include "confmagic.h"
-=======
->>>>>>> ebdea0ab
 
 #ifdef WIN32
 
