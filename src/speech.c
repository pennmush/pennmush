/**
 * \file speech.c
 *
 * \brief Speech-related commands in PennMUSH.
 *
 *
 */
/* speech.c */

#include "copyrite.h"

#include <ctype.h>
#include <string.h>
#include <stdlib.h>
#include <stdarg.h>

#include "ansi.h"
#include "attrib.h"
#include "conf.h"
#include "dbdefs.h"
#include "externs.h"
#include "flags.h"
#include "game.h"
#include "lock.h"
#include "log.h"
#include "match.h"
#include "mushdb.h"
#include "mymalloc.h"
#include "mypcre.h"
#include "parse.h"
#include "sort.h"
<<<<<<< HEAD
#include "mymalloc.h"
#include "confmagic.h"
=======
#include "strutil.h"
>>>>>>> ebdea0ab

static void do_one_remit(dbref executor, dbref speaker, const char *target,
                         const char *msg, int flags, struct format_msg *format,
                         NEW_PE_INFO *pe_info);
dbref na_zemit(dbref current, void *data);

const char *
spname_int(dbref thing, bool ansi)
{
  /* if FULL_INVIS is defined, dark wizards and dark objects will be
   * Someone and Something, respectively.
   */

  if (FULL_INVIS && DarkLegal(thing)) {
    if (IsPlayer(thing))
      return "Someone";
    else
      return "Something";
  } else if (ansi) {
    /* This uses accents */
    return AaName(thing, AN_SAY, NULL);
  } else {
    /* This does not */
    return Name(thing);
  }
}

/** Can player pemit to target?
 * You can pemit if you're pemit_all, if you're pemitting to yourself,
 * if you're pemitting to a non-player, or if you pass target's
 * pagelock and target isn't HAVEN.
 * \param player dbref attempting to pemit.
 * \param target target dbref to pemit to.
 * \param dofails If nonzero, send failure message 'def' or run fail_lock()
 * \param def show a default message if there is no appropriate failure message?
 * \param pe_info the pe_info for page lock evaluation
 * \retval 1 player may pemit to target.
 * \retval 0 player may not pemit to target.
 */
int
okay_pemit(dbref player, dbref target, int dofails, int def,
           NEW_PE_INFO *pe_info)
{
  char defmsg[BUFFER_LEN];
  char *dp = NULL;
  if (Pemit_All(player))
    return 1;

  if (dofails && def) {
    dp = defmsg;
    safe_format(defmsg, &dp,
                T("I'm sorry, but %s wishes to be left alone now."),
<<<<<<< HEAD
                Name(target));
=======
                AName(target, AN_SYS, NULL));
>>>>>>> ebdea0ab
    *dp = '\0';
    dp = defmsg;
  }

  if (IsPlayer(target) && Haven(target)) {
    if (dofails && def)
      notify(player, dp);
    return 0;
  }
  if (!eval_lock_with(player, target, Page_Lock, pe_info)) {
    if (dofails) {
      fail_lock(player, target, Page_Lock, dp, NOTHING);
    }
    return 0;
  }
  return 1;
}

/** This is the place where speech, poses, and \@emits by thing should be
 *  heard. For things and players, it's the loc; for rooms, it's the room
 *  itself; for exits, it's the source.
 */
dbref
speech_loc(dbref thing)
{
  if (!RealGoodObject(thing))
    return NOTHING;
  switch (Typeof(thing)) {
  case TYPE_ROOM:
    return thing;
  case TYPE_EXIT:
    return Source(thing);
  default:
    return Location(thing);
  }
}

/** The teach command.
 * \param player the enactor.
 * \param tbuf1 the command being taught.
 * \param list is tbuf1 an action list, or a single command?
 * \param parent_queue the queue entry to run the command in
 */
void
do_teach(dbref player, const char *tbuf1, int list, MQUE *parent_queue)
{
  dbref loc;
  int flags = QUEUE_RECURSE;
  char lesson[BUFFER_LEN], *lp;

  loc = speech_loc(player);
  if (!GoodObject(loc))
    return;

  if (!Loud(player)
      && !eval_lock_with(player, loc, Speech_Lock, parent_queue->pe_info)) {
    fail_lock(player, loc, Speech_Lock, T("You may not speak here!"), NOTHING);
    return;
  }

  if (!tbuf1 || !*tbuf1) {
    notify(player, T("What command do you want to teach?"));
    return;
  }

  if (!list)
    flags |= QUEUE_NOLIST;

  lp = lesson;
  safe_format(lesson, &lp, T("%s types --> %s%s%s"), spname(player),
              ANSI_HILITE, tbuf1, ANSI_END);
  *lp = '\0';
  notify_anything(player, player, na_loc, &loc, NULL,
                  NA_INTER_HEAR | NA_PROPAGATE, lesson, NULL, loc, NULL);
  new_queue_actionlist(player, parent_queue->enactor, player, (char *) tbuf1,
                       parent_queue, PE_INFO_SHARE, flags, NULL);
}

/** The say command.
 * \param player the enactor.
 * \param message the message to say.
 * \param pe_info pe_info to eval speechmod with
 */
void
do_say(dbref player, const char *message, NEW_PE_INFO *pe_info)
{
  dbref loc;
  PE_REGS *pe_regs;
  char modmsg[BUFFER_LEN];
  char says[BUFFER_LEN];
  char *sp;
  int mod = 0;
  loc = speech_loc(player);
  if (!GoodObject(loc))
    return;

  if (!Loud(player) && !eval_lock_with(player, loc, Speech_Lock, pe_info)) {
    fail_lock(player, loc, Speech_Lock, T("You may not speak here!"), NOTHING);
    return;
  }

  if (*message == SAY_TOKEN && CHAT_STRIP_QUOTE)
    message++;

  pe_regs = pe_regs_create(PE_REGS_ARG, "do_say");
  pe_regs_setenv_nocopy(pe_regs, 0, message);
  pe_regs_setenv_nocopy(pe_regs, 1, "\"");
  modmsg[0] = '\0';

  if (call_attrib(player, "SPEECHMOD", modmsg, player, pe_info, pe_regs)
      && *modmsg != '\0')
    mod = 1;
  pe_regs_free(pe_regs);

  /* notify everybody */
  notify_format(player, T("You say, \"%s\""), (mod ? modmsg : message));
  sp = says;
  safe_format(says, &sp, T("%s says, \"%s\""), spname(player),
              (mod ? modmsg : message));
  *sp = '\0';
  notify_except(player, loc, player, says, NA_INTER_HEAR);
}

/** The oemit(/list) command.
 * \verbatim
 * This implements @oemit and @oemit/list.
 * \endverbatim
 * \param executor The object \@oemit'ing
 * \param speaker The object making the sound (executor, unless /spoof'ing)
 * \param list the list of dbrefs to oemit from the emit.
 * \param message the message to emit.
 * \param flags PEMIT_* flags.
 * \param format a format_msg structure to pass to notify_anything() from \@message
 * \param pe_info the pe_info to use for evaluating speech locks
 */
void
do_oemit_list(dbref executor, dbref speaker, char *list, const char *message,
              int flags, struct format_msg *format, NEW_PE_INFO *pe_info)
{
  char *temp, *p;
  const char *s;
  dbref who;
  dbref room;
  int matched = 0;
  dbref pass[11];
  dbref locs[10];
  int i, oneloc = 0;
  int na_flags = NA_INTER_HEAR | NA_PROPAGATE;

  /* If no message, further processing is pointless.
   * If no list, they should have used @remit. */
  if (!message || !*message || !list || !*list)
    return;

  if (flags & PEMIT_SPOOF)
    na_flags |= NA_SPOOF;

  for (i = 0; i < 11; i++)
    pass[i] = NOTHING;

  /* Find out what room to do this in. If they supplied a db# before
   * the '/', then oemit to anyone in the room who's not on list.
   * Otherwise, oemit to every location which has at least one of the
   * people in the list. This is intended for actions which involve
   * players who are in different rooms, e.g.:
   *
   * X (in #0) fires an arrow at Y (in #2).
   *
   * X sees: You fire an arrow at Y. (pemit to X)
   * Y sees: X fires an arrow at you! (pemit to Y)
   * #0 sees: X fires an arrow at Y. (oemit/list to X Y)
   * #2 sees: X fires an arrow at Y. (from the same oemit)
   */
  /* Find out what room to do this in. They should have supplied a db#
   * before the '/'. */
  if ((temp = strchr(list, '/'))) {
    *temp++ = '\0';
    room = noisy_match_result(executor, list, NOTYPE, MAT_EVERYTHING);
    if (!GoodObject(room)) {
      notify(executor, T("I can't find that room."));
      return;
    }

    if (!Loud(speaker) && !eval_lock_with(speaker, room, Speech_Lock, pe_info)) {
      fail_lock(executor, room, Speech_Lock, T("You may not speak there!"),
                NOTHING);
      return;
    }

    oneloc = 1;                 /* we are only oemitting to one location */
  } else {
    temp = list;
  }

  s = temp;
  while (s && *s) {
    p = next_in_list(&s);
    /* If a room was given, we match relative to the room */
    if (oneloc)
      who = match_result_relative(executor, room, p, NOTYPE, MAT_OBJ_CONTENTS);
    else
      who = noisy_match_result(executor, p, NOTYPE, MAT_OBJECTS);
    /* matched tracks the number of valid players we've found.
     * room is the given room (possibly nothing right now)
     * pass[0..10] are dbrefs of players
     * locs[0..10] are corresponding dbrefs of locations
     * pass[11] is always NOTHING
     */
    if (GoodObject(who) && GoodObject(Location(who))
        && (Loud(speaker) || (oneloc && Location(who) == room) ||
            eval_lock_with(speaker, Location(who), Speech_Lock, pe_info))
      ) {
      if (matched < 10) {
        locs[matched] = Location(who);
        pass[matched] = who;
        matched++;
      } else {
        notify(executor, T("Too many people to oemit to."));
        break;
      }
    }
  }

  if (!matched) {
    if (oneloc) {
      /* A specific location was given, but there were no matching objects to
       * omit, so just remit */
      notify_anything(executor, speaker, na_loc, &room, NULL, na_flags, message,
                      NULL, room, format);
    } else {
      notify(executor, T("No matching objects."));
    }
    return;
  }

  /* Sort the list of rooms to oemit to so we don't oemit to the same
   * room twice */
  qsort((void *) locs, matched, sizeof(locs[0]), dbref_comp);

  for (i = 0; i < matched; i++) {
    if (i != 0 && locs[i] == locs[i - 1])
      continue;
    notify_anything(executor, speaker, na_loc, &locs[i], pass, na_flags,
                    message, NULL, locs[i], format);
  }

}


/** The whisper command.
 * \param player the enactor.
 * \param arg1 name of the object to whisper to.
 * \param arg2 message to whisper.
 * \param noisy if 1, others overhear that a whisper has occurred.
 * \param pe_info the pe_info for evaluating interact locks
 */
void
do_whisper(dbref player, const char *arg1, const char *arg2, int noisy,
           NEW_PE_INFO *pe_info)
{
  dbref who;
  int key;
  const char *gap;
  char *tbuf, *tp;
  char *p;
  dbref good[100];
  int gcount = 0;
  const char *head;
  int overheard;
  char *current;
  const char **start;
  char sname[BUFFER_LEN];

  if (!arg1 || !*arg1) {
    notify(player, T("Whisper to whom?"));
    return;
  }
  if (!arg2 || !*arg2) {
    notify(player, T("Whisper what?"));
    return;
  }
  tp = tbuf = GC_MALLOC_ATOMIC(BUFFER_LEN);
  if (!tbuf)
    mush_panic("Unable to allocate memory in do_whisper");

  overheard = 0;
  head = arg1;
  start = &head;
  /* Figure out what kind of message */
  gap = " ";
  switch (*arg2) {
  case SEMI_POSE_TOKEN:
    gap = "";
  case POSE_TOKEN:
    key = 1;
    arg2++;
    break;
  default:
    key = 2;
    break;
  }

  *tp = '\0';
  /* Make up a list of good and bad names */
  while (head && *head) {
    current = next_in_list(start);
    who = match_result(player, current, TYPE_PLAYER, MAT_NEAR_THINGS |
                       MAT_CONTAINER);
    if (!GoodObject(who) || !can_interact(player, who, INTERACT_HEAR, pe_info)) {
      safe_chr(' ', tbuf, &tp);
      safe_str_space(current, tbuf, &tp);
      if (GoodObject(who))
        notify_format(player, T("%s can't hear you."),
                      AName(who, AN_SYS, NULL));
    } else {
      /* A good whisper */
      good[gcount++] = who;
      if (gcount >= 100) {
        notify(player, T("Too many people to whisper to."));
        break;
      }
    }
  }

  *tp = '\0';
  if (*tbuf)
    notify_format(player, T("Unable to whisper to:%s"), tbuf);

  if (!gcount) {
    return;
  }

  /* Drunk wizards... */
  if (Dark(player))
    noisy = 0;

  /* Set up list of good names */
  tp = tbuf;
  safe_str(T(" to "), tbuf, &tp);
  for (who = 0; who < gcount; who++) {
    if (noisy && (get_random32(0, 100) < (uint32_t) WHISPER_LOUDNESS))
      overheard = 1;
    safe_itemizer(who + 1, (who == gcount - 1), ",", T("and"), " ", tbuf, &tp);
    safe_str(AName(good[who], AN_SAY, NULL), tbuf, &tp);
  }
  *tp = '\0';

  if (key == 1) {
    notify_format(player, (gcount > 1) ? T("%s sense: %s%s%s") :
                  T("%s senses: %s%s%s"), tbuf + 4, AName(player, AN_SAY, NULL),
                  gap, arg2);
    p = tprintf("You sense: %s%s%s", AName(player, AN_SAY, NULL), gap, arg2);
  } else {
    notify_format(player, T("You whisper, \"%s\"%s."), arg2, tbuf);
    p = tprintf(T("%s whispers%s: %s"), AName(player, AN_SAY, NULL),
                gcount > 1 ? tbuf : "", arg2);
  }

  strcpy(sname, AName(player, AN_SAY, NULL));
  for (who = 0; who < gcount; who++) {
    notify_must_puppet(good[who], p);
    if (Location(good[who]) != Location(player))
      overheard = 0;
  }
  if (overheard) {
    dbref first = Contents(Location(player));
    if (!GoodObject(first))
      return;
    p = tprintf(T("%s whispers%s."), sname, tbuf);
    DOLIST(first, first) {
      overheard = 1;
      for (who = 0; who < gcount; who++) {
        if ((first == player) || (first == good[who])) {
          overheard = 0;
          break;
        }
      }
      if (overheard)
        notify_noecho(first, p);
    }
  }
}

/** Send an \@message to a list of dbrefs, using an attribute to format it
 * if present.
 * \param executor the executor.
 * \param speaker The object speaking, for spoofed messages
 * \param list the list of players to pemit to, destructively modified.
 * \param attrname the attribute to use to format the message.
 * \param message the default message.
 * \param type the type of emit to send (pemit/remit/oemit)
 * \param flags PEMIT_* flags
 * \param numargs The number of arguments for the ufun.
 * \param argv The arguments for the ufun.
 * \param pe_info the pe_info for lock checks, etc
 */
void
do_message(dbref executor, dbref speaker, char *list, char *attrname,
           char *message, enum emit_type type, int flags, int numargs,
           char *argv[], NEW_PE_INFO *pe_info)
{
  struct format_msg format;
  dbref thing;
  char *p;
  int i;

  if (!attrname || !*attrname)
    return;

  format.checkprivs = 1;
  format.thing = AMBIGUOUS;

  if ((p = strchr(attrname, '/')) != NULL) {
    *p++ = '\0';
    if (*attrname && strcmp(attrname, "#-2")) {
      thing = noisy_match_result(executor, attrname, NOTYPE, MAT_EVERYTHING);
      if (thing == NOTHING)
        return;
      format.thing = thing;
    }
  } else
    p = attrname;

  format.attr = p;
  format.numargs = numargs;
  format.targetarg = -1;

<<<<<<< HEAD
  for (i = 0; i < numargs; i++) {
    format.args[i] = argv[i];
    if (!strcmp(argv[i], "##"))
      format.targetarg = i;
=======
  for (i = 0; i < numargs && i < MAX_STACK_ARGS; i++) {
    format.args[i] = argv[i];
    if (!strcmp(argv[i], "##"))
      format.targetarg = i;
  }

  switch (type) {
  case EMIT_REMIT:
    do_remit(executor, speaker, list, message, flags, &format, pe_info);
    break;
  case EMIT_OEMIT:
    do_oemit_list(executor, speaker, list, message, flags, &format, pe_info);
    break;
  case EMIT_PEMIT:
    do_pemit(executor, speaker, list, message, flags, &format, pe_info);
    break;
>>>>>>> ebdea0ab
  }

  switch (type) {
  case EMIT_REMIT:
    do_remit(executor, speaker, list, message, flags, &format, pe_info);
    break;
  case EMIT_OEMIT:
    do_oemit_list(executor, speaker, list, message, flags, &format, pe_info);
    break;
  case EMIT_PEMIT:
    do_pemit(executor, speaker, list, message, flags, &format, pe_info);
    break;
  }
}

/** Send a message to an object.
 * \param executor The object \@pemit'ing
 * \param speaker The object making the sound (executor, unless /spoof'ing)
 * \param target the name(s) of the object(s) to pemit to.
 * \param message the message to pemit.
 * \param flags PEMIT_* flags.
 * \param format a format_msg structure to pass to notify_anything() from \@message
 * \param pe_info the pe_info for lock checks, etc
 */
void
do_pemit(dbref executor, dbref speaker, char *target, const char *message,
         int flags, struct format_msg *format, NEW_PE_INFO *pe_info)
{
  dbref who, last = NOTHING;
  int na_flags = NA_MUST_PUPPET;
  const char *l = NULL;
  char *p;
  int one = 1;
  int count = 0;

  if (!target || !*target
      || ((!message || !*message) && !(flags & PEMIT_PROMPT)))
    return;

  if (flags & PEMIT_SPOOF)
    na_flags |= NA_SPOOF;
  if (flags & PEMIT_PROMPT)
    na_flags |= NA_PROMPT;

  if (flags & PEMIT_LIST) {
    l = trim_space_sep(target, ' ');
    p = next_in_list(&l);
    one = 0;
  } else {
    p = target;
  }

  do {
    who = noisy_match_result(executor, p, NOTYPE, MAT_EVERYTHING);
    if (who == NOTHING)
      continue;
    if (!okay_pemit(speaker, who, 1, one, pe_info))
      continue;
    count++;
    last = who;
    notify_anything(executor, speaker, na_one, &who, NULL, na_flags, message,
                    NULL, AMBIGUOUS, format);
  } while (!one && l && *l && (p = next_in_list(&l)));


  if (!(flags & PEMIT_SILENT) && count) {
    if (count > 1)
      notify_format(executor, T("You pemit \"%s\" to %d objects."), message,
                    count);
    else if (last != executor)
      notify_format(executor, T("You pemit \"%s\" to %s."), message,
<<<<<<< HEAD
                    Name(last));
=======
                    AName(last, AN_SAY, NULL));
>>>>>>> ebdea0ab
  }

}

/** The pose and semipose command.
 * \param player the enactor.
 * \param tbuf1 the message to pose.
 * \param nospace if 1, omit space between name and pose (semipose); if 0, include space (pose)
 * \param pe_info the pe_info for speechmod, lock checks, etc
 */
void
do_pose(dbref player, const char *tbuf1, int nospace, NEW_PE_INFO *pe_info)
{
  dbref loc;
  char tbuf2[BUFFER_LEN], message[BUFFER_LEN], *mp;
  PE_REGS *pe_regs;
  int mod = 0;

  loc = speech_loc(player);
  if (!GoodObject(loc))
    return;

  if (!Loud(player) && !eval_lock_with(player, loc, Speech_Lock, pe_info)) {
    fail_lock(player, loc, Speech_Lock, T("You may not speak here!"), NOTHING);
    return;
  }

  pe_regs = pe_regs_create(PE_REGS_ARG, "do_pose");
  pe_regs_setenv_nocopy(pe_regs, 0, tbuf1);
  pe_regs_setenv_nocopy(pe_regs, 1, nospace ? ";" : ":");
  tbuf2[0] = '\0';

  if (call_attrib(player, "SPEECHMOD", tbuf2, player, pe_info, pe_regs)
      && *tbuf2 != '\0')
    mod = 1;

  pe_regs_free(pe_regs);

  mp = message;
  safe_format(message, &mp, (nospace ? "%s%s" : "%s %s"), spname(player),
              (mod ? tbuf2 : tbuf1));
  *mp = '\0';

  notify_anything(player, player, na_loc, &loc, NULL,
                  NA_INTER_HEAR | NA_PROPAGATE, message, NULL, loc, NULL);
}

/** The *wall commands.
 * \param player the enactor.
 * \param message message to broadcast.
 * \param target type of broadcast (all, royalty, wizard)
 * \param emit if 1, this is a wallemit.
 */
void
do_wall(dbref player, const char *message, enum wall_type target, int emit)
{
  const char *gap = "", *prefix;
  const char *mask;
  int pose = 0;

  /* Only @wall is available to those with the announce power.
   * Only @rwall is available to royalty.
   */
  if (!(Wizard(player) ||
        ((target == WALL_ALL) && Can_Announce(player)) ||
        ((target == WALL_RW) && Royalty(player)))) {
    notify(player, T("Posing as a wizard could be hazardous to your health."));
    return;
  }
  /* put together the message and figure out what type it is */
  if (!emit) {
    gap = " ";
    switch (*message) {
    case SAY_TOKEN:
      if (CHAT_STRIP_QUOTE)
        message++;
      break;
    case SEMI_POSE_TOKEN:
      gap = "";
    case POSE_TOKEN:
      pose = 1;
      message++;
      break;
    }
  }

  if (!*message) {
    notify(player, T("What did you want to say?"));
    return;
  }
  if (target == WALL_WIZ) {
    /* to wizards only */
    mask = "WIZARD";
    prefix = WIZWALL_PREFIX;
  } else if (target == WALL_RW) {
    /* to wizards and royalty */
    mask = "WIZARD ROYALTY";
    prefix = RWALL_PREFIX;
  } else {
    /* to everyone */
    mask = NULL;
    prefix = WALL_PREFIX;
  }

  /* broadcast the message */
  if (pose)
    flag_broadcast(mask, 0, "%s %s%s%s", prefix, AName(player, AN_SAY, NULL),
                   gap, message);
  else if (emit)
    flag_broadcast(mask, 0, "%s [%s]: %s", prefix, AName(player, AN_SAY, NULL),
                   message);
  else
    flag_broadcast(mask, 0,
                   "%s %s %s, \"%s\"", prefix, AName(player, AN_SAY, NULL),
                   target == WALL_ALL ? T("shouts") : T("says"), message);
}

/** messageformat. This is the wrapper that makes calling PAGEFORMAT,
 *  CHATFORMAT, etc easy.
 *
 * \param player The victim to call it on.
 * \param attribute The attribute on the player to call.
 * \param enactor The enactor who caused the message.
 * \param flags NA_* flags to send in addition to NA_INTER_HEAR and NA_SPOOF
 * \param numargs the number of arguments to the attribute
 * \param ... the arguments to the attribute
<<<<<<< HEAD
 * \retval 1 The player had the fooformat attribute.
 * \retval 0 The default message was sent.
=======
 * \return A MSGFORMAT_* enum; see messageformat() for more info
>>>>>>> ebdea0ab
 */
enum msgformat_response
vmessageformat(dbref player, const char *attribute, dbref enactor, int flags,
               int numargs, ...)
{
  va_list ap;
  char *s;
  int i;
  char *argv[MAX_STACK_ARGS];

  va_start(ap, numargs);

  for (i = 0; i < MAX_STACK_ARGS; i++) {
    if (i < numargs) {
      /* Pop another char * off the stack. */
      s = va_arg(ap, char *);
      argv[i] = s;
    } else {
      argv[i] = NULL;
    }
  }
  va_end(ap);

  return messageformat(player, attribute, enactor, flags, numargs, argv);
}

/** messageformat. This is the wrapper that makes calling PAGEFORMAT,
 *  CHATFORMAT, etc easy.
 *
 * \param player The victim to call it on.
 * \param attribute The attribute on the player to call.
 * \param enactor The enactor who caused the message.
<<<<<<< HEAD
 * \param flags flags NA_* flags to send in addition to NA_INTER_HEAR and NA_SPOOF
 * \param numargs number of arguments in argv
 * \param argv array of arguments
 * \retval 1 The player had the fooformat attribute.
 * \retval 0 The default message was sent.
=======
 * \param flags flags NA_* flags to send in addition to NA_SPOOF
 * \param numargs number of arguments in argv
 * \param argv array of arguments
 * \retval MSGFORMAT_SENT Player had the fooformat attr and a message was sent
 * \retval MSGFORMAT_NONE No fooformat attribute was present, send default msg
 * \retval MSGFORMAT_NULL The fooformat attr eval'd null, maybe send default msg
>>>>>>> ebdea0ab
 */
enum msgformat_response
messageformat(dbref player, const char *attribute, dbref enactor, int flags,
              int numargs, char *argv[])
{
  /* It's only static because I expect this thing to get
   * called a LOT, so it may or may not save time. */
  static char messbuff[BUFFER_LEN];
  PE_REGS *pe_regs;
  int i;
  int ret;

<<<<<<< HEAD
  flags |= NA_INTER_HEAR | NA_SPOOF;
=======
  flags |= NA_SPOOF;
>>>>>>> ebdea0ab

  *messbuff = '\0';
  pe_regs = pe_regs_create(PE_REGS_ARG, "messageformat");
  for (i = 0; i < numargs && i < MAX_STACK_ARGS; i++) {
    pe_regs_setenv_nocopy(pe_regs, i, argv[i]);
  }
  ret = call_attrib(player, attribute, messbuff, enactor, NULL, pe_regs);
  pe_regs_free(pe_regs);
  if (ret) {
    /* We have a returned value. Notify the player. */
<<<<<<< HEAD
    if (*messbuff)
      notify_anything(player, enactor, na_one, &player, NULL, flags, messbuff,
                      NULL, AMBIGUOUS, NULL);
    return 1;
=======
    if (*messbuff) {
      notify_anything(player, enactor, na_one, &player, NULL, flags, messbuff,
                      NULL, AMBIGUOUS, NULL);
      return MSGFORMAT_SENT;
    } else
      return MSGFORMAT_NULL;
>>>>>>> ebdea0ab
  } else {
    return MSGFORMAT_NONE;
  }
}

/** The page command.
 * \param executor the executor.
 * \param arg1 the list of players to page.
 * \param arg2 the message to page.
 * \param override if 1, page/override.
 * \param has_eq if 1, the command had an = in it.
 * \param pe_info the pe_info to use when evaluating locks, idle/away/haven msg, etc
 */
void
do_page(dbref executor, const char *arg1, const char *arg2, int override,
        int has_eq, NEW_PE_INFO *pe_info)
{
  dbref target;
  const char *message;
  const char *gap;
  int key;
  char *tbuf, *tp;
  char *tbuf2, *tp2;
  char *namebuf, *nbp;
  dbref good[100];
  int gcount = 0;
  char *nsbuf = NULL, *tosend;
  char *head;
  char *hp = NULL;
  const char **start;
  char *current;
  int i;
  int repage = 0;
  int fails_lock;
  int is_haven;
  ATTR *a;
  char alias[BUFFER_LEN], *ap;

<<<<<<< HEAD
  tp2 = tbuf2 = GC_MALLOC_ATOMIC(BUFFER_LEN);
  if (!tbuf2)
    mush_panic("Unable to allocate memory in do_page");
=======
>>>>>>> ebdea0ab

  nbp = namebuf = GC_MALLOC_ATOMIC(BUFFER_LEN);

  if (*arg1 && has_eq) {
    /* page to=[msg] */
    head = (char *) arg1;
    message = arg2;
  } else if (arg2 && *arg2) {
    /* page =msg */
    message = arg2;
    repage = 1;
  } else {
    /* page msg */
    message = arg1;
    repage = 1;
  }

  if (has_eq && (!message || !*message)) {
    notify(executor, T("What do you want to page?"));
    return;
  }

  tp2 = tbuf2 = (char *) mush_malloc(BUFFER_LEN, "page_buff");
  if (!tbuf2)
    mush_panic("Unable to allocate memory in do_page");

  nbp = namebuf = (char *) mush_malloc(BUFFER_LEN, "page_buff");

  if (repage) {
    a = atr_get_noparent(executor, "LASTPAGED");
    if (!a || !*((hp = head = safe_atr_value(a)))) {
      notify(executor, T("You haven't paged anyone since connecting."));
<<<<<<< HEAD
=======
      mush_free(tbuf2, "page_buff");
      mush_free(namebuf, "page_buff");
>>>>>>> ebdea0ab
      return;
    }
    if (!message || !*message) {
      start = (const char **) &head;
      while (head && *head) {
        current = next_in_list(start);
        if (is_objid(current))
          target = parse_objid(current);
        else
          target = lookup_player(current);
        if (RealGoodObject(target)) {
          good[gcount] = target;
          gcount++;
        }
      }
      if (!gcount) {
        notify(executor, T("I can't find who you last paged."));
      } else {
        for (repage = 1; repage <= gcount; repage++) {
          safe_itemizer(repage, (repage == gcount), ",", T("and"), " ", tbuf2,
                        &tp2);
<<<<<<< HEAD
          safe_str(Name(good[repage - 1]), tbuf2, &tp2);
=======
          safe_str(AName(good[repage - 1], AN_SAY, NULL), tbuf2, &tp2);
>>>>>>> ebdea0ab
        }
        *tp2 = '\0';
        notify_format(executor, T("You last paged %s."), tbuf2);
      }
<<<<<<< HEAD
=======
      mush_free(tbuf2, "page_buff");
      mush_free(namebuf, "page_buff");
      if (hp)
        free(hp);
>>>>>>> ebdea0ab
      return;
    }
  }

  tp = tbuf = GC_MALLOC_ATOMIC(BUFFER_LEN);
  if (!tbuf)
    mush_panic("Unable to allocate memory in do_page");

  if (override && !Pemit_All(executor)) {
    notify(executor, T("Try again after you get the pemit_all power."));
    override = 0;
  }

  start = (const char **) &head;
  while (head && *head && (gcount < 99)) {
    current = next_in_list(start);
    target = lookup_player(current);
    if (!GoodObject(target))
      target = short_page(current);
    if (target == NOTHING) {
      notify_format(executor,
                    T("I can't find who you're trying to page with: %s"),
                    current);
      safe_chr(' ', tbuf, &tp);
      safe_str_space(current, tbuf, &tp);
    } else if (target == AMBIGUOUS) {
      notify_format(executor,
                    T("I'm not sure who you want to page with: %s"), current);
      safe_chr(' ', tbuf, &tp);
      safe_str_space(current, tbuf, &tp);
    } else {
      fails_lock = !(override
                     || eval_lock_with(executor, target, Page_Lock, pe_info));
      is_haven = !override && Haven(target);
      if (!Connected(target) || (Dark(target) && (is_haven || fails_lock))) {
        /* A player isn't connected if they aren't connected, or if
         * they're DARK and HAVEN, or DARK and the pagelock fails. */
        page_return(executor, target, "Away", "AWAY",
<<<<<<< HEAD
                    tprintf(T("%s is not connected."), Name(target)));
        if (fails_lock)
          fail_lock(executor, target, Page_Lock, NULL, NOTHING);
        safe_chr(' ', tbuf, &tp);
        safe_str_space(Name(target), tbuf, &tp);
      } else if (is_haven) {
        page_return(executor, target, "Haven", "HAVEN",
                    tprintf(T("%s is not accepting any pages."), Name(target)));
=======
                    tprintf(T("%s is not connected."),
                            AName(target, AN_SYS, NULL)));
        if (fails_lock)
          fail_lock(executor, target, Page_Lock, NULL, NOTHING);
        safe_chr(' ', tbuf, &tp);
        safe_str_space(AName(target, AN_SYS, NULL), tbuf, &tp);
      } else if (is_haven) {
        page_return(executor, target, "Haven", "HAVEN",
                    tprintf(T("%s is not accepting any pages."),
                            AName(target, AN_SYS, NULL)));
>>>>>>> ebdea0ab
        safe_chr(' ', tbuf, &tp);
        safe_str_space(AName(target, AN_SYS, NULL), tbuf, &tp);
      } else if (fails_lock) {
        page_return(executor, target, "Haven", "HAVEN",
                    tprintf(T("%s is not accepting your pages."),
<<<<<<< HEAD
                            Name(target)));
=======
                            AName(target, AN_SYS, NULL)));
>>>>>>> ebdea0ab
        fail_lock(executor, target, Page_Lock, NULL, NOTHING);
        safe_chr(' ', tbuf, &tp);
        safe_str_space(AName(target, AN_SYS, NULL), tbuf, &tp);
      } else {
        /* This is a good page */
        good[gcount] = target;
        gcount++;
      }
    }
  }

  /* We now have an array of good[] dbrefs, a gcount of the good ones,
   * and a tbuf with bad ones.
   */

  if (gcount == 99) {
    /* We don't know what the heck's going on here, but we're not paging
     * anyone, this looks like a spam attack. */
    notify(executor, T("You're trying to page too many people at once."));
<<<<<<< HEAD
=======
    mush_free(tbuf, "page_buff");
    mush_free(tbuf2, "page_buff");
    mush_free(namebuf, "page_buff");
    if (hp)
      free(hp);
>>>>>>> ebdea0ab
    return;
  }

  /* We used to stick 'Unable to page' on at the start, but this is
   * faster for the 90% of the cases where there isn't a bad name
   * That may sound high, but, remember, we (almost) never have a bad
   * name if we're repaging, which is probably 75% of all pages */
  *tp = '\0';
  if (*tbuf)
    notify_format(executor, T("Unable to page:%s"), tbuf);

  if (!gcount) {
    /* Well, that was a total waste of time. */
<<<<<<< HEAD
=======
    mush_free(tbuf, "page_buff");
    mush_free(tbuf2, "page_buff");
    mush_free(namebuf, "page_buff");
    if (hp)
      free(hp);
>>>>>>> ebdea0ab
    return;
  }

  /* Okay, we have a real page, the player can pay for it, and it's
   * actually going to someone. We're in this for keeps now. */

  if (Haven(executor))
    notify(executor, T("You are set HAVEN and cannot receive pages."));

  /* Figure out what kind of message */
<<<<<<< HEAD
  /*G_E_C.wenv[0] = (char *) message; <-- Not sure why this was done */
=======
>>>>>>> ebdea0ab
  gap = " ";
  switch (*message) {
  case SEMI_POSE_TOKEN:
    gap = "";
  case POSE_TOKEN:
    key = 1;
    message++;
    break;
  default:
    key = 3;
    break;
  }

  /* Reset tbuf and tbuf2 to use later */
  tp = tbuf;
  tp2 = tbuf2;

  /* namebuf is used to hold a fancy formatted list of names,
   * with commas and the word 'and' , if needed. */
  /* tbuf holds a space-separated list of objids for repaging */

  /* Set up a pretty formatted list. */
  for (i = 0; i < gcount; i++) {
    if (i)
      safe_chr(' ', tbuf, &tp);
    safe_dbref(good[i], tbuf, &tp);
    safe_chr(':', tbuf, &tp);
    safe_integer(CreTime(good[i]), tbuf, &tp);
    safe_itemizer(i + 1, (i == gcount - 1), ",", T("and"), " ", namebuf, &nbp);
<<<<<<< HEAD
    safe_str(Name(good[i]), namebuf, &nbp);
=======
    safe_str(AName(good[i], AN_SAY, NULL), namebuf, &nbp);
>>>>>>> ebdea0ab
  }
  *tp = '\0';
  *nbp = '\0';
  (void) atr_add(executor, "LASTPAGED", tbuf, GOD, 0);

  /* Reset tbuf to use later */
  tp = tbuf;

  /* Figure out the 'name' of the player */
  if ((ap = shortalias(executor)) && *ap) {
    strcpy(alias, ap);
    if (PAGE_ALIASES && strcasecmp(ap, Name(executor)))
<<<<<<< HEAD
      current = tprintf("%s (%s)", Name(executor), alias);
    else
      current = (char *) Name(executor);
  } else {
    alias[0] = '\0';
    current = (char *) Name(executor);
=======
      current = tprintf("%s (%s)", AName(executor, AN_SAY, NULL), alias);
    else
      current = (char *) AName(executor, AN_SAY, NULL);
  } else {
    alias[0] = '\0';
    current = (char *) AName(executor, AN_SAY, NULL);
>>>>>>> ebdea0ab
  }

  /* Now, build the thing we want to send to the pagees,
   * and put it in tbuf */

  /* Build the header */
  if (key == 1) {
    safe_str(T("From afar"), tbuf, &tp);
    if (gcount > 1) {
      safe_str(T(" (to "), tbuf, &tp);
      safe_str(namebuf, tbuf, &tp);
      safe_chr(')', tbuf, &tp);
    }
    safe_str(", ", tbuf, &tp);
    safe_str(current, tbuf, &tp);
    safe_str(gap, tbuf, &tp);
  } else {
    safe_str(current, tbuf, &tp);
    safe_str(T(" pages"), tbuf, &tp);
    if (gcount > 1) {
      safe_chr(' ', tbuf, &tp);
      safe_str(namebuf, tbuf, &tp);
    }
    safe_str(": ", tbuf, &tp);
  }
  /* Tack on the message */
  safe_str(message, tbuf, &tp);
  *tp = '\0';

  tp2 = tbuf2;
  for (i = 0; i < gcount; i++) {
    if (i)
      safe_chr(' ', tbuf2, &tp2);
    safe_dbref(good[i], tbuf2, &tp2);
  }
  *tp2 = '\0';
  /* Figure out the one success message, and send it */
<<<<<<< HEAD
  tosend = GC_MALLOC_ATOMIC(BUFFER_LEN);
  if (key == 1) {
    snprintf(tosend, BUFFER_LEN, T("Long distance to %s: %s%s%s"), namebuf,
             Name(executor), gap, message);
  } else {
    snprintf(tosend, BUFFER_LEN, T("You paged %s with '%s'"), namebuf, message);
  }
  if (!vmessageformat(executor, "OUTPAGEFORMAT", executor, 0, 5, message,
                      (key == 1) ? (*gap ? ":" : ";") : "\"",
                      (*alias) ? alias : "", tbuf2, tosend)) {
    notify(executor, tosend);
  }
=======
  tosend = mush_malloc(BUFFER_LEN, "page_buff");
  if (key == 1) {
    snprintf(tosend, BUFFER_LEN, T("Long distance to %s: %s%s%s"), namebuf,
             AName(executor, AN_SAY, NULL), gap, message);
  } else {
    snprintf(tosend, BUFFER_LEN, T("You paged %s with '%s'"), namebuf, message);
  }
  if (vmessageformat(executor, "OUTPAGEFORMAT", executor, 0, 5, message,
                     (key == 1) ? (*gap ? ":" : ";") : "\"",
                     (*alias) ? alias : "", tbuf2, tosend) != MSGFORMAT_SENT) {
    notify(executor, tosend);
  }
  mush_free(tosend, "page_buff");
>>>>>>> ebdea0ab

  /* And send the page to everyone. */
  for (i = 0; i < gcount; i++) {
    tosend = tbuf;
    if (!IsPlayer(executor) && Nospoof(good[i])) {
      if (nsbuf == NULL) {
<<<<<<< HEAD
        nsbuf = tprintf("[#%d] %s", executor, tbuf);
      }
      tosend = nsbuf;
    }
    if (!vmessageformat(good[i], "PAGEFORMAT", executor, 0, 5, message,
                        (key == 1) ? (*gap ? ":" : ";") : "\"",
                        (*alias) ? alias : "", tbuf2, tbuf)) {
=======
        nsbuf = mush_malloc(BUFFER_LEN, "page_buff");
        snprintf(nsbuf, BUFFER_LEN, "[#%d] %s", executor, tbuf);
      }
      tosend = nsbuf;
    }
    if (vmessageformat(good[i], "PAGEFORMAT", executor, 0, 5, message,
                       (key == 1) ? (*gap ? ":" : ";") : "\"",
                       (*alias) ? alias : "", tbuf2, tbuf) != MSGFORMAT_SENT) {
>>>>>>> ebdea0ab
      /* Player doesn't have Pageformat, or it eval'd to 0 */
      notify(good[i], tosend);
    }

    page_return(executor, good[i], "Idle", "IDLE", NULL);
    if (!okay_pemit(good[i], executor, 0, 0, pe_info)) {
      notify_format(executor,
                    T("You paged %s, but they are unable to page you."),
<<<<<<< HEAD
                    Name(good[i]));
    }
  }
=======
                    AName(good[i], AN_SYS, NULL));
    }
  }

  mush_free(tbuf, "page_buff");
  mush_free(tbuf2, "page_buff");
  mush_free(namebuf, "page_buff");
  if (nsbuf)
    mush_free(nsbuf, "page_buff");
  if (hp)
    free(hp);
>>>>>>> ebdea0ab
}


/** Does a message match a filter pattern on an object?
 * \param thing object with the filter.
 * \param speaker object responsible for msg.
 * \param msg message to match.
 * \param flag if 0, filter; if 1, infilter.
 * \retval 1 message matches filter.
 * \retval 0 message does not match filter.
 */
int
filter_found(dbref thing, dbref speaker, const char *msg, int flag)
{
  char *filter;
  ATTR *a;
  char *p, *bp;
<<<<<<< HEAD
=======
  char *temp;
>>>>>>> ebdea0ab
  int i;
  int matched = 0;

  NEW_PE_INFO *pe_info = make_pe_info("pe_info-filter_found");
  pe_regs_setenv(pe_info->regvals, 0, msg);

  if (!flag) {
    if (!eval_lock_with(speaker, thing, Filter_Lock, pe_info)) {
      free_pe_info(pe_info);
      return 1;                 /* thing's @lock/filter not passed */
    }
    a = atr_get(thing, "FILTER");
  } else {
    if (!eval_lock_with(speaker, thing, InFilter_Lock, pe_info)) {
      free_pe_info(pe_info);
      return 1;                 /* thing's @lock/infilter not passed */
    }
    a = atr_get(thing, "INFILTER");
  }
  free_pe_info(pe_info);

  if (!a)
    return matched;

<<<<<<< HEAD
  filter = safe_atr_value(a);
=======
  temp = filter = safe_atr_value(a);
>>>>>>> ebdea0ab

  for (i = 0; (i < MAX_ARG) && !matched; i++) {
    p = bp = filter;
    if (process_expression(p, &bp, (char const **) &filter, 0, 0, 0,
                           PE_NOTHING, PT_COMMA, NULL))
      break;
    if (*filter == ',')
      *filter++ = '\0';
    if (*p == '\0' && *filter == '\0')  /* No more filters */
      break;
    if (*p == '\0')             /* Empty filter */
      continue;
    if (AF_Regexp(a))
      matched = quick_regexp_match(p, msg, AF_Case(a), NULL);
    else
      matched = local_wild_match_case(p, msg, AF_Case(a), NULL);
  }
<<<<<<< HEAD
=======

  free(temp);
>>>>>>> ebdea0ab
  return matched;
}

/** The emit command.
 * \verbatim
 * This implements @emit.
 * \endverbatim
 * \param executor The object \@emit'ing
 * \param speaker The object making the sound (executor, unless /spoof'ing)
 * \param message the message to emit.
 * \param flags bitmask of notification flags.
 * \param pe_info pe_info for lock checks, speechmod, etc
 */
void
do_emit(dbref executor, dbref speaker, const char *message, int flags,
        NEW_PE_INFO *pe_info)
{
  dbref loc;
  int na_flags = NA_INTER_HEAR | NA_PROPAGATE;
  char msgmod[BUFFER_LEN];
  PE_REGS *pe_regs;

  loc = speech_loc(executor);
  if (!GoodObject(loc))
    return;

  if (!Loud(speaker) && !eval_lock_with(speaker, loc, Speech_Lock, pe_info)) {
    fail_lock(executor, loc, Speech_Lock, T("You may not speak here!"),
              NOTHING);
    return;
  }

  pe_regs = pe_regs_create(PE_REGS_ARG, "do_emit");
  pe_regs_setenv_nocopy(pe_regs, 0, message);
  pe_regs_setenv_nocopy(pe_regs, 1, "|");
  msgmod[0] = '\0';

  if (call_attrib(executor, "SPEECHMOD", msgmod, executor, pe_info, pe_regs)
      && *msgmod != '\0')
    message = msgmod;
  pe_regs_free(pe_regs);

  /* notify everybody */
  if (flags & PEMIT_SPOOF)
    na_flags |= NA_SPOOF;
  notify_anything(executor, speaker, na_loc, &loc, NULL, na_flags, message,
                  NULL, loc, NULL);
}

/** Remit a message to a single room.
 * \param executor The object @remit'ing
 * \param speaker The object making the sound (executor, unless /spoof'ing)
 * \param target string containing dbref of room to remit in.
 * \param msg message to emit.
 * \param flags PEMIT_* flags
 * \param pe_info pe_info for locks/permission checks
 */
static void
do_one_remit(dbref executor, dbref speaker, const char *target, const char *msg,
             int flags, struct format_msg *format, NEW_PE_INFO *pe_info)
{
  dbref room;
  int na_flags = NA_INTER_HEAR | NA_PROPAGATE;
  room = match_result(executor, target, NOTYPE, MAT_EVERYTHING);
  if (!GoodObject(room)) {
    notify(executor, T("I can't find that."));
  } else {
    if (IsExit(room)) {
      notify(executor, T("There can't be anything in that!"));
    } else if (!okay_pemit(speaker, room, 1, 1, pe_info)) {
      /* Do nothing, but do it well */
    } else if (!Loud(speaker)
               && !eval_lock_with(speaker, room, Speech_Lock, pe_info)) {
      fail_lock(executor, room, Speech_Lock, T("You may not speak there!"),
                NOTHING);
    } else {
      if (!(flags & PEMIT_SILENT) && (Location(executor) != room)) {
        const char *rmno;
<<<<<<< HEAD
        rmno = unparse_object(executor, room);
=======
        rmno = unparse_object(executor, room, AN_SYS);
>>>>>>> ebdea0ab
        notify_format(executor, T("You remit, \"%s\" in %s"), msg, rmno);
      }
      if (flags & PEMIT_SPOOF)
        na_flags |= NA_SPOOF;
      notify_anything(executor, speaker, na_loc, &room, NULL, na_flags, msg,
                      NULL, room, format);
    }
  }
}

/** Remit a message
 * \verbatim
 * This implements @remit.
 * \endverbatim
 * \param executor The object \@remit'ing
 * \param speaker The object making the sound (executor, unless /spoof'ing)
 * \param rooms string containing dbref(s) of rooms to remit it.
 * \param message message to emit.
 * \param flags for remit.
 * \param format a format_msg structure to pass to notify_anything() from \@message
 * \param pe_info pe_info for locks/permission checks
 */
void
do_remit(dbref executor, dbref speaker, char *rooms, const char *message,
         int flags, struct format_msg *format, NEW_PE_INFO *pe_info)
{
  if (flags & PEMIT_LIST) {
    /* @remit/list */
    char *current;
    rooms = trim_space_sep(rooms, ' ');
    while ((current = split_token(&rooms, ' ')) != NULL)
      do_one_remit(executor, speaker, current, message, flags, format, pe_info);
  } else {
    do_one_remit(executor, speaker, rooms, message, flags, format, pe_info);
  }
}

/** Emit a message to the absolute location of enactor.
 * \param executor The object \@lemit'ing
 * \param speaker The object making the sound (executor, unless /spoof'ing)
 * \param message message to emit.
 * \param flags bitmask of notification flags.
 * \param pe_info pe_info for locks/permission checks
 */
void
do_lemit(dbref executor, dbref speaker, const char *message, int flags,
         NEW_PE_INFO *pe_info)
{
  /* give a message to the "absolute" location of an object */
  dbref room;
  int na_flags = NA_INTER_HEAR;
  int silent = (flags & PEMIT_SILENT) ? 1 : 0;

  /* only players and things may use this command */
  if (!Mobile(executor))
    return;

  room = absolute_room(executor);
  if (!GoodObject(room) || !IsRoom(room)) {
    notify(executor, T("Too many containers."));
    return;
  } else if (!Loud(speaker)
             && !eval_lock_with(speaker, room, Speech_Lock, pe_info)) {
    fail_lock(executor, room, Speech_Lock, T("You may not speak there!"),
              NOTHING);
    return;
  } else {
    if (!silent && (Location(executor) != room))
      notify_format(executor, T("You lemit: \"%s\""), message);
    if (flags & PEMIT_SPOOF)
      na_flags |= NA_SPOOF;
    notify_anything(executor, speaker, na_loc, &room, NULL, na_flags, message,
                    NULL, room, NULL);
  }
}

/** notify_anything() function for zone emits.
 * \param current unused.
 * \param data array of notify data.
 * \return last object in zone, or NOTHING.
 */
dbref
na_zemit(dbref current, void *data)
{
  dbref room;
  dbref *dbrefs = data;
  do {
    if (current == NOTHING) {
      for (room = dbrefs[0]; room < db_top; room++) {
        if (IsRoom(room) && (Zone(room) == dbrefs[1])
            && (Loud(dbrefs[2]) || eval_lock(dbrefs[2], room, Speech_Lock))
          )
          break;
      }
      if (!(room < db_top))
        return NOTHING;
      current = room;
      dbrefs[0] = room + 1;
    } else if (IsRoom(current)) {
      current = Contents(current);
    } else {
      current = Next(current);
    }
  } while (current == NOTHING);
  if (dbrefs[3] == current)
    dbrefs[3] = NOTHING;
  return current;
}

/** The zemit command.
 * \verbatim
 * This implements @zemit and @nszemit.
 * \endverbatim
 * \param player the executor.
 * \param target string containing dbref of ZMO.
 * \param message message to emit.
 * \param flags bitmask of notification flags.
 */
void
do_zemit(dbref player, const char *target, const char *message, int flags)
{
  const char *where;
  dbref zone;
  dbref pass[4];
  int na_flags = NA_INTER_HEAR;

  zone = match_result(player, target, NOTYPE, MAT_ABSOLUTE);
  if (!GoodObject(zone)) {
    notify(player, T("Invalid zone."));
    return;
  }
  if (!controls(player, zone)) {
    notify(player, T("Permission denied."));
    return;
  }

  pass[0] = 0;
  pass[1] = zone;
  pass[2] = player;
  pass[3] = speech_loc(player);
  if (flags & PEMIT_SPOOF)
    na_flags |= NA_SPOOF;
  notify_anything(player, player, na_zemit, &pass, NULL, na_flags, message,
                  NULL, NOTHING, NULL);


  if (!(flags & PEMIT_SILENT) && pass[3] != NOTHING) {
<<<<<<< HEAD
    where = unparse_object(player, zone);
=======
    where = unparse_object(player, zone, AN_SYS);
>>>>>>> ebdea0ab
    notify_format(player, T("You zemit, \"%s\" in zone %s"), message, where);
  }

}<|MERGE_RESOLUTION|>--- conflicted
+++ resolved
@@ -29,12 +29,8 @@
 #include "mypcre.h"
 #include "parse.h"
 #include "sort.h"
-<<<<<<< HEAD
+#include "strutil.h"
 #include "mymalloc.h"
-#include "confmagic.h"
-=======
-#include "strutil.h"
->>>>>>> ebdea0ab
 
 static void do_one_remit(dbref executor, dbref speaker, const char *target,
                          const char *msg, int flags, struct format_msg *format,
@@ -87,11 +83,7 @@
     dp = defmsg;
     safe_format(defmsg, &dp,
                 T("I'm sorry, but %s wishes to be left alone now."),
-<<<<<<< HEAD
-                Name(target));
-=======
                 AName(target, AN_SYS, NULL));
->>>>>>> ebdea0ab
     *dp = '\0';
     dp = defmsg;
   }
@@ -519,12 +511,6 @@
   format.numargs = numargs;
   format.targetarg = -1;
 
-<<<<<<< HEAD
-  for (i = 0; i < numargs; i++) {
-    format.args[i] = argv[i];
-    if (!strcmp(argv[i], "##"))
-      format.targetarg = i;
-=======
   for (i = 0; i < numargs && i < MAX_STACK_ARGS; i++) {
     format.args[i] = argv[i];
     if (!strcmp(argv[i], "##"))
@@ -541,7 +527,6 @@
   case EMIT_PEMIT:
     do_pemit(executor, speaker, list, message, flags, &format, pe_info);
     break;
->>>>>>> ebdea0ab
   }
 
   switch (type) {
@@ -613,11 +598,7 @@
                     count);
     else if (last != executor)
       notify_format(executor, T("You pemit \"%s\" to %s."), message,
-<<<<<<< HEAD
-                    Name(last));
-=======
                     AName(last, AN_SAY, NULL));
->>>>>>> ebdea0ab
   }
 
 }
@@ -744,12 +725,7 @@
  * \param flags NA_* flags to send in addition to NA_INTER_HEAR and NA_SPOOF
  * \param numargs the number of arguments to the attribute
  * \param ... the arguments to the attribute
-<<<<<<< HEAD
- * \retval 1 The player had the fooformat attribute.
- * \retval 0 The default message was sent.
-=======
  * \return A MSGFORMAT_* enum; see messageformat() for more info
->>>>>>> ebdea0ab
  */
 enum msgformat_response
 vmessageformat(dbref player, const char *attribute, dbref enactor, int flags,
@@ -782,20 +758,12 @@
  * \param player The victim to call it on.
  * \param attribute The attribute on the player to call.
  * \param enactor The enactor who caused the message.
-<<<<<<< HEAD
- * \param flags flags NA_* flags to send in addition to NA_INTER_HEAR and NA_SPOOF
- * \param numargs number of arguments in argv
- * \param argv array of arguments
- * \retval 1 The player had the fooformat attribute.
- * \retval 0 The default message was sent.
-=======
  * \param flags flags NA_* flags to send in addition to NA_SPOOF
  * \param numargs number of arguments in argv
  * \param argv array of arguments
  * \retval MSGFORMAT_SENT Player had the fooformat attr and a message was sent
  * \retval MSGFORMAT_NONE No fooformat attribute was present, send default msg
  * \retval MSGFORMAT_NULL The fooformat attr eval'd null, maybe send default msg
->>>>>>> ebdea0ab
  */
 enum msgformat_response
 messageformat(dbref player, const char *attribute, dbref enactor, int flags,
@@ -808,11 +776,7 @@
   int i;
   int ret;
 
-<<<<<<< HEAD
-  flags |= NA_INTER_HEAR | NA_SPOOF;
-=======
   flags |= NA_SPOOF;
->>>>>>> ebdea0ab
 
   *messbuff = '\0';
   pe_regs = pe_regs_create(PE_REGS_ARG, "messageformat");
@@ -823,19 +787,12 @@
   pe_regs_free(pe_regs);
   if (ret) {
     /* We have a returned value. Notify the player. */
-<<<<<<< HEAD
-    if (*messbuff)
-      notify_anything(player, enactor, na_one, &player, NULL, flags, messbuff,
-                      NULL, AMBIGUOUS, NULL);
-    return 1;
-=======
     if (*messbuff) {
       notify_anything(player, enactor, na_one, &player, NULL, flags, messbuff,
                       NULL, AMBIGUOUS, NULL);
       return MSGFORMAT_SENT;
     } else
       return MSGFORMAT_NULL;
->>>>>>> ebdea0ab
   } else {
     return MSGFORMAT_NONE;
   }
@@ -874,13 +831,7 @@
   ATTR *a;
   char alias[BUFFER_LEN], *ap;
 
-<<<<<<< HEAD
   tp2 = tbuf2 = GC_MALLOC_ATOMIC(BUFFER_LEN);
-  if (!tbuf2)
-    mush_panic("Unable to allocate memory in do_page");
-=======
->>>>>>> ebdea0ab
-
   nbp = namebuf = GC_MALLOC_ATOMIC(BUFFER_LEN);
 
   if (*arg1 && has_eq) {
@@ -902,21 +853,16 @@
     return;
   }
 
-  tp2 = tbuf2 = (char *) mush_malloc(BUFFER_LEN, "page_buff");
+  tp2 = tbuf2 = GC_MALLOC_ATOMIC(BUFFER_LEN);
   if (!tbuf2)
     mush_panic("Unable to allocate memory in do_page");
 
-  nbp = namebuf = (char *) mush_malloc(BUFFER_LEN, "page_buff");
+  nbp = namebuf = GC_MALLOC_ATOMIC(BUFFER_LEN);
 
   if (repage) {
     a = atr_get_noparent(executor, "LASTPAGED");
     if (!a || !*((hp = head = safe_atr_value(a)))) {
       notify(executor, T("You haven't paged anyone since connecting."));
-<<<<<<< HEAD
-=======
-      mush_free(tbuf2, "page_buff");
-      mush_free(namebuf, "page_buff");
->>>>>>> ebdea0ab
       return;
     }
     if (!message || !*message) {
@@ -938,22 +884,11 @@
         for (repage = 1; repage <= gcount; repage++) {
           safe_itemizer(repage, (repage == gcount), ",", T("and"), " ", tbuf2,
                         &tp2);
-<<<<<<< HEAD
-          safe_str(Name(good[repage - 1]), tbuf2, &tp2);
-=======
           safe_str(AName(good[repage - 1], AN_SAY, NULL), tbuf2, &tp2);
->>>>>>> ebdea0ab
         }
         *tp2 = '\0';
         notify_format(executor, T("You last paged %s."), tbuf2);
       }
-<<<<<<< HEAD
-=======
-      mush_free(tbuf2, "page_buff");
-      mush_free(namebuf, "page_buff");
-      if (hp)
-        free(hp);
->>>>>>> ebdea0ab
       return;
     }
   }
@@ -992,16 +927,6 @@
         /* A player isn't connected if they aren't connected, or if
          * they're DARK and HAVEN, or DARK and the pagelock fails. */
         page_return(executor, target, "Away", "AWAY",
-<<<<<<< HEAD
-                    tprintf(T("%s is not connected."), Name(target)));
-        if (fails_lock)
-          fail_lock(executor, target, Page_Lock, NULL, NOTHING);
-        safe_chr(' ', tbuf, &tp);
-        safe_str_space(Name(target), tbuf, &tp);
-      } else if (is_haven) {
-        page_return(executor, target, "Haven", "HAVEN",
-                    tprintf(T("%s is not accepting any pages."), Name(target)));
-=======
                     tprintf(T("%s is not connected."),
                             AName(target, AN_SYS, NULL)));
         if (fails_lock)
@@ -1012,17 +937,12 @@
         page_return(executor, target, "Haven", "HAVEN",
                     tprintf(T("%s is not accepting any pages."),
                             AName(target, AN_SYS, NULL)));
->>>>>>> ebdea0ab
         safe_chr(' ', tbuf, &tp);
         safe_str_space(AName(target, AN_SYS, NULL), tbuf, &tp);
       } else if (fails_lock) {
         page_return(executor, target, "Haven", "HAVEN",
                     tprintf(T("%s is not accepting your pages."),
-<<<<<<< HEAD
-                            Name(target)));
-=======
                             AName(target, AN_SYS, NULL)));
->>>>>>> ebdea0ab
         fail_lock(executor, target, Page_Lock, NULL, NOTHING);
         safe_chr(' ', tbuf, &tp);
         safe_str_space(AName(target, AN_SYS, NULL), tbuf, &tp);
@@ -1042,14 +962,6 @@
     /* We don't know what the heck's going on here, but we're not paging
      * anyone, this looks like a spam attack. */
     notify(executor, T("You're trying to page too many people at once."));
-<<<<<<< HEAD
-=======
-    mush_free(tbuf, "page_buff");
-    mush_free(tbuf2, "page_buff");
-    mush_free(namebuf, "page_buff");
-    if (hp)
-      free(hp);
->>>>>>> ebdea0ab
     return;
   }
 
@@ -1063,14 +975,6 @@
 
   if (!gcount) {
     /* Well, that was a total waste of time. */
-<<<<<<< HEAD
-=======
-    mush_free(tbuf, "page_buff");
-    mush_free(tbuf2, "page_buff");
-    mush_free(namebuf, "page_buff");
-    if (hp)
-      free(hp);
->>>>>>> ebdea0ab
     return;
   }
 
@@ -1081,10 +985,6 @@
     notify(executor, T("You are set HAVEN and cannot receive pages."));
 
   /* Figure out what kind of message */
-<<<<<<< HEAD
-  /*G_E_C.wenv[0] = (char *) message; <-- Not sure why this was done */
-=======
->>>>>>> ebdea0ab
   gap = " ";
   switch (*message) {
   case SEMI_POSE_TOKEN:
@@ -1114,11 +1014,7 @@
     safe_chr(':', tbuf, &tp);
     safe_integer(CreTime(good[i]), tbuf, &tp);
     safe_itemizer(i + 1, (i == gcount - 1), ",", T("and"), " ", namebuf, &nbp);
-<<<<<<< HEAD
-    safe_str(Name(good[i]), namebuf, &nbp);
-=======
     safe_str(AName(good[i], AN_SAY, NULL), namebuf, &nbp);
->>>>>>> ebdea0ab
   }
   *tp = '\0';
   *nbp = '\0';
@@ -1131,21 +1027,12 @@
   if ((ap = shortalias(executor)) && *ap) {
     strcpy(alias, ap);
     if (PAGE_ALIASES && strcasecmp(ap, Name(executor)))
-<<<<<<< HEAD
-      current = tprintf("%s (%s)", Name(executor), alias);
-    else
-      current = (char *) Name(executor);
-  } else {
-    alias[0] = '\0';
-    current = (char *) Name(executor);
-=======
       current = tprintf("%s (%s)", AName(executor, AN_SAY, NULL), alias);
     else
       current = (char *) AName(executor, AN_SAY, NULL);
   } else {
     alias[0] = '\0';
     current = (char *) AName(executor, AN_SAY, NULL);
->>>>>>> ebdea0ab
   }
 
   /* Now, build the thing we want to send to the pagees,
@@ -1183,21 +1070,7 @@
   }
   *tp2 = '\0';
   /* Figure out the one success message, and send it */
-<<<<<<< HEAD
   tosend = GC_MALLOC_ATOMIC(BUFFER_LEN);
-  if (key == 1) {
-    snprintf(tosend, BUFFER_LEN, T("Long distance to %s: %s%s%s"), namebuf,
-             Name(executor), gap, message);
-  } else {
-    snprintf(tosend, BUFFER_LEN, T("You paged %s with '%s'"), namebuf, message);
-  }
-  if (!vmessageformat(executor, "OUTPAGEFORMAT", executor, 0, 5, message,
-                      (key == 1) ? (*gap ? ":" : ";") : "\"",
-                      (*alias) ? alias : "", tbuf2, tosend)) {
-    notify(executor, tosend);
-  }
-=======
-  tosend = mush_malloc(BUFFER_LEN, "page_buff");
   if (key == 1) {
     snprintf(tosend, BUFFER_LEN, T("Long distance to %s: %s%s%s"), namebuf,
              AName(executor, AN_SAY, NULL), gap, message);
@@ -1209,32 +1082,19 @@
                      (*alias) ? alias : "", tbuf2, tosend) != MSGFORMAT_SENT) {
     notify(executor, tosend);
   }
-  mush_free(tosend, "page_buff");
->>>>>>> ebdea0ab
 
   /* And send the page to everyone. */
   for (i = 0; i < gcount; i++) {
     tosend = tbuf;
     if (!IsPlayer(executor) && Nospoof(good[i])) {
       if (nsbuf == NULL) {
-<<<<<<< HEAD
         nsbuf = tprintf("[#%d] %s", executor, tbuf);
       }
       tosend = nsbuf;
     }
-    if (!vmessageformat(good[i], "PAGEFORMAT", executor, 0, 5, message,
-                        (key == 1) ? (*gap ? ":" : ";") : "\"",
-                        (*alias) ? alias : "", tbuf2, tbuf)) {
-=======
-        nsbuf = mush_malloc(BUFFER_LEN, "page_buff");
-        snprintf(nsbuf, BUFFER_LEN, "[#%d] %s", executor, tbuf);
-      }
-      tosend = nsbuf;
-    }
     if (vmessageformat(good[i], "PAGEFORMAT", executor, 0, 5, message,
                        (key == 1) ? (*gap ? ":" : ";") : "\"",
                        (*alias) ? alias : "", tbuf2, tbuf) != MSGFORMAT_SENT) {
->>>>>>> ebdea0ab
       /* Player doesn't have Pageformat, or it eval'd to 0 */
       notify(good[i], tosend);
     }
@@ -1243,23 +1103,9 @@
     if (!okay_pemit(good[i], executor, 0, 0, pe_info)) {
       notify_format(executor,
                     T("You paged %s, but they are unable to page you."),
-<<<<<<< HEAD
-                    Name(good[i]));
-    }
-  }
-=======
                     AName(good[i], AN_SYS, NULL));
     }
   }
-
-  mush_free(tbuf, "page_buff");
-  mush_free(tbuf2, "page_buff");
-  mush_free(namebuf, "page_buff");
-  if (nsbuf)
-    mush_free(nsbuf, "page_buff");
-  if (hp)
-    free(hp);
->>>>>>> ebdea0ab
 }
 
 
@@ -1277,10 +1123,6 @@
   char *filter;
   ATTR *a;
   char *p, *bp;
-<<<<<<< HEAD
-=======
-  char *temp;
->>>>>>> ebdea0ab
   int i;
   int matched = 0;
 
@@ -1305,11 +1147,7 @@
   if (!a)
     return matched;
 
-<<<<<<< HEAD
   filter = safe_atr_value(a);
-=======
-  temp = filter = safe_atr_value(a);
->>>>>>> ebdea0ab
 
   for (i = 0; (i < MAX_ARG) && !matched; i++) {
     p = bp = filter;
@@ -1327,11 +1165,6 @@
     else
       matched = local_wild_match_case(p, msg, AF_Case(a), NULL);
   }
-<<<<<<< HEAD
-=======
-
-  free(temp);
->>>>>>> ebdea0ab
   return matched;
 }
 
@@ -1410,11 +1243,7 @@
     } else {
       if (!(flags & PEMIT_SILENT) && (Location(executor) != room)) {
         const char *rmno;
-<<<<<<< HEAD
-        rmno = unparse_object(executor, room);
-=======
         rmno = unparse_object(executor, room, AN_SYS);
->>>>>>> ebdea0ab
         notify_format(executor, T("You remit, \"%s\" in %s"), msg, rmno);
       }
       if (flags & PEMIT_SPOOF)
@@ -1562,11 +1391,7 @@
 
 
   if (!(flags & PEMIT_SILENT) && pass[3] != NOTHING) {
-<<<<<<< HEAD
-    where = unparse_object(player, zone);
-=======
     where = unparse_object(player, zone, AN_SYS);
->>>>>>> ebdea0ab
     notify_format(player, T("You zemit, \"%s\" in zone %s"), message, where);
   }
 
