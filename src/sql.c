/**
 * \file sql.c
 *
 * \brief Code to support PennMUSH connection to SQL databases.
 *
 * \verbatim
 * Each sql database we support must define its own set of the
 * following functions:
 *
 *  penn_<db>_sql_init
 *  penn_<db>_sql_connected
 *  penn_<db>_sql_errormsg
 *  penn_<db>_sql_shutdown
 *  penn_<db>_sql_query
 *  penn_<db>_free_sql_query
 *
 * We define generic functions (named as above, but without <db>_)
 * that determine the platform and call the appropriate platform-specific
 * function. We also define the softcode interfaces:
 *
 *  fun_sql_escape
 *  fun_sql
 *  fun_mapsql
 *  cmd_sql
 *
 * \endverbatim
 */

#include "copyrite.h"

#ifdef I_UNISTD
#include <unistd.h>
#endif
#include <ctype.h>
#include <string.h>
#include <stdlib.h>

#ifdef WIN32
#include <winsock2.h>
#define sleep Sleep
#endif

#ifdef HAVE_MYSQL
#include <mysql.h>
#include <errmsg.h>
static MYSQL *mysql_connp = NULL;
#endif

#ifdef HAVE_POSTGRESQL
#include <libpq-fe.h>
static PGconn *postgres_connp = NULL;
#endif

#ifdef HAVE_SQLITE3
#include <sqlite3.h>
static sqlite3 *sqlite3_connp = NULL;
#endif

#include "ansi.h"
#include "command.h"
#include "conf.h"
#include "dbdefs.h"
#include "externs.h"
#include "function.h"
#include "log.h"
#include "match.h"
#include "mushdb.h"
<<<<<<< HEAD
#include "confmagic.h"
#include "ansi.h"
#include "match.h"
=======
#include "mymalloc.h"
#include "notify.h"
#include "parse.h"
#include "strutil.h"
>>>>>>> ebdea0ab

/* Supported platforms */
typedef enum { SQL_PLATFORM_DISABLED = -1,
  SQL_PLATFORM_MYSQL = 1,
  SQL_PLATFORM_POSTGRESQL,
  SQL_PLATFORM_SQLITE3
} sqlplatform;

/* Number of times to try a connection */
#define SQL_RETRY_TIMES 3

#define sql_test_result(qres) \
  if (!qres) { \
    if (affected_rows >= 0) { \
    } else if (!sql_connected()) { \
      safe_str(T("#-1 SQL ERROR: NO DATABASE CONNECTED"), buff, bp); \
    } else { \
      safe_format(buff, bp, T("#-1 SQL ERROR: %s"), sql_error()); \
    } \
    return; \
  }

#ifdef HAVE_MYSQL
static MYSQL_RES *penn_mysql_sql_query(const char *, int *);
static void penn_mysql_free_sql_query(MYSQL_RES *qres);
static int penn_mysql_sql_init(void);
static void penn_mysql_sql_shutdown(void);
static int penn_mysql_sql_connected(void);
#endif
#ifdef HAVE_POSTGRESQL
static PGresult *penn_pg_sql_query(const char *, int *);
static void penn_pg_free_sql_query(PGresult *qres);
static int penn_pg_sql_init(void);
static void penn_pg_sql_shutdown(void);
static int penn_pg_sql_connected(void);
#endif
#ifdef HAVE_SQLITE3
static int penn_sqlite3_sql_init(void);
static void penn_sqlite3_sql_shutdown(void);
static int penn_sqlite3_sql_connected(void);
static sqlite3_stmt *penn_sqlite3_sql_query(const char *, int *);
static void penn_sqlite3_free_sql_query(sqlite3_stmt *);
#endif
static sqlplatform sql_platform(void);
static char *sql_sanitize(char *res);
#define SANITIZE(s,n) ((s && *s) ? mush_strdup(sql_sanitize(s), n) : NULL)

/* A helper function to translate SQL_PLATFORM into one of our
 * supported platform codes. We remember this value, so a reboot
 * is necessary to change it.
 */
static sqlplatform
sql_platform(void)
{
  static sqlplatform platform = SQL_PLATFORM_DISABLED;
#ifdef HAVE_MYSQL
  if (!strcasecmp(SQL_PLATFORM, "mysql"))
    platform = SQL_PLATFORM_MYSQL;
#endif
#ifdef HAVE_POSTGRESQL
  if (!strcasecmp(SQL_PLATFORM, "postgres"))
    platform = SQL_PLATFORM_POSTGRESQL;
  if (!strcasecmp(SQL_PLATFORM, "postgresql"))
    platform = SQL_PLATFORM_POSTGRESQL;
#endif
#ifdef HAVE_SQLITE3
  if (!strcasecmp(SQL_PLATFORM, "sqlite"))
    platform = SQL_PLATFORM_SQLITE3;
  if (!strcasecmp(SQL_PLATFORM, "sqlite3"))
    platform = SQL_PLATFORM_SQLITE3;
#endif
  return platform;
}

static char *
sql_sanitize(char *res)
{
  static char buff[BUFFER_LEN];
  char *bp = buff, *rp = res;

  if (!res || !*res) {
    buff[0] = '\0';
    return buff;
  }

  for (; *rp; rp++) {
    if (isprint(*rp) || *rp == '\n' || *rp == '\t' ||
        *rp == ESC_CHAR || *rp == TAG_START || *rp == TAG_END ||
        *rp == BEEP_CHAR) {
      *bp++ = *rp;
    }
  }
  *bp = '\0';

  if (has_markup(buff)) {
    ansi_string *as = parse_ansi_string(buff);
    bp = buff;
    safe_ansi_string(as, 0, as->len, buff, &bp);
    free_ansi_string(as);
    *bp = '\0';
  }

  return buff;
}

/* Initialize a connection to an SQL database */
static int
sql_init(void)
{
  switch (sql_platform()) {
#ifdef HAVE_MYSQL
  case SQL_PLATFORM_MYSQL:
    return penn_mysql_sql_init();
#endif
#ifdef HAVE_POSTGRESQL
  case SQL_PLATFORM_POSTGRESQL:
    return penn_pg_sql_init();
#endif
#ifdef HAVE_SQLITE3
  case SQL_PLATFORM_SQLITE3:
    return penn_sqlite3_sql_init();
#endif
  default:
    return 0;
  }
}

/* Check if a connection exists */
static int
sql_connected(void)
{
  switch (sql_platform()) {
#ifdef HAVE_MYSQL
  case SQL_PLATFORM_MYSQL:
    return penn_mysql_sql_connected();
#endif
#ifdef HAVE_POSTGRESQL
  case SQL_PLATFORM_POSTGRESQL:
    return penn_pg_sql_connected();
#endif
#ifdef HAVE_SQLITE3
  case SQL_PLATFORM_SQLITE3:
    return penn_sqlite3_sql_connected();
#endif
  default:
    return 0;
  }
}

/* Return an error string if needed */
static const char *
sql_error(void)
{
  switch (sql_platform()) {
#ifdef HAVE_MYSQL
  case SQL_PLATFORM_MYSQL:
    return mysql_error(mysql_connp);
#endif
#ifdef HAVE_POSTGRESQL
  case SQL_PLATFORM_POSTGRESQL:
    return PQerrorMessage(postgres_connp);
#endif
#ifdef HAVE_SQLITE3
  case SQL_PLATFORM_SQLITE3:
    return sqlite3_errmsg(sqlite3_connp);
#endif
  default:
    return NULL;
  }
}


/** Shut down a connection to an SQL database */
void
sql_shutdown(void)
{
  switch (sql_platform()) {
#ifdef HAVE_MYSQL
  case SQL_PLATFORM_MYSQL:
    penn_mysql_sql_shutdown();
    break;
#endif
#ifdef HAVE_POSTGRESQL
  case SQL_PLATFORM_POSTGRESQL:
    penn_pg_sql_shutdown();
    break;
#endif
#ifdef HAVE_SQLITE3
  case SQL_PLATFORM_SQLITE3:
    penn_sqlite3_sql_shutdown();
    break;
#endif
  default:
    return;
  }
}

static void
free_sql_query(void *queryp __attribute__ ((__unused__)))
{
  switch (sql_platform()) {
#ifdef HAVE_MYSQL
  case SQL_PLATFORM_MYSQL:
    penn_mysql_free_sql_query((MYSQL_RES *) queryp);
    break;
#endif
#ifdef HAVE_POSTGRESQL
  case SQL_PLATFORM_POSTGRESQL:
    penn_pg_free_sql_query((PGresult *) queryp);
    break;
#endif
#ifdef HAVE_SQLITE3
  case SQL_PLATFORM_SQLITE3:
    penn_sqlite3_free_sql_query((sqlite3_stmt *) queryp);
    break;
#endif
  default:
    return;
  }
}

static void *
sql_query(const char *query_str __attribute__ ((__unused__)), int *affected_rows
          __attribute__ ((__unused__)))
{
  switch (sql_platform()) {
#ifdef HAVE_MYSQL
  case SQL_PLATFORM_MYSQL:
    return penn_mysql_sql_query(query_str, affected_rows);
    break;
#endif
#ifdef HAVE_POSTGRESQL
  case SQL_PLATFORM_POSTGRESQL:
    return penn_pg_sql_query(query_str, affected_rows);
    break;
#endif
#ifdef HAVE_SQLITE3
  case SQL_PLATFORM_SQLITE3:
    return penn_sqlite3_sql_query(query_str, affected_rows);
#endif
  default:
    return NULL;
  }
}

FUNCTION(fun_sql_escape)
{
  char bigbuff[BUFFER_LEN * 2 + 1];
  int chars_written;
  if (sql_platform() == SQL_PLATFORM_DISABLED) {
    safe_str(T(e_disabled), buff, bp);
    return;
  }
  if (!Sql_Ok(executor)) {
    safe_str(T(e_perm), buff, bp);
    return;
  }
  if (!args[0] || !*args[0])
    return;
  if (!sql_connected()) {
    sql_init();
    if (!sql_connected()) {
      notify(executor, T("No SQL database connection."));
      safe_str("#-1", buff, bp);
      return;
    }
  }
  switch (sql_platform()) {
#ifdef HAVE_MYSQL
  case SQL_PLATFORM_MYSQL:
    chars_written =
      mysql_real_escape_string(mysql_connp, bigbuff, args[0], arglens[0]);
    break;
#endif
#ifdef HAVE_POSTGRESQL
  case SQL_PLATFORM_POSTGRESQL:
    chars_written =
      PQescapeStringConn(postgres_connp, bigbuff, args[0], arglens[0], NULL);
    break;
#endif
#if defined(HAVE_SQLITE3) && defined(HAVE_MYSQL)
  case SQL_PLATFORM_SQLITE3:
    /* sqlite3 doesn't have a escape function. Use one of my MySQL's
     * if we can. */
    chars_written = mysql_escape_string(bigbuff, args[0], arglens[0]);
    break;
#endif
  default:
    safe_str(T(e_disabled), buff, bp);
    return;
  }
  if (chars_written == 0)
    return;
  else if (chars_written < BUFFER_LEN)
    safe_str(sql_sanitize(bigbuff), buff, bp);
  else
    safe_str(T("#-1 TOO LONG"), buff, bp);
}

COMMAND(cmd_mapsql)
{
#ifdef HAVE_MYSQL
  MYSQL_FIELD *fields = NULL;
#endif
  void *qres;
  int affected_rows = -1;
  int rownum;
  int numfields;
  int numrows;
<<<<<<< HEAD
=======
  int useable_fields = 0;
>>>>>>> ebdea0ab
  PE_REGS *pe_regs = NULL;
  char *names[MAX_STACK_ARGS];
  char *cells[MAX_STACK_ARGS];
  char tbuf[BUFFER_LEN];
  char strrownum[20];
  char *s;
  int i, a;
  dbref thing;
  int dofieldnames = SW_ISSET(sw, SWITCH_COLNAMES);
  int donotify = SW_ISSET(sw, SWITCH_NOTIFY);
<<<<<<< HEAD
=======
  dbref triggerer = executor;
  int spoof = SW_ISSET(sw, SWITCH_SPOOF);
  int queue_type = QUEUE_DEFAULT | (queue_entry->queue_type & QUEUE_EVENT);
>>>>>>> ebdea0ab

  /* Find and fetch the attribute, first. */
  strncpy(tbuf, arg_left, BUFFER_LEN);

  s = strchr(tbuf, '/');
  if (!s) {
    notify(executor, T("I need to know what attribute to trigger."));
    return;
  }
  *(s++) = '\0';
  upcasestr(s);

  thing = noisy_match_result(executor, tbuf, NOTYPE, MAT_EVERYTHING);

  if (thing == NOTHING) {
    return;
  }

<<<<<<< HEAD
  if (!controls(executor, thing) && !(Owns(executor, thing) && LinkOk(thing))) {
    notify(executor, T("Permission denied."));
    return;
  }

=======
  if (!controls(executor, thing)) {
    if (spoof || !(Owns(executor, thing) && LinkOk(thing))) {
      notify(executor, T("Permission denied."));
      return;
    }
  }

  if (spoof)
    triggerer = enactor;

>>>>>>> ebdea0ab
  if (God(thing) && !God(executor)) {
    notify(executor, T("You can't trigger God!"));
    return;
  }

  for (a = 0; a < MAX_STACK_ARGS; a++) {
    cells[a] = NULL;
    names[a] = NULL;
  }

  /* Do the query. */
  qres = sql_query(arg_right, &affected_rows);

  if (!qres) {
    if (affected_rows >= 0) {
      notify_format(executor, T("SQL: %d rows affected."), affected_rows);
    } else if (!sql_connected()) {
      notify(executor, T("No SQL database connection."));
    } else {
      notify_format(executor, T("SQL: Error: %s"), sql_error());
    }
    return;
  }

  /* Get results. A silent query (INSERT, UPDATE, etc.) will return NULL */
  switch (sql_platform()) {
#ifdef HAVE_MYSQL
  case SQL_PLATFORM_MYSQL:
    affected_rows = mysql_affected_rows(mysql_connp);
    numfields = mysql_num_fields(qres);
    numrows = INT_MAX;          /* Using mysql_use_result() doesn't know the number
                                   of rows ahead of time. */
    fields = mysql_fetch_fields(qres);
    break;
#endif
#ifdef HAVE_POSTGRESQL
  case SQL_PLATFORM_POSTGRESQL:
    numfields = PQnfields(qres);
    numrows = PQntuples(qres);
    break;
#endif
#ifdef HAVE_SQLITE3
  case SQL_PLATFORM_SQLITE3:
    numfields = sqlite3_column_count(qres);
    numrows = INT_MAX;
    break;
#endif
  default:
    goto finished;
  }

<<<<<<< HEAD
=======
  if (numfields > 0) {
    if (numfields > (MAX_STACK_ARGS - 1))
      useable_fields = MAX_STACK_ARGS - 1;
    else
      useable_fields = numfields;
  }
>>>>>>> ebdea0ab
  pe_regs = pe_regs_create(PE_REGS_ARG | PE_REGS_Q, "cmd_mapsql");
  for (rownum = 0; rownum < numrows; rownum++) {
#ifdef HAVE_MYSQL
    MYSQL_ROW row_p = NULL;
    if (sql_platform() == SQL_PLATFORM_MYSQL) {
      row_p = mysql_fetch_row(qres);
      if (!row_p)
        break;
    }
#endif
#ifdef HAVE_SQLITE3
    if (sql_platform() == SQL_PLATFORM_SQLITE3) {
      int retcode = sqlite3_step(qres);
      if (retcode == SQLITE_DONE)
        break;
      else if (retcode != SQLITE_ROW) {
        notify_format(executor, T("SQL: Error: %s"), sql_error());
        break;
      }
    }
#endif
<<<<<<< HEAD

    if (numfields > 0) {
      for (i = 0; i < numfields && i < (MAX_STACK_ARGS - 1); i++) {
        switch (sql_platform()) {
#ifdef HAVE_MYSQL
        case SQL_PLATFORM_MYSQL:
          cells[i + 1] = row_p[i];
          names[i + 1] = fields[i].name;
=======
    if (numfields > 0) {
      for (i = 0; i < useable_fields; i++) {
        switch (sql_platform()) {
#ifdef HAVE_MYSQL
        case SQL_PLATFORM_MYSQL:
          cells[i + 1] = SANITIZE(row_p[i], "sql_row");
          names[i + 1] = SANITIZE(fields[i].name, "sql_fieldname");
>>>>>>> ebdea0ab
          break;
#endif
#ifdef HAVE_POSTGRESQL
        case SQL_PLATFORM_POSTGRESQL:
<<<<<<< HEAD
          cells[i + 1] = PQgetvalue(qres, rownum, i);
          names[i + 1] = PQfname(qres, i);
=======
          cells[i + 1] = SANITIZE(PQgetvalue(qres, rownum, i), "sql_row");
          names[i + 1] = SANITIZE(PQfname(qres, i), "sql_fieldname");
>>>>>>> ebdea0ab
          break;
#endif
#ifdef HAVE_SQLITE3
        case SQL_PLATFORM_SQLITE3:
<<<<<<< HEAD
          cells[i + 1] = (char *) sqlite3_column_text(qres, i);
          names[i + 1] = (char *) sqlite3_column_name(qres, i);
=======
          cells[i + 1] =
            SANITIZE((char *) sqlite3_column_text(qres, i), "sql_row");
          names[i + 1] =
            SANITIZE((char *) sqlite3_column_name(qres, i), "sql_fieldname");
>>>>>>> ebdea0ab
          break;
#endif
        default:
          /* Not reached, shuts up compiler */
          break;
        }
      }

      if ((rownum == 0) && dofieldnames) {
        /* Queue 0: <names> */
        snprintf(strrownum, 20, "%d", 0);
        names[0] = strrownum;
<<<<<<< HEAD
        for (i = 0; i < (numfields + 1) && i < MAX_STACK_ARGS; i++) {
          pe_regs_setenv(pe_regs, i, names[i]);
        }
        queue_attribute_base(thing, s, executor, 0, pe_regs, 0);
=======
        for (i = 0; i < useable_fields + 1; i++) {
          pe_regs_setenv(pe_regs, i, names[i]);
        }
        pe_regs_qcopy(pe_regs, queue_entry->pe_info->regvals);
        queue_attribute_base_priv(thing, s, triggerer, 0, pe_regs, queue_type,
                                  executor);
>>>>>>> ebdea0ab
      }

      /* Queue the rest. */
      snprintf(strrownum, 20, "%d", rownum + 1);
      cells[0] = strrownum;
      pe_regs_clear(pe_regs);
<<<<<<< HEAD
      for (i = 0; i < (numfields + 1) && i < MAX_STACK_ARGS; i++) {
        pe_regs_setenv(pe_regs, i, cells[i]);
      }
      pe_regs_qcopy(pe_regs, queue_entry->pe_info->regvals);
      queue_attribute_base(thing, s, executor, 0, pe_regs, 0);
=======
      for (i = 0; i < useable_fields + 1; i++) {
        pe_regs_setenv(pe_regs, i, cells[i]);
        if (i && !is_strict_integer(names[i]))
          pe_regs_set(pe_regs, PE_REGS_ARG, names[i], cells[i]);
      }
      pe_regs_qcopy(pe_regs, queue_entry->pe_info->regvals);
      queue_attribute_base_priv(thing, s, triggerer, 0, pe_regs, queue_type,
                                executor);
      for (i = 0; i < useable_fields; i++) {
        if (cells[i + 1])
          mush_free(cells[i + 1], "sql_row");
        if (names[i + 1])
          mush_free(names[i + 1], "sql_fieldname");
      }
>>>>>>> ebdea0ab
    } else {
      /* What to do if there are no fields? This should be an error?. */
      /* notify_format(executor, T("Row %d: NULL"), rownum + 1); */
    }
  }
  if (donotify) {
    parse_que(executor, executor, "@notify me", NULL);
  }

finished:
  if (pe_regs)
    pe_regs_free(pe_regs);
  free_sql_query(qres);
}

COMMAND(cmd_sql)
{
#ifdef HAVE_MYSQL
  MYSQL_FIELD *fields = NULL;
#endif
  void *qres;
  int affected_rows = -1;
  int rownum;
  int numfields;
  int numrows;
  char *cell = NULL;
  char *name = NULL;
  char tbuf[BUFFER_LEN];
  char *tbp;
  ansi_string *as;
  int i;

  if (sql_platform() == SQL_PLATFORM_DISABLED) {
    notify(executor, T("No SQL database connection."));
    return;
  }

  qres = sql_query(arg_left, &affected_rows);

  if (!qres) {
    if (affected_rows >= 0) {
      notify_format(executor, T("SQL: %d rows affected."), affected_rows);
    } else if (!sql_connected()) {
      notify(executor, T("No SQL database connection."));
    } else {
      notify_format(executor, T("SQL: Error: %s"), sql_error());
    }
    return;
  }

  /* Get results. A silent query (INSERT, UPDATE, etc.) will return NULL */
  switch (sql_platform()) {
#ifdef HAVE_MYSQL
  case SQL_PLATFORM_MYSQL:
    affected_rows = mysql_affected_rows(mysql_connp);
    numfields = mysql_num_fields(qres);
    numrows = INT_MAX;          /* Using mysql_use_result() doesn't know the number
                                   of rows ahead of time. */
    fields = mysql_fetch_fields(qres);
    break;
#endif
#ifdef HAVE_POSTGRESQL
  case SQL_PLATFORM_POSTGRESQL:
    numfields = PQnfields(qres);
    numrows = PQntuples(qres);
    break;
#endif
#ifdef HAVE_SQLITE3
  case SQL_PLATFORM_SQLITE3:
    numfields = sqlite3_column_count(qres);
    numrows = INT_MAX;
    break;
#endif
  default:
    goto finished;
  }

  for (rownum = 0; rownum < numrows; rownum++) {
#ifdef HAVE_MYSQL
    MYSQL_ROW row_p = NULL;
    if (sql_platform() == SQL_PLATFORM_MYSQL) {
      row_p = mysql_fetch_row(qres);
      if (!row_p)
        break;
    }
#endif
#ifdef HAVE_SQLITE3
    if (sql_platform() == SQL_PLATFORM_SQLITE3) {
      int retcode = sqlite3_step(qres);
      if (retcode == SQLITE_DONE)
        break;
      else if (retcode != SQLITE_ROW) {
        notify_format(executor, T("SQL: Error: %s"), sql_error());
        break;
      }
    }
#endif

    if (numfields > 0) {
      for (i = 0; i < numfields; i++) {
        switch (sql_platform()) {
#ifdef HAVE_MYSQL
        case SQL_PLATFORM_MYSQL:
          cell = row_p[i];
          name = fields[i].name;
          break;
#endif
#ifdef HAVE_POSTGRESQL
        case SQL_PLATFORM_POSTGRESQL:
          cell = PQgetvalue(qres, rownum, i);
          name = PQfname(qres, i);
          break;
#endif
#ifdef HAVE_SQLITE3
        case SQL_PLATFORM_SQLITE3:
          cell = (char *) sqlite3_column_text(qres, i);
          name = (char *) sqlite3_column_name(qres, i);
          break;
#endif
        default:
          /* Not reached, shuts up compiler */
          break;
        }
        if (cell && *cell) {
          cell = sql_sanitize(cell);
          if (strchr(cell, TAG_START) || strchr(cell, ESC_CHAR)) {
            /* Either old or new style ANSI string. */
            tbp = tbuf;
            as = parse_ansi_string(cell);
            safe_ansi_string(as, 0, as->len, tbuf, &tbp);
            *tbp = '\0';
            free_ansi_string(as);
            cell = tbuf;
          }
        }
        notify_format(executor, T("Row %d, Field %s: %s"),
                      rownum + 1, name, (cell && *cell) ? cell : "NULL");
      }
    } else
      notify_format(executor, T("Row %d: NULL"), rownum + 1);
  }

finished:
  free_sql_query(qres);
}

FUNCTION(fun_mapsql)
{
  void *qres;
  ufun_attrib ufun;
<<<<<<< HEAD
  char *osep = (char *) " ";
=======
  const char *osep = " ";
>>>>>>> ebdea0ab
  int affected_rows;
  int rownum;
  int numfields, numrows;
  char rbuff[BUFFER_LEN];
  int funccount = 0;
  int do_fieldnames = 0;
<<<<<<< HEAD
  int i, j;
  char buffs[9][BUFFER_LEN];
  char *tbp;
  char *cell = NULL;
  PE_REGS *pe_regs = NULL;
  ansi_string *as;
=======
  int i;
  int useable_fields = 0;
  char **fieldnames = NULL;
  char *cell = NULL;
  PE_REGS *pe_regs = NULL;
>>>>>>> ebdea0ab
#ifdef HAVE_MYSQL
  MYSQL_FIELD *fields = NULL;
#endif
  if (sql_platform() == SQL_PLATFORM_DISABLED) {
    safe_str(T(e_disabled), buff, bp);
    return;
  }
  if (!Sql_Ok(executor)) {
    safe_str(T(e_perm), buff, bp);
    return;
  }

  if (!fetch_ufun_attrib(args[0], executor, &ufun, UFUN_DEFAULT))
    return;
  if (nargs > 2) {
    /* we have an output separator in args[2]. */
    osep = args[2];
  }

  if (nargs > 3) {
    /* args[3] contains a boolean, if we should pass
     * the field names first. */
    do_fieldnames = parse_boolean(args[3]);
  }

  qres = sql_query(args[1], &affected_rows);
  sql_test_result(qres);
  /* Get results. A silent query (INSERT, UPDATE, etc.) will return NULL */
  switch (sql_platform()) {
#ifdef HAVE_MYSQL
  case SQL_PLATFORM_MYSQL:
    numfields = mysql_num_fields(qres);
    numrows = INT_MAX;
    break;
#endif
#ifdef HAVE_POSTGRESQL
  case SQL_PLATFORM_POSTGRESQL:
    numfields = PQnfields(qres);
    numrows = PQntuples(qres);
    break;
#endif
#ifdef HAVE_SQLITE3
  case SQL_PLATFORM_SQLITE3:
    numfields = sqlite3_column_count(qres);
    numrows = INT_MAX;
    break;
#endif
  default:
    goto finished;
  }

<<<<<<< HEAD
  pe_regs = pe_regs_create(PE_REGS_ARG, "fun_mapsql");
  if (do_fieldnames) {
    pe_regs_setenv(pe_regs, 0, unparse_integer(0));
=======
  if (numfields < MAX_STACK_ARGS)
    useable_fields = numfields;
  else
    useable_fields = MAX_STACK_ARGS;

  fieldnames = mush_calloc(sizeof(char *), useable_fields, "sql_fieldnames");

  pe_regs = pe_regs_create(PE_REGS_ARG, "fun_mapsql");
>>>>>>> ebdea0ab
#ifdef HAVE_MYSQL
  if (sql_platform() == SQL_PLATFORM_MYSQL)
    fields = mysql_fetch_fields(qres);
#endif
  for (i = 0; i < useable_fields; i++) {
    switch (sql_platform()) {
#ifdef HAVE_MYSQL
<<<<<<< HEAD
      case SQL_PLATFORM_MYSQL:
        pe_regs_setenv(pe_regs, i + 1, fields[i].name);
        break;
#endif
#ifdef HAVE_POSTGRESQL
      case SQL_PLATFORM_POSTGRESQL:
        pe_regs_setenv(pe_regs, i + 1, PQfname(qres, i));
        break;
#endif
#ifdef HAVE_SQLITE3
      case SQL_PLATFORM_SQLITE3:
        pe_regs_setenv(pe_regs, i + 1, (char *) sqlite3_column_name(qres, i));
        break;
#endif
      default:
        break;
      }
    }
    for (j = 0; j < (i + 1); j++) {
    }
=======
    case SQL_PLATFORM_MYSQL:
      fieldnames[i] =
        mush_strdup(sql_sanitize(fields[i].name), "sql_fieldname");
      break;
#endif
#ifdef HAVE_POSTGRESQL
    case SQL_PLATFORM_POSTGRESQL:
      fieldnames[i] =
        mush_strdup(sql_sanitize(PQfname(qres, i)), "sql_fieldname");
      break;
#endif
#ifdef HAVE_SQLITE3
    case SQL_PLATFORM_SQLITE3:
      fieldnames[i] =
        mush_strdup(sql_sanitize((char *) sqlite3_column_name(qres, i)),
                    "sql_fieldname");
      break;
#endif
    default:
      break;
    }
  }
  if (do_fieldnames) {
    pe_regs_setenv(pe_regs, 0, "0");
    for (i = 0; i < useable_fields; i++)
      pe_regs_setenv_nocopy(pe_regs, i + 1, fieldnames[i]);
>>>>>>> ebdea0ab
    if (call_ufun(&ufun, rbuff, executor, enactor, pe_info, pe_regs))
      goto finished;
    safe_str(rbuff, buff, bp);
  }

  for (rownum = 0; rownum < numrows; rownum++) {
#ifdef HAVE_MYSQL
    MYSQL_ROW row_p = NULL;
    if (sql_platform() == SQL_PLATFORM_MYSQL) {
      row_p = mysql_fetch_row(qres);
      if (!row_p)
        break;
    }
#endif
#ifdef HAVE_SQLITE3
    if (sql_platform() == SQL_PLATFORM_SQLITE3) {
      int retcode = sqlite3_step(qres);
      if (retcode == SQLITE_DONE)
        break;
      else if (retcode != SQLITE_ROW)
        goto finished;
    }
#endif
    if (rownum > 0 || do_fieldnames) {
      safe_str(osep, buff, bp);
    }
    pe_regs_clear(pe_regs);
    pe_regs_setenv(pe_regs, 0, unparse_integer(rownum + 1));
<<<<<<< HEAD
    for (i = 0; (i < numfields) && (i < 9); i++) {
=======
    for (i = 0; i < useable_fields; i++) {
>>>>>>> ebdea0ab
      switch (sql_platform()) {
#ifdef HAVE_MYSQL
      case SQL_PLATFORM_MYSQL:
        cell = row_p[i];
        break;
#endif
#ifdef HAVE_POSTGRESQL
      case SQL_PLATFORM_POSTGRESQL:
        cell = PQgetvalue(qres, rownum, i);
        break;
#endif
#ifdef HAVE_SQLITE3
      case SQL_PLATFORM_SQLITE3:
        cell = (char *) sqlite3_column_text(qres, i);
        break;
#endif
      default:
        break;
      }
      if (cell && *cell) {
        cell = sql_sanitize(cell);
      }
      if (cell && *cell) {
        pe_regs_setenv(pe_regs, i + 1, cell);
        if (*fieldnames[i] && !is_strict_integer(fieldnames[i]))
          pe_regs_set(pe_regs, PE_REGS_ARG, fieldnames[i], cell);
      }
<<<<<<< HEAD
      if (cell)
        pe_regs_setenv(pe_regs, i + 1, cell);
=======
>>>>>>> ebdea0ab
    }
    /* Now call the ufun. */
    if (call_ufun(&ufun, rbuff, executor, enactor, pe_info, pe_regs))
      goto finished;
    if (safe_str(rbuff, buff, bp)
        && funccount == pe_info->fun_invocations)
      goto finished;
    funccount = pe_info->fun_invocations;
  }
finished:
  if (pe_regs)
    pe_regs_free(pe_regs);
<<<<<<< HEAD
=======
  if (fieldnames) {
    for (i = 0; i < useable_fields; i++)
      mush_free(fieldnames[i], "sql_fieldname");
    mush_free(fieldnames, "sql_fieldnames");
  }
>>>>>>> ebdea0ab
  free_sql_query(qres);
}

FUNCTION(fun_sql)
{
  void *qres;
  const char *rowsep = " ";
  const char *fieldsep = " ";
  char tbuf[BUFFER_LEN], *tbp;
  char *cell = NULL;
  int affected_rows;
  int rownum;
  int i;
  int numfields, numrows;
  ansi_string *as;
  char *qreg_save = NULL;

  if (sql_platform() == SQL_PLATFORM_DISABLED) {
    safe_str(T(e_disabled), buff, bp);
    return;
  }
  if (!Sql_Ok(executor)) {
    safe_str(T(e_perm), buff, bp);
    return;
  }

  if (nargs >= 2) {
    /* we have a row separator in args[1]. */
    rowsep = args[1];
  }

  if (nargs >= 3) {
    /* we have a field separator in args[2]. Got to parse it */
    fieldsep = args[2];
  }

  if (nargs >= 4) {
    /* return affected rows to the qreg in args[3]. */
    if (args[3][0]) {
      if (ValidQregName(args[3])) {
        qreg_save = args[3];
      }
    }
  }

  qres = sql_query(args[0], &affected_rows);
  if (qreg_save && affected_rows >= 0) {
    PE_Setq(pe_info, qreg_save, unparse_number(affected_rows));
  }
  sql_test_result(qres);
  /* Get results. A silent query (INSERT, UPDATE, etc.) will return NULL */
  switch (sql_platform()) {
#ifdef HAVE_MYSQL
  case SQL_PLATFORM_MYSQL:
    numfields = mysql_num_fields(qres);
    numrows = INT_MAX;
    break;
#endif
#ifdef HAVE_POSTGRESQL
  case SQL_PLATFORM_POSTGRESQL:
    numfields = PQnfields(qres);
    numrows = PQntuples(qres);
    break;
#endif
#ifdef HAVE_SQLITE3
  case SQL_PLATFORM_SQLITE3:
    numfields = sqlite3_column_count(qres);
    numrows = INT_MAX;
    break;
#endif
  default:
    goto finished;
  }

  for (rownum = 0; rownum < numrows; rownum++) {
#ifdef HAVE_MYSQL
    MYSQL_ROW row_p = NULL;
    if (sql_platform() == SQL_PLATFORM_MYSQL) {
      row_p = mysql_fetch_row(qres);
      if (!row_p)
        break;
    }
#endif
#ifdef HAVE_SQLITE3
    if (sql_platform() == SQL_PLATFORM_SQLITE3) {
      int retcode = sqlite3_step(qres);
      if (retcode == SQLITE_DONE)
        break;
      else if (retcode != SQLITE_ROW)
        break;
    }
#endif
    if (rownum > 0)
      safe_str(rowsep, buff, bp);
    for (i = 0; i < numfields; i++) {
      if (i > 0) {
        if (safe_str(fieldsep, buff, bp))
          goto finished;
      }
      switch (sql_platform()) {
#ifdef HAVE_MYSQL
      case SQL_PLATFORM_MYSQL:
        cell = row_p[i];
        break;
#endif
#ifdef HAVE_POSTGRESQL
      case SQL_PLATFORM_POSTGRESQL:
        cell = PQgetvalue(qres, rownum, i);
        break;
#endif
#ifdef HAVE_SQLITE3
      case SQL_PLATFORM_SQLITE3:
        cell = (char *) sqlite3_column_text(qres, i);
        break;
#endif
      default:
        break;
      }
      if (cell && *cell) {
        cell = sql_sanitize(cell);
        if (strchr(cell, TAG_START) || strchr(cell, ESC_CHAR)) {
          /* Either old or new style ANSI string. */
          tbp = tbuf;
          as = parse_ansi_string(cell);
          safe_ansi_string(as, 0, as->len, tbuf, &tbp);
          *tbp = '\0';
          free_ansi_string(as);
          cell = tbuf;
        }
        if (safe_str(cell, buff, bp))
          goto finished;        /* We filled the buffer, best stop */
      }
    }
  }
finished:
  free_sql_query(qres);
}



/* MYSQL-specific functions */
#ifdef HAVE_MYSQL

static void
penn_mysql_sql_shutdown(void)
{
  if (!mysql_connp)
    return;
  mysql_close(mysql_connp);
  mysql_connp = NULL;
}

static int
penn_mysql_sql_connected(void)
{
  return mysql_connp ? 1 : 0;
}


static int
penn_mysql_sql_init(void)
{
  int retries = SQL_RETRY_TIMES;
  static time_t last_retry = 0;
  char sql_host[BUFFER_LEN], *p;
  int sql_port = 3306;
  time_t curtime;

  /* Only retry at most once per minute. */
  curtime = time(NULL);
  if (curtime < (last_retry + 60))
    return 0;
  last_retry = curtime;

  /* If we are already connected, drop and retry the connection, in
   * case for some reason the server went away.
   */
  if (penn_mysql_sql_connected()) {
    penn_mysql_sql_shutdown();
  }

  /* Parse SQL_HOST into sql_host and sql_port */
  mush_strncpy(sql_host, SQL_HOST, BUFFER_LEN);
  if ((p = strchr(sql_host, ':'))) {
    *p++ = '\0';
    sql_port = atoi(p);
    if (!sql_port)
      sql_port = 3306;
  }

  while (retries && !mysql_connp) {
    /* Try to connect to the database host. If we have specified
     * localhost, use the Unix domain socket instead.
     */
    mysql_connp = mysql_init(NULL);

    if (!mysql_real_connect
        (mysql_connp, sql_host, SQL_USER, SQL_PASS, SQL_DB, sql_port, 0, 0)) {
      do_rawlog(LT_ERR, "Failed mysql connection: %s\n",
                mysql_error(mysql_connp));
      queue_event(SYSEVENT, "SQL`CONNECTFAIL", "%s,%s",
                  "mysql", mysql_error(mysql_connp));
      penn_mysql_sql_shutdown();
      sleep(1);
    }
    retries--;
  }

  if (penn_mysql_sql_connected()) {
    queue_event(SYSEVENT, "SQL`CONNECT", "%s", "mysql");
    last_retry = 0;
  }

  return penn_mysql_sql_connected();
}

static MYSQL_RES *
penn_mysql_sql_query(const char *q_string, int *affected_rows)
{
  MYSQL_RES *qres;
  int fail;

  if (affected_rows)
    *affected_rows = -1;

  /* Make sure we have something to query, first. */
  if (!q_string || !*q_string)
    return NULL;

  /* If we have no connection, and we don't have auto-reconnect on
   * (or we try to auto-reconnect and we fail), return NULL.
   */
  if (!penn_mysql_sql_connected()) {
    penn_mysql_sql_init();
    if (!penn_mysql_sql_connected()) {
      return NULL;
    }
  }

  /* Send the query. If it returns non-zero, we have an error. */
  fail = mysql_real_query(mysql_connp, q_string, strlen(q_string));
  if (fail && (mysql_errno(mysql_connp) == CR_SERVER_GONE_ERROR)) {
    if (mysql_connp) {
      queue_event(SYSEVENT, "SQL`DISCONNECT", "%s,%s",
                  "mysql", mysql_error(mysql_connp));
    }
    /* If it's CR_SERVER_GONE_ERROR, the server went away.
     * Try reconnecting. */
    penn_mysql_sql_init();
    if (mysql_connp) {
      fail = mysql_real_query(mysql_connp, q_string, strlen(q_string));
    }
  }
  /* If we still fail, it's an error. */
  if (fail) {
    return NULL;
  }

  /* Get the result */
  qres = mysql_use_result(mysql_connp);
  if (!qres) {
    if (mysql_field_count(mysql_connp) == 0) {
      /* We didn't expect data back, so see if we modified anything */
      if (affected_rows)
        *affected_rows = mysql_affected_rows(mysql_connp);
      return NULL;
    } else {
      /* Oops, we should have had data! */
      return NULL;
    }
  }
  return qres;
}

static void
penn_mysql_free_sql_query(MYSQL_RES *qres)
{
  while (mysql_fetch_row(qres)) ;
  mysql_free_result(qres);
}

#endif

#ifdef HAVE_POSTGRESQL
static void
penn_pg_sql_shutdown(void)
{
  if (!penn_pg_sql_connected())
    return;
  PQfinish(postgres_connp);
  postgres_connp = NULL;
}

static int
penn_pg_sql_connected(void)
{
  return postgres_connp ? 1 : 0;
}


static int
penn_pg_sql_init(void)
{
  int retries = SQL_RETRY_TIMES;
  static time_t last_retry = 0;
  char sql_host[BUFFER_LEN], *p;
  char sql_port[BUFFER_LEN];
  time_t curtime;

  /* Only retry at most once per minute. */
  curtime = time(NULL);
  if (curtime < (last_retry + 60))
    return 0;
  last_retry = curtime;

  /* If we are already connected, drop and retry the connection, in
   * case for some reason the server went away.
   */
  if (penn_pg_sql_connected()) {
    penn_pg_sql_shutdown();
  }

  /* Parse SQL_HOST into sql_host and sql_port */
  mush_strncpy(sql_host, SQL_HOST, BUFFER_LEN);
  strcpy(sql_port, "5432");
  if ((p = strchr(sql_host, ':'))) {
    *p++ = '\0';
    if (*p)
      strcpy(sql_port, p);
  }

  while (retries && !postgres_connp) {
    /* Try to connect to the database host. */
    char conninfo[BUFFER_LEN];
    snprintf(conninfo, BUFFER_LEN,
             "host=%s port=%s dbname=%s user=%s password=%s", sql_host,
             sql_port, SQL_DB, SQL_USER, SQL_PASS);
    postgres_connp = PQconnectdb(conninfo);
    if (PQstatus(postgres_connp) != CONNECTION_OK) {
      do_rawlog(LT_ERR, "Failed postgresql connection to %s: %s\n",
                PQdb(postgres_connp), PQerrorMessage(postgres_connp));
      queue_event(SYSEVENT, "SQL`CONNECTFAIL", "%s,%s",
                  "postgresql", PQerrorMessage(postgres_connp));
      penn_pg_sql_shutdown();
      sleep(1);
    }
    retries--;
  }

  if (penn_pg_sql_connected()) {
    queue_event(SYSEVENT, "SQL`CONNECT", "%s", "postgresql");
    last_retry = 0;
  }

  return penn_pg_sql_connected();
}

static PGresult *
penn_pg_sql_query(const char *q_string, int *affected_rows)
{
  PGresult *qres;

  /* No affected rows by default */
  if (affected_rows)
    *affected_rows = -1;

  /* Make sure we have something to query, first. */
  if (!q_string || !*q_string)
    return NULL;

  /* If we have no connection, and we don't have auto-reconnect on
   * (or we try to auto-reconnect and we fail), return NULL.
   */
  if (!penn_pg_sql_connected()) {
    penn_pg_sql_init();
    if (!sql_connected()) {
      return NULL;
    }
  }

  /* Send the query. If it returns non-zero, we have an error. */
  qres = PQexec(postgres_connp, q_string);
  if (!qres || (PQresultStatus(qres) != PGRES_COMMAND_OK &&
                PQresultStatus(qres) != PGRES_TUPLES_OK)) {
    /* Serious error, try one more time */
    if (postgres_connp) {
      queue_event(SYSEVENT, "SQL`DISCONNECT", "%s,%s",
                  "postgresql", PQerrorMessage(postgres_connp));
    }
    penn_pg_sql_init();
    if (penn_pg_sql_connected())
      qres = PQexec(postgres_connp, q_string);
    if (!qres || (PQresultStatus(qres) != PGRES_COMMAND_OK &&
                  PQresultStatus(qres) != PGRES_TUPLES_OK)) {
      return NULL;
    }
  }

  if (PQresultStatus(qres) == PGRES_COMMAND_OK) {
    *affected_rows = atoi(PQcmdTuples(qres));
    return NULL;
  }

  return qres;
}

static void
penn_pg_free_sql_query(PGresult *qres)
{
  PQclear(qres);
}
#endif                          /* HAVE_POSTGRESQL */

#ifdef HAVE_SQLITE3

static int
penn_sqlite3_sql_init(void)
{

  sqlite3_connp = NULL;
  if (sqlite3_open(SQL_DB, &sqlite3_connp) != SQLITE_OK) {
    do_rawlog(LT_ERR, "sqlite3: Failed to open %s: %s", SQL_DB, sql_error());
    queue_event(SYSEVENT, "SQL`CONNECTFAIL", "%s,%s", "sqlite3", sql_error());
    if (sqlite3_connp) {
      sqlite3_close(sqlite3_connp);
      sqlite3_connp = NULL;
    }
    return 0;
  } else {
    queue_event(SYSEVENT, "SQL`CONNECT", "%s", "sqlite3");
    return 1;
  }
}

static void
penn_sqlite3_sql_shutdown(void)
{
  sqlite3_close(sqlite3_connp);
  sqlite3_connp = NULL;
}

static int
penn_sqlite3_sql_connected(void)
{
  return sqlite3_connp ? 1 : 0;
}

static sqlite3_stmt *
penn_sqlite3_sql_query(const char *query, int *affected_rows)
{
  int q_len, retcode;
  const char *eoq = NULL;
  sqlite3_stmt *statement = NULL;

  if (!penn_sqlite3_sql_connected()) {
    penn_sqlite3_sql_init();
    if (!penn_sqlite3_sql_connected())
      return NULL;
  }

  q_len = strlen(query);
#if SQLITE3_VERSION_NUMBER >= 30003010
  retcode = sqlite3_prepare_v2(sqlite3_connp, query, q_len, &statement, &eoq);
#else
  retcode = sqlite3_prepare(sqlite3_connp, query, q_len, &statement, &eoq);
#endif

  *affected_rows = -1;          /* Can't find this out yet */

  if (retcode == SQLITE_OK)
    return statement;
  else
    return NULL;
}

static void
penn_sqlite3_free_sql_query(sqlite3_stmt *stmt)
{
  sqlite3_finalize(stmt);
}
#endif                          /* HAVE_SQLITE3 */<|MERGE_RESOLUTION|>--- conflicted
+++ resolved
@@ -65,16 +65,10 @@
 #include "log.h"
 #include "match.h"
 #include "mushdb.h"
-<<<<<<< HEAD
-#include "confmagic.h"
-#include "ansi.h"
-#include "match.h"
-=======
 #include "mymalloc.h"
 #include "notify.h"
 #include "parse.h"
 #include "strutil.h"
->>>>>>> ebdea0ab
 
 /* Supported platforms */
 typedef enum { SQL_PLATFORM_DISABLED = -1,
@@ -120,7 +114,7 @@
 #endif
 static sqlplatform sql_platform(void);
 static char *sql_sanitize(char *res);
-#define SANITIZE(s,n) ((s && *s) ? mush_strdup(sql_sanitize(s), n) : NULL)
+#define SANITIZE(s,n) ((s && *s) ? GC_STRDUP(sql_sanitize(s)) : NULL)
 
 /* A helper function to translate SQL_PLATFORM into one of our
  * supported platform codes. We remember this value, so a reboot
@@ -384,10 +378,7 @@
   int rownum;
   int numfields;
   int numrows;
-<<<<<<< HEAD
-=======
   int useable_fields = 0;
->>>>>>> ebdea0ab
   PE_REGS *pe_regs = NULL;
   char *names[MAX_STACK_ARGS];
   char *cells[MAX_STACK_ARGS];
@@ -398,12 +389,9 @@
   dbref thing;
   int dofieldnames = SW_ISSET(sw, SWITCH_COLNAMES);
   int donotify = SW_ISSET(sw, SWITCH_NOTIFY);
-<<<<<<< HEAD
-=======
   dbref triggerer = executor;
   int spoof = SW_ISSET(sw, SWITCH_SPOOF);
   int queue_type = QUEUE_DEFAULT | (queue_entry->queue_type & QUEUE_EVENT);
->>>>>>> ebdea0ab
 
   /* Find and fetch the attribute, first. */
   strncpy(tbuf, arg_left, BUFFER_LEN);
@@ -422,13 +410,6 @@
     return;
   }
 
-<<<<<<< HEAD
-  if (!controls(executor, thing) && !(Owns(executor, thing) && LinkOk(thing))) {
-    notify(executor, T("Permission denied."));
-    return;
-  }
-
-=======
   if (!controls(executor, thing)) {
     if (spoof || !(Owns(executor, thing) && LinkOk(thing))) {
       notify(executor, T("Permission denied."));
@@ -439,7 +420,6 @@
   if (spoof)
     triggerer = enactor;
 
->>>>>>> ebdea0ab
   if (God(thing) && !God(executor)) {
     notify(executor, T("You can't trigger God!"));
     return;
@@ -491,15 +471,12 @@
     goto finished;
   }
 
-<<<<<<< HEAD
-=======
   if (numfields > 0) {
     if (numfields > (MAX_STACK_ARGS - 1))
       useable_fields = MAX_STACK_ARGS - 1;
     else
       useable_fields = numfields;
   }
->>>>>>> ebdea0ab
   pe_regs = pe_regs_create(PE_REGS_ARG | PE_REGS_Q, "cmd_mapsql");
   for (rownum = 0; rownum < numrows; rownum++) {
 #ifdef HAVE_MYSQL
@@ -521,16 +498,6 @@
       }
     }
 #endif
-<<<<<<< HEAD
-
-    if (numfields > 0) {
-      for (i = 0; i < numfields && i < (MAX_STACK_ARGS - 1); i++) {
-        switch (sql_platform()) {
-#ifdef HAVE_MYSQL
-        case SQL_PLATFORM_MYSQL:
-          cells[i + 1] = row_p[i];
-          names[i + 1] = fields[i].name;
-=======
     if (numfields > 0) {
       for (i = 0; i < useable_fields; i++) {
         switch (sql_platform()) {
@@ -538,31 +505,20 @@
         case SQL_PLATFORM_MYSQL:
           cells[i + 1] = SANITIZE(row_p[i], "sql_row");
           names[i + 1] = SANITIZE(fields[i].name, "sql_fieldname");
->>>>>>> ebdea0ab
           break;
 #endif
 #ifdef HAVE_POSTGRESQL
         case SQL_PLATFORM_POSTGRESQL:
-<<<<<<< HEAD
-          cells[i + 1] = PQgetvalue(qres, rownum, i);
-          names[i + 1] = PQfname(qres, i);
-=======
           cells[i + 1] = SANITIZE(PQgetvalue(qres, rownum, i), "sql_row");
           names[i + 1] = SANITIZE(PQfname(qres, i), "sql_fieldname");
->>>>>>> ebdea0ab
           break;
 #endif
 #ifdef HAVE_SQLITE3
         case SQL_PLATFORM_SQLITE3:
-<<<<<<< HEAD
-          cells[i + 1] = (char *) sqlite3_column_text(qres, i);
-          names[i + 1] = (char *) sqlite3_column_name(qres, i);
-=======
           cells[i + 1] =
             SANITIZE((char *) sqlite3_column_text(qres, i), "sql_row");
           names[i + 1] =
             SANITIZE((char *) sqlite3_column_name(qres, i), "sql_fieldname");
->>>>>>> ebdea0ab
           break;
 #endif
         default:
@@ -575,32 +531,18 @@
         /* Queue 0: <names> */
         snprintf(strrownum, 20, "%d", 0);
         names[0] = strrownum;
-<<<<<<< HEAD
-        for (i = 0; i < (numfields + 1) && i < MAX_STACK_ARGS; i++) {
-          pe_regs_setenv(pe_regs, i, names[i]);
-        }
-        queue_attribute_base(thing, s, executor, 0, pe_regs, 0);
-=======
         for (i = 0; i < useable_fields + 1; i++) {
           pe_regs_setenv(pe_regs, i, names[i]);
         }
         pe_regs_qcopy(pe_regs, queue_entry->pe_info->regvals);
         queue_attribute_base_priv(thing, s, triggerer, 0, pe_regs, queue_type,
                                   executor);
->>>>>>> ebdea0ab
       }
 
       /* Queue the rest. */
       snprintf(strrownum, 20, "%d", rownum + 1);
       cells[0] = strrownum;
       pe_regs_clear(pe_regs);
-<<<<<<< HEAD
-      for (i = 0; i < (numfields + 1) && i < MAX_STACK_ARGS; i++) {
-        pe_regs_setenv(pe_regs, i, cells[i]);
-      }
-      pe_regs_qcopy(pe_regs, queue_entry->pe_info->regvals);
-      queue_attribute_base(thing, s, executor, 0, pe_regs, 0);
-=======
       for (i = 0; i < useable_fields + 1; i++) {
         pe_regs_setenv(pe_regs, i, cells[i]);
         if (i && !is_strict_integer(names[i]))
@@ -610,12 +552,7 @@
       queue_attribute_base_priv(thing, s, triggerer, 0, pe_regs, queue_type,
                                 executor);
       for (i = 0; i < useable_fields; i++) {
-        if (cells[i + 1])
-          mush_free(cells[i + 1], "sql_row");
-        if (names[i + 1])
-          mush_free(names[i + 1], "sql_fieldname");
       }
->>>>>>> ebdea0ab
     } else {
       /* What to do if there are no fields? This should be an error?. */
       /* notify_format(executor, T("Row %d: NULL"), rownum + 1); */
@@ -766,31 +703,18 @@
 {
   void *qres;
   ufun_attrib ufun;
-<<<<<<< HEAD
-  char *osep = (char *) " ";
-=======
   const char *osep = " ";
->>>>>>> ebdea0ab
   int affected_rows;
   int rownum;
   int numfields, numrows;
   char rbuff[BUFFER_LEN];
   int funccount = 0;
   int do_fieldnames = 0;
-<<<<<<< HEAD
-  int i, j;
-  char buffs[9][BUFFER_LEN];
-  char *tbp;
-  char *cell = NULL;
-  PE_REGS *pe_regs = NULL;
-  ansi_string *as;
-=======
   int i;
   int useable_fields = 0;
   char **fieldnames = NULL;
   char *cell = NULL;
   PE_REGS *pe_regs = NULL;
->>>>>>> ebdea0ab
 #ifdef HAVE_MYSQL
   MYSQL_FIELD *fields = NULL;
 #endif
@@ -842,20 +766,14 @@
     goto finished;
   }
 
-<<<<<<< HEAD
-  pe_regs = pe_regs_create(PE_REGS_ARG, "fun_mapsql");
-  if (do_fieldnames) {
-    pe_regs_setenv(pe_regs, 0, unparse_integer(0));
-=======
   if (numfields < MAX_STACK_ARGS)
     useable_fields = numfields;
   else
     useable_fields = MAX_STACK_ARGS;
 
-  fieldnames = mush_calloc(sizeof(char *), useable_fields, "sql_fieldnames");
+  fieldnames = GC_MALLOC(sizeof(char *) * useable_fields);
 
   pe_regs = pe_regs_create(PE_REGS_ARG, "fun_mapsql");
->>>>>>> ebdea0ab
 #ifdef HAVE_MYSQL
   if (sql_platform() == SQL_PLATFORM_MYSQL)
     fields = mysql_fetch_fields(qres);
@@ -863,44 +781,21 @@
   for (i = 0; i < useable_fields; i++) {
     switch (sql_platform()) {
 #ifdef HAVE_MYSQL
-<<<<<<< HEAD
-      case SQL_PLATFORM_MYSQL:
-        pe_regs_setenv(pe_regs, i + 1, fields[i].name);
-        break;
-#endif
-#ifdef HAVE_POSTGRESQL
-      case SQL_PLATFORM_POSTGRESQL:
-        pe_regs_setenv(pe_regs, i + 1, PQfname(qres, i));
-        break;
-#endif
-#ifdef HAVE_SQLITE3
-      case SQL_PLATFORM_SQLITE3:
-        pe_regs_setenv(pe_regs, i + 1, (char *) sqlite3_column_name(qres, i));
-        break;
-#endif
-      default:
-        break;
-      }
-    }
-    for (j = 0; j < (i + 1); j++) {
-    }
-=======
     case SQL_PLATFORM_MYSQL:
       fieldnames[i] =
-        mush_strdup(sql_sanitize(fields[i].name), "sql_fieldname");
+        GC_STRDUP(sql_sanitize(fields[i].name));
       break;
 #endif
 #ifdef HAVE_POSTGRESQL
     case SQL_PLATFORM_POSTGRESQL:
       fieldnames[i] =
-        mush_strdup(sql_sanitize(PQfname(qres, i)), "sql_fieldname");
+        GC_STRDUP(sql_sanitize(PQfname(qres, i)));
       break;
 #endif
 #ifdef HAVE_SQLITE3
     case SQL_PLATFORM_SQLITE3:
       fieldnames[i] =
-        mush_strdup(sql_sanitize((char *) sqlite3_column_name(qres, i)),
-                    "sql_fieldname");
+        GC_STRDUP(sql_sanitize((char *) sqlite3_column_name(qres, i)));
       break;
 #endif
     default:
@@ -911,7 +806,6 @@
     pe_regs_setenv(pe_regs, 0, "0");
     for (i = 0; i < useable_fields; i++)
       pe_regs_setenv_nocopy(pe_regs, i + 1, fieldnames[i]);
->>>>>>> ebdea0ab
     if (call_ufun(&ufun, rbuff, executor, enactor, pe_info, pe_regs))
       goto finished;
     safe_str(rbuff, buff, bp);
@@ -940,11 +834,7 @@
     }
     pe_regs_clear(pe_regs);
     pe_regs_setenv(pe_regs, 0, unparse_integer(rownum + 1));
-<<<<<<< HEAD
-    for (i = 0; (i < numfields) && (i < 9); i++) {
-=======
     for (i = 0; i < useable_fields; i++) {
->>>>>>> ebdea0ab
       switch (sql_platform()) {
 #ifdef HAVE_MYSQL
       case SQL_PLATFORM_MYSQL:
@@ -972,11 +862,6 @@
         if (*fieldnames[i] && !is_strict_integer(fieldnames[i]))
           pe_regs_set(pe_regs, PE_REGS_ARG, fieldnames[i], cell);
       }
-<<<<<<< HEAD
-      if (cell)
-        pe_regs_setenv(pe_regs, i + 1, cell);
-=======
->>>>>>> ebdea0ab
     }
     /* Now call the ufun. */
     if (call_ufun(&ufun, rbuff, executor, enactor, pe_info, pe_regs))
@@ -989,14 +874,6 @@
 finished:
   if (pe_regs)
     pe_regs_free(pe_regs);
-<<<<<<< HEAD
-=======
-  if (fieldnames) {
-    for (i = 0; i < useable_fields; i++)
-      mush_free(fieldnames[i], "sql_fieldname");
-    mush_free(fieldnames, "sql_fieldnames");
-  }
->>>>>>> ebdea0ab
   free_sql_query(qres);
 }
 
