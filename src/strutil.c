--- conflicted
+++ resolved
@@ -25,17 +25,6 @@
 #include "case.h"
 #include "conf.h"
 #include "log.h"
-<<<<<<< HEAD
-#include "mypcre.h"
-#include "confmagic.h"
-
-int format_long(intmax_t val, char *buff, char **bp, int maxlen, int base);
-
-/* Windows wrapper for snprintf */
-#if !defined (HAVE_SNPRINTF) && defined(HAVE__VSNPRINTF_S)
-int
-sane_snprintf_s(char *str, size_t len, const char *fmt, ...)
-=======
 #include "markup.h"
 #include "memcheck.h"
 #include "mymalloc.h"
@@ -50,10 +39,10 @@
 /* TODO: Move this prototype elsewhere since this function is shared. */
 int format_long(intmax_t val, char *buff, char **bp, int maxlen, int base);
 
-/* Duplicate the first len characters of s */
-char *
-mush_strndup(const char *src, size_t len, const char *check)
->>>>>>> ebdea0ab
+/* Windows wrapper for snprintf */
+#if !defined (HAVE_SNPRINTF) && defined(HAVE__VSNPRINTF_S)
+int
+sane_snprintf_s(char *str, size_t len, const char *fmt, ...)
 {
   va_list args;
   int ret;
@@ -92,55 +81,9 @@
     str[ret] = '\0';
   }
 #endif
-
-<<<<<<< HEAD
-=======
-/* Windows wrapper for snprintf */
-#if !defined (HAVE_SNPRINTF) && defined(HAVE__VSNPRINTF_S)
-int
-sane_snprintf_s(char *str, size_t len, const char *fmt, ...)
-{
-  va_list args;
-  int ret;
-
-  va_start(args, fmt);
-  ret = _vsnprintf_s(str, len, _TRUNCATE, fmt, args);
-  va_end(args);
-
->>>>>>> ebdea0ab
   return ret;
 }
-
-/* Wrapper for systems without vsnprintf. */
-int
-mush_vsnprintf(char *str, size_t len, const char *fmt, va_list ap)
-{
-  int ret;
-
-#if defined(HAVE__VSNPRINTF_S)
-  /* Windows version */
-  ret = _vsnprintf_s(str, len, _TRUNCATE, fmt, ap);
-#elif defined(HAS_VSNPRINTF)
-  /* C99 version */
-  ret = vsnprintf(str, len, fmt, ap);
-#else
-  /* Old school icky unsafe version */
-  {
-    static char buff[BUFFER_LEN * 3];
-
-    ret = vsprintf(buff, fmt, ap);
-
-    if ((size_t) ret > len)
-      ret = len;
-
-    memcpy(str, buff, ret);
-    str[ret] = '\0';
-  }
-#endif
-
-  return ret;
-}
-
+  
 /** Return the string chopped at lim characters.
  * lim must be <= BUFFER_LEN
  * \param str string to chop.
@@ -878,12 +821,6 @@
   return ret;
 }
 
-<<<<<<< HEAD
-int
-safe_hexchar(unsigned char c, char *buff, char **bp)
-{
-  const char *digits = "0123456789abcdef";
-=======
 /** Pad a string, which may contain ANSI, so it contains at least n
  * visible (non-markup) chars.
  * \param x character to pad with
@@ -923,7 +860,6 @@
 safe_hexchar(char c, char *buff, char **bp)
 {
   static const char digits[] = "0123456789abcdef";
->>>>>>> ebdea0ab
   if (safe_chr(digits[c >> 4], buff, bp))
     return 1;
   if (safe_chr(digits[c & 0x0F], buff, bp))
@@ -1684,16 +1620,9 @@
 size_t
 remove_trailing_whitespace(char *buff, size_t len)
 {
-<<<<<<< HEAD
-  unsigned char *c;
-
-  for (c = (unsigned char *) buff + len - 1; c >= (unsigned char *) buff;
-       c -= 1) {
-=======
   char *c;
 
   for (c = buff + len - 1; c >= buff; c -= 1) {
->>>>>>> ebdea0ab
     if (isspace(*c)) {
       len -= 1;
       *c = '\0';
@@ -1701,8 +1630,6 @@
       break;
   }
   return len;
-<<<<<<< HEAD
-=======
 }
 
 int
@@ -1714,5 +1641,4 @@
     *(*bp)++ = c;
     return 0;
   }
->>>>>>> ebdea0ab
 }