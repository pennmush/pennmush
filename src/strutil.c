--- conflicted
+++ resolved
@@ -2117,7 +2117,6 @@
   }
 }
 
-<<<<<<< HEAD
 /** Append a Unicode character to the end of a BUFFER_LEN long UTF-8
  * string.
  *
@@ -2137,7 +2136,8 @@
   U8_APPEND((uint8_t *) buff, offset, capacity, c, err);
   *bp += offset - savedoffset;
   return err == TRUE;
-=======
+}
+
 /* Find the first unescaped (by a \) instance of c within s
  *
  * strchr_unescaped("$foo\:bar:there", ':') returns a pointer to ":there".
@@ -2148,14 +2148,16 @@
 strchr_unescaped(char *s, int c)
 {
   int i = 0;
-  if (!s) return NULL;
+  if (!s)
+    return NULL;
   while (s[i] && s[i] != c) {
-    if (s[i] == '\\' && s[i + 1]) i++;
+    if (s[i] == '\\' && s[i + 1])
+      i++;
     i++;
   }
-  if (s[i]) return &(s[i]);
+  if (s[i])
+    return &(s[i]);
   return NULL;
->>>>>>> e5f8265f
 }
 
 /* keystr format:
