/**
 * \file strutil.c
 *
 * \brief String utilities for PennMUSH.
 *
 *
 */

#define _GNU_SOURCE /* For strchrnul, if applicable. */

#include "copyrite.h"
#include "config.h"
#include "strutil.h"

#include <ctype.h>
#include <limits.h>
#include <stdarg.h>
#include <stdio.h>
#include <stdlib.h>
#include <string.h>
#ifdef HAVE_INTTYPES_H
#if defined(__MINGW32__) || defined(__MINGW64__)
#undef __USE_MINGW_ANSI_STDIO
#endif
#include <inttypes.h>
#endif

#include "ansi.h"
#include "conf.h"
#include "log.h"
#include "markup.h"
#include "memcheck.h"
#include "mymalloc.h"
#include "mypcre.h"
#include "parse.h"
#include "pueblo.h"
<<<<<<< HEAD
#include "confmagic.h"
=======
#include "charclass.h"
>>>>>>> 49e5b49e

/* TODO: Adding this prototype here is cheating, but it's easier for now. Clean
   this up eventually... */
void mush_panic(const char *);

/* TODO: Move this prototype elsewhere since this function is shared. */
int format_long(intmax_t val, char *buff, char **bp, int maxlen, int base);

/* Duplicate the first len characters of s */
char *
mush_strndup(const char *src, size_t len, const char *check)
{
  char *copy;
  size_t rlen = strlen(src);

  if (rlen < len)
    len = rlen;

  copy = mush_malloc(len + 1, check);
  if (copy) {
    memcpy(copy, src, len);
    copy[len] = '\0';
  }

  return copy;
}

/** Our version of strdup, with memory leak checking.
 * This should be used in preference to strdup, and in assocation
 * with mush_free().
 * \param s string to duplicate.
 * \param check label for memory checking.
 * \return newly allocated copy of s.
 */
char *
mush_strdup(const char *s, const char *check __attribute__((__unused__)))
{
  char *x;
  size_t len = strlen(s) + 1;
  x = mush_malloc_zero(len + SSE_OFFSET, check);
  if (x)
    memcpy(x, s, len);
  return x;
}

/* Windows wrapper for snprintf */
#if !defined(HAVE_SNPRINTF) && defined(HAVE__VSNPRINTF_S)
int
sane_snprintf_s(char *str, size_t len, const char *fmt, ...)
{
  va_list args;
  int ret;

  va_start(args, fmt);
  ret = _vsnprintf_s(str, len, _TRUNCATE, fmt, args);
  va_end(args);

  return ret;
}
#endif

/* Wrapper for systems without vsnprintf. */
int
mush_vsnprintf(char *str, size_t len, const char *fmt, va_list ap)
{
  int ret;

#if defined(HAVE__VSNPRINTF_S)
  /* Windows version */
  ret = _vsnprintf_s(str, len, _TRUNCATE, fmt, ap);
#elif defined(HAVE_VSNPRINTF)
  /* C99 version */
  ret = vsnprintf(str, len, fmt, ap);
#else
  /* Old school icky unsafe version */
  {
    static char buff[BUFFER_LEN * 3];

    ret = vsprintf(buff, fmt, ap);

    if ((size_t) ret > len)
      ret = len;

    memcpy(str, buff, ret);
    str[ret] = '\0';
  }
#endif

  return ret;
}

/** Return the string chopped at lim characters.
 * lim must be <= BUFFER_LEN
 * \param str string to chop.
 * \param lim character at which to chop the string.
 * \return statically allocated buffer with chopped string.
 */
char *
chopstr(const char *str, size_t lim)
{
  static char tbuf1[BUFFER_LEN];
  if (strlen(str) <= lim)
    return (char *) str;
  if (lim >= BUFFER_LEN)
    lim = BUFFER_LEN;
  mush_strncpy(tbuf1, str, lim);
  return tbuf1;
}

#if !defined(HAVE_STRCASECMP) && !defined(HAVE__STRICMP)
/** strcasecmp for systems without it.
 * \param s1 one string to compare.
 * \param s2 another string to compare.
 * \retval -1 s1 is less than s2.
 * \retval 0 s1 equals s2
 * \retval 1 s1 is greater than s2.
 */
int
strcasecmp(const char *s1, const char *s2)
{
  while (*s1 && *s2 && tolower(*s1) == tolower(*s2))
    s1++, s2++;

  return (tolower(*s1) - tolower(*s2));
}
#endif

#if !defined(HAVE_STRNCASECMP) && !defined(HAVE__STRNICMP)
/** strncasecmp for systems without it.
 * \param s1 one string to compare.
 * \param s2 another string to compare.
 * \param n number of characters to compare.
 * \retval -1 s1 is less than s2.
 * \retval 0 s1 equals s2
 * \retval 1 s1 is greater than s2.
 */
int
strncasecmp(const char *s1, const char *s2, size_t n)
{
  for (; 0 < n; ++s1, ++s2, --n)
    if (tolower(*s1) != tolower(*s2))
      return tolower(*s1) - tolower(*s2);
    else if (*s1 == 0)
      return 0;
  return 0;
}
#endif

/** Does string begin with prefix?
 * This comparison is case-insensitive. An empty prefix always
 * matches.
 * \param string to check.
 * \param prefix to check against.
 * \retval 1 string begins with prefix.
 * \retval 0 string does not begin with prefix.
 */
bool
string_prefix(const char *RESTRICT string, const char *RESTRICT prefix)
{
  if (!string || !prefix)
    return 0;
  while (*string && *prefix && tolower(*string) == tolower(*prefix))
    string++, prefix++;
  return *prefix == '\0';
}

/** Does string begin with prefix?
 * This comparison is case-insensitive. An empty prefix always
 * fails.
 * \param string to check.
 * \param prefix to check against.
 * \retval 1 string begins with prefix.
 * \retval 0 string does not begin with prefix.
 */
bool
string_prefixe(const char *RESTRICT string, const char *RESTRICT prefix)
{
  if (!string || !prefix || !*prefix)
    return 0;  
  while (*string && *prefix && tolower(*string) == tolower(*prefix))
    string++, prefix++;
  return *prefix == '\0';
}

/** Match a substring at the start of a word in a string, case-insensitively.
 * \param src a string of words to match against.
 * \param sub a prefix to match against the start of a word in string.
 * \return pointer into src at the matched word, or NULL.
 */
const char *
string_match(const char *src, const char *sub)
{
  if (!src || !sub)
    return 0;

  if (*sub != '\0') {
    while (*src) {
      if (string_prefix(src, sub))
        return src;
      /* else scan to beginning of next word */
      while (*src && isalnum(*src))
        src++;
      while (*src && !isalnum(*src))
        src++;
    }
  }
  return NULL;
}

/** Return an initial-cased version of a string in a static buffer.
 * \param s string to initial-case.
 * \return pointer to a static buffer containing the initial-cased version.
 */
char *
strinitial(const char *s)
{
  static char buf1[BUFFER_LEN];
  char *p;

  if (!s || !*s) {
    buf1[0] = '\0';
    return buf1;
  }
  strcpy(buf1, s);
  for (p = buf1; *p; p++)
    *p = tolower(*p);
  buf1[0] = toupper(buf1[0]);
  return buf1;
}

/** Return an initial-cased version of a string in a caller supplied buffer.
 * \param s string to initial-case.
 * \param d destination buffer.
 * \parem len length of buffer.
 * \return pointer to a static buffer containing the initial-cased version.
 */
char *
strinitial_r(const char *restrict s, char *restrict d, size_t len)
{
  size_t p;

  if (len == 1) {
    d[0] = '\0';
    return d;
  }

  if (*s) {
    d[0] = toupper(*s);
    s += 1;
  }

  for (p = 1; *s && p < len - 1; p += 1, s += 1) {
    d[p] = tolower(*s);
  }
  d[p] = '\0';

  return d;
}

/** Return an uppercased version of a string in a static buffer.
 * \param s string to uppercase.
 * \return pointer to a static buffer containing the uppercased version.
 */
char *
strupper(const char *s)
{
  static char buf1[BUFFER_LEN];
  char *p;

  if (!s || !*s) {
    buf1[0] = '\0';
    return buf1;
  }
  mush_strncpy(buf1, s, BUFFER_LEN);
  for (p = buf1; *p; p++)
    *p = toupper(*p);
  return buf1;
}

/** Return a lowercased version of a string in a static buffer.
 * \param s string to lowercase.
 * \return pointer to a static buffer containing the lowercased version.
 */
char *
strlower(const char *s)
{
  static char buf1[BUFFER_LEN];
  char *p;

  if (!s || !*s) {
    buf1[0] = '\0';
    return buf1;
  }
  mush_strncpy(buf1, s, BUFFER_LEN);
  for (p = buf1; *p; p++)
    *p = tolower(*p);
  return buf1;
}

/** Return an uppercased version of a string in a newly allocated buffer.
 * \param s string to uppercase.
 * \param name memcheck name.
 * \return pointer to a string containing the uppercased version.
 */
char *
strupper_a(const char *s, const char *name)
{
  size_t len;
  char *out, *o;

  len = strlen(s);
  o = out = mush_malloc(len + 1, name);
  for (; *s; s++) {
    *o++ = toupper(*s);
  }
  *o = '\0';

  return out;
}

/** Return a lowercased version of a string in a newly allocated buffer.
 * \param s string to lowercase.
 * \param name memcheck name.
 * \return pointer to a string containing the lowercased version.
 */
char *
strlower_a(const char *s, const char *name)
{
  size_t len;
  char *out, *o;

  len = strlen(s);
  o = out = mush_malloc(len + 1, name);
  for (; *s; s++) {
    *o++ = tolower(*s);
  }
  *o = '\0';

  return out;
}

/** Return an uppercased version of a string in a caller-supplied buffer.
 * \param s string to uppercase.
 * \param d destination buffer.
 * \parem len length of buffer.
 * \return pointer to a string containing the uppercased version.
 */
char *
strupper_r(const char *restrict s, char *restrict d, size_t len)
{
  size_t p;

  for (p = 0; *s && p < len - 1; p += 1, s += 1) {
    d[p] = toupper(*s);
  }
  d[p] = '\0';

  return d;
}

/** Return a lowercased version of a string in a newly allocated buffer.
 * \param s string to lowercase.
 * \param d destination buffer.
 * \parem len length of buffer.
 * \return pointer to a string containing the lowercased version.
 */
char *
strlower_r(const char *restrict s, char *restrict d, size_t len)
{
  size_t p;

  for (p = 0; *s && p < len - 1; p += 1, s += 1) {
    d[p] = tolower(*s);
  }
  d[p] = '\0';

  return d;
}

/** Modify a string in-place to uppercase.
 * \param s string to uppercase.
 * \return s, now modified to be all uppercase.
 */
char *
upcasestr(char *s)
{
  char *p;
  for (p = s; p && *p; p++)
    *p = toupper(*p);
  return s;
}

/** Safely add an accented string to a buffer.
 * \param base base string to which accents are applied.
 * \param tmplate accent template string.
 * \param len length of base (and tmplate).
 * \param buff pointer to buffer to store accented string.
 * \param bp pointer to pointer to insertion point in buff.
 * \retval 1 failed to store entire string.
 * \retval 0 success.
 */
int
safe_accent(const char *RESTRICT base, const char *RESTRICT tmplate, size_t len,
            char *buff, char **bp)
{
  /* base and tmplate must be the same length */
  size_t n;
  char c;

  for (n = 0; n < len; n++) {
    switch (base[n]) {
    case 'A':
      switch (tmplate[n]) {
      case '`':
        c = 192;
        break;
      case '\'':
        c = 193;
        break;
      case '^':
        c = 194;
        break;
      case '~':
        c = 195;
        break;
      case ':':
        c = 196;
        break;
      case 'o':
        c = 197;
        break;
      case 'e':
      case 'E':
        c = 198;
        break;
      default:
        c = 'A';
      }
      break;
    case 'a':
      switch (tmplate[n]) {
      case '`':
        c = 224;
        break;
      case '\'':
        c = 225;
        break;
      case '^':
        c = 226;
        break;
      case '~':
        c = 227;
        break;
      case ':':
        c = 228;
        break;
      case 'o':
        c = 229;
        break;
      case 'e':
      case 'E':
        c = 230;
        break;
      default:
        c = 'a';
      }
      break;
    case 'C':
      if (tmplate[n] == ',')
        c = 199;
      else
        c = 'C';
      break;
    case 'c':
      if (tmplate[n] == ',')
        c = 231;
      else
        c = 'c';
      break;
    case 'E':
      switch (tmplate[n]) {
      case '`':
        c = 200;
        break;
      case '\'':
        c = 201;
        break;
      case '^':
        c = 202;
        break;
      case ':':
        c = 203;
        break;
      default:
        c = 'E';
      }
      break;
    case 'e':
      switch (tmplate[n]) {
      case '`':
        c = 232;
        break;
      case '\'':
        c = 233;
        break;
      case '^':
        c = 234;
        break;
      case ':':
        c = 235;
        break;
      default:
        c = 'e';
      }
      break;
    case 'I':
      switch (tmplate[n]) {
      case '`':
        c = 204;
        break;
      case '\'':
        c = 205;
        break;
      case '^':
        c = 206;
        break;
      case ':':
        c = 207;
        break;
      default:
        c = 'I';
      }
      break;
    case 'i':
      switch (tmplate[n]) {
      case '`':
        c = 236;
        break;
      case '\'':
        c = 237;
        break;
      case '^':
        c = 238;
        break;
      case ':':
        c = 239;
        break;
      default:
        c = 'i';
      }
      break;
    case 'N':
      if (tmplate[n] == '~')
        c = 209;
      else
        c = 'N';
      break;
    case 'n':
      if (tmplate[n] == '~')
        c = 241;
      else
        c = 'n';
      break;
    case 'O':
      switch (tmplate[n]) {
      case '`':
        c = 210;
        break;
      case '\'':
        c = 211;
        break;
      case '^':
        c = 212;
        break;
      case '~':
        c = 213;
        break;
      case ':':
        c = 214;
        break;
      default:
        c = 'O';
      }
      break;
    case 'o':
      switch (tmplate[n]) {
      case '&':
        c = 240;
        break;
      case '`':
        c = 242;
        break;
      case '\'':
        c = 243;
        break;
      case '^':
        c = 244;
        break;
      case '~':
        c = 245;
        break;
      case ':':
        c = 246;
        break;
      default:
        c = 'o';
      }
      break;
    case 'U':
      switch (tmplate[n]) {
      case '`':
        c = 217;
        break;
      case '\'':
        c = 218;
        break;
      case '^':
        c = 219;
        break;
      case ':':
        c = 220;
        break;
      default:
        c = 'U';
      }
      break;
    case 'u':
      switch (tmplate[n]) {
      case '`':
        c = 249;
        break;
      case '\'':
        c = 250;
        break;
      case '^':
        c = 251;
        break;
      case ':':
        c = 252;
        break;
      default:
        c = 'u';
      }
      break;
    case 'Y':
      if (tmplate[n] == '\'')
        c = 221;
      else
        c = 'Y';
      break;
    case 'y':
      if (tmplate[n] == '\'')
        c = 253;
      else if (tmplate[n] == ':')
        c = 255;
      else
        c = 'y';
      break;
    case '?':
      if (tmplate[n] == 'u')
        c = 191;
      else
        c = '?';
      break;
    case '!':
      if (tmplate[n] == 'u')
        c = 161;
      else
        c = '!';
      break;
    case '<':
      if (tmplate[n] == '"')
        c = 171;
      else
        c = '<';
      break;
    case '>':
      if (tmplate[n] == '"')
        c = 187;
      else
        c = '>';
      break;
    case 's':
      if (tmplate[n] == 'B')
        c = 223;
      else
        c = 's';
      break;
    case 'p':
      if (tmplate[n] == '|')
        c = 254;
      else
        c = 'p';
      break;
    case 'P':
      if (tmplate[n] == '|')
        c = 222;
      else
        c = 'P';
      break;
    case 'D':
      if (tmplate[n] == '-')
        c = 208;
      else
        c = 'D';
      break;
    default:
      c = base[n];
    }
    if (char_isprint(c)) {
      if (safe_chr((char) c, buff, bp))
        return 1;
    } else {
      if (safe_chr(base[n], buff, bp))
        return 1;
    }
  }
  return 0;
}

/** Define the args used in APPEND_TO_BUF */
#define APPEND_ARGS size_t len, blen, clen
/** Append a string c to the end of buff, starting at *bp.
 * This macro is used by the safe_XXX functions.
 */
#define APPEND_TO_BUF                                                          \
  /* Trivial cases */                                                          \
  if (c[0] == '\0')                                                            \
    return 0;                                                                  \
  /* The array is at least two characters long here */                         \
  if (c[1] == '\0')                                                            \
    return safe_chr(c[0], buff, bp);                                           \
  len = strlen(c);                                                             \
  blen = *bp - buff;                                                           \
  if (blen > (BUFFER_LEN - 1))                                                 \
    return len;                                                                \
  if ((len + blen) <= (BUFFER_LEN - 1))                                        \
    clen = len;                                                                \
  else                                                                         \
    clen = (BUFFER_LEN - 1) - blen;                                            \
  memcpy(*bp, c, clen);                                                        \
  *bp += clen;                                                                 \
  return len - clen

/** Safely store a formatted string into a buffer.
 * This is a better way to do safe_str(tprintf(fmt,...),buff,bp)
 * \param buff buffer to store formatted string.
 * \param bp pointer to pointer to insertion point in buff.
 * \param fmt format string.
 * \return number of characters left over, or 0 for success.
 */
int
safe_format(char *buff, char **bp, const char *RESTRICT fmt, ...)
{
  APPEND_ARGS;
  char c[BUFFER_LEN];
  va_list args;

  va_start(args, fmt);
  mush_vsnprintf(c, sizeof c, fmt, args);
  va_end(args);

  APPEND_TO_BUF;
}

/** Safely store an integer into a buffer.
 * \param i integer to store.
 * \param buff buffer to store into.
 * \param bp pointer to pointer to insertion point in buff.
 * \return 0 on success, non-zero on failure.
 */
int
safe_integer(intmax_t i, char *buff, char **bp)
{
  return format_long(i, buff, bp, BUFFER_LEN, 10);
}

/** Safely store an unsigned integer into a buffer.
 * \param i integer to store.
 * \param buff buffer to store into.
 * \param bp pointer to pointer to insertion point in buff.
 * \return 0 on success, non-zero on failure.
 */
int
safe_uinteger(uintmax_t i, char *buff, char **bp)
{
  return safe_str(unparse_integer(i), buff, bp);
}

/** Safely store an unsigned integer into a short buffer.
 * \param i integer to store.
 * \param buff buffer to store into.
 * \param bp pointer to pointer to insertion point in buff.
 * \return 0 on success, non-zero on failure.
 */
int
safe_integer_sbuf(intmax_t i, char *buff, char **bp)
{
  return format_long(i, buff, bp, SBUF_LEN, 10);
}

/** Safely store a dbref into a buffer.
 * Don't store partial dbrefs.
 * \param d dbref to store.
 * \param buff buffer to store into.
 * \param bp pointer to pointer to insertion point in buff.
 * \retval 0 success.
 * \retval 1 failure.
 */
int
safe_dbref(dbref d, char *buff, char **bp)
{
  char *saved = *bp;
  if (safe_chr('#', buff, bp)) {
    *bp = saved;
    return 1;
  }
  if (format_long(d, buff, bp, BUFFER_LEN, 10)) {
    *bp = saved;
    return 1;
  }
  return 0;
}

/** Safely store a number into a buffer.
 * \param n number to store.
 * \param buff buffer to store into.
 * \param bp pointer to pointer to insertion point in buff.
 * \retval 0 success.
 * \retval 1 failure.
 */
int
safe_number(NVAL n, char *buff, char **bp)
{
  const char *c;
  APPEND_ARGS;
  c = unparse_number(n);
  APPEND_TO_BUF;
}

/** Safely store a string into a buffer.
 * \param c string to store.
 * \param buff buffer to store into.
 * \param bp pointer to pointer to insertion point in buff.
 * \retval 0 success.
 * \retval 1 failure.
 */
int
safe_str(const char *c, char *buff, char **bp)
{
  APPEND_ARGS;
  if (!c || !*c)
    return 0;
  APPEND_TO_BUF;
}

/** Safely store a string into a buffer, quoting it if it contains a space.
 * \param c string to store.
 * \param buff buffer to store into.
 * \param bp pointer to pointer to insertion point in buff.
 * \retval 0 success.
 * \retval 1 failure.
 */
int
safe_str_space(const char *c, char *buff, char **bp)
{
  APPEND_ARGS;
  char *saved = *bp;

  if (!c || !*c)
    return 0;

  if (strchr(c, ' ')) {
    if (safe_chr('"', buff, bp) || safe_str(c, buff, bp) ||
        safe_chr('"', buff, bp)) {
      *bp = saved;
      return 1;
    }
    return 0;
  } else {
    APPEND_TO_BUF;
  }
}

/** Safely store a string of known length into a buffer
 * This is an optimization of safe_str for when we know the string's length.
 * \param s string to store.
 * \param len length of s.
 * \param buff buffer to store into.
 * \param bp pointer to pointer to insertion point in buff.
 * \retval 0 success.
 * \retval 1 failure.
 */
int
safe_strl(const char *s, size_t len, char *buff, char **bp)
{
  size_t blen, clen;

  if (!s || !*s)
    return 0;
  if (len == 0)
    return 0;
  else if (len == 1)
    return safe_chr(*s, buff, bp);

  blen = *bp - buff;
  if (blen > BUFFER_LEN - 1)
    return len;
  if ((len + blen) <= BUFFER_LEN - 1)
    clen = len;
  else
    clen = BUFFER_LEN - 1 - blen;
  memcpy(*bp, s, clen);
  *bp += clen;
  return len - clen;
}

int
safe_time_t(time_t t, char *buff, char **bp)
{
  return safe_integer((intmax_t) t, buff, bp);
}

/** Safely fill a string with a given character a given number of times.
 * \param x character to fill with.
 * \param n number of copies of character to fill in.
 * \param buff buffer to store into.
 * \param bp pointer to pointer to insertion point in buff.
 * \retval 0 success.
 * \retval 1 failure (filled to end of buffer, but more was requested).
 */
int
safe_fill(char x, size_t n, char *buff, char **bp)
{
  int ret = 0;

  if (n < 1)
    return 0;
  else if (n == 1)
    return safe_chr(x, buff, bp);

  if (*bp + n + 1 > buff + BUFFER_LEN) {
    n = buff + BUFFER_LEN - *bp;
    if (n > 0)
      --n;
    ret = 1;
    if (!n)
      return ret;
  }
  memset(*bp, x, n);
  *bp += n;

  return ret;
}

/** Pad a string, which may contain ANSI, so it contains at least n
 * visible (non-markup) chars.
 * \param x character to pad with
 * \param n desired size of buffer
 * \param buff BUFFER_LEN char array to pad
 * \retval 0 success
 * \param 1 failure (filled to end of buffer but more was requested).
 */
int
safe_fill_to(char x, size_t n, char *buff)
{
  char tmp[BUFFER_LEN];
  char *p = tmp;
  size_t curr;
  int ret = 0;

  curr = ansi_strlen(buff);

  if (n >= BUFFER_LEN)
    n = BUFFER_LEN - 1;

  if (curr >= n)
    return 0;

  if (safe_str(buff, tmp, &p)) {
    *p = '\0';
    return 1;
  }

  ret = safe_fill(x, n - curr, tmp, &p);
  *p = '\0';
  strcpy(buff, tmp);
  return ret;
}

int
safe_hexchar(char c, char *buff, char **bp)
{
  static const char digits[] = "0123456789abcdef";
  if (safe_chr(digits[c >> 4], buff, bp))
    return 1;
  if (safe_chr(digits[c & 0x0F], buff, bp))
    return 1;
  return 0;
}

int
safe_hexstr(uint8_t *bytes, int len, char *buff, char **bp)
{
  int n;

  for (n = 0; n < len; n += 1)
    if (safe_hexchar(bytes[n], buff, bp))
      return 1;

  return 0;
}

#undef APPEND_ARGS
#undef APPEND_TO_BUF

/* skip_space and seek_char are essentially right out of the 2.0 code */

/** Return a pointer to the next non-space character in a string, or NULL.
 * We return NULL if given a null string or a string with only spaces.
 * \param s string to search for non-spaces.
 * \return pointer to next non-space character in s.
 */
char *
skip_space(const char *s)
{
  char *c = (char *) s;
  while (c && *c && isspace(*c))
    c++;
  return c;
}

/** Return a pointer to next char in s which matches c, or to the terminating
 * nul at the end of s.
 * \param s string to search.
 * \param c character to search for.
 * \return pointer to next occurence of c or to the end of s.
 */
char *
seek_char(const char *s, char c)
{
#ifdef HAVE_STRCHRNUL
  return strchrnul(s, c);
#else
  char *p = (char *) s;
  if (!p)
    return NULL;
  while (*p && (*p != c))
    p++;
  return p;
#endif /* HAVE_STRCHRNUL */
}

/** Search for all copies of old in string, and replace each with newbit.
 * The replaced string is returned, newly allocated.
 * \param old string to find.
 * \param newbit string to replace old with.
 * \param string string to search for old in.
 * \return allocated string with replacements performed.
 */
char *
replace_string(const char *restrict old, const char *restrict newbit,
               const char *restrict string)
{
  char *result, *r;
  size_t len, newlen;

  r = result = mush_malloc_zero(BUFFER_LEN + SSE_OFFSET, "replace_string.buff");
  if (!result)
    mush_panic("Couldn't allocate memory in replace_string!");

  len = strlen(old);
  newlen = strlen(newbit);

  while (*string) {
    char *s = strstr(string, old);
    if (s) { /* Match found! */
      safe_strl(string, s - string, result, &r);
      safe_strl(newbit, newlen, result, &r);
      string = s + len;
    } else {
      safe_str(string, result, &r);
      break;
    }
  }
  *r = '\0';
  return result;
}

/** Standard replacer tokens for text and position */
const char *const standard_tokens[2] = {"##", "#@"};

/* Replace two tokens in a string at once. All-around better than calling
 * replace_string() twice
 */
/** Search for all copies of two old strings, and replace each with a
 * corresponding newbit.
 * The replaced string is returned, newly allocated.
 * \param old array of two strings to find.
 * \param newbits array of two strings to replace old with.
 * \param string string to search for old.
 * \return allocated string with replacements performed.
 */
char *
replace_string2(const char *const old[2], const char *const newbits[2],
                const char *restrict string)
{
  char *result, *rp;
  char firsts[3] = {'\0', '\0', '\0'};
  size_t oldlens[2], newlens[2];

  if (!string)
    return NULL;

  rp = result = mush_malloc(BUFFER_LEN, "replace_string.buff");
  if (!result)
    mush_panic("Couldn't allocate memory in replace_string2!");

  firsts[0] = old[0][0];
  firsts[1] = old[1][0];

  oldlens[0] = strlen(old[0]);
  oldlens[1] = strlen(old[1]);
  newlens[0] = strlen(newbits[0]);
  newlens[1] = strlen(newbits[1]);

  while (*string) {
    size_t skip = strcspn(string, firsts);
    if (skip) {
      safe_strl(string, skip, result, &rp);
      string += skip;
    }
    if (*string) {
      if (strncmp(string, old[0], oldlens[0]) == 0) { /* Copy the first */
        safe_strl(newbits[0], newlens[0], result, &rp);
        string += oldlens[0];
      } else if (strncmp(string, old[1], oldlens[1]) == 0) { /* The second */
        safe_strl(newbits[1], newlens[1], result, &rp);
        string += oldlens[1];
      } else {
        safe_chr(*string, result, &rp);
        string++;
      }
    }
  }

  *rp = '\0';
  return result;
}

/* Copy a string up until a specific character (Or end of string.)
 * Replaces the strcpy()/strchr()/*p=0 pattern.
 * Input and output buffers shouldn't overlap.
 *
 * \param dest buffer to copy into.
 * \param src string to copy from.
 * \param c character to stop at.
 * \return pointer to the start of the string
 */
char *
copy_up_to(char *RESTRICT dest, const char *RESTRICT src, char c)
{
  char *d;

  for (d = dest; *src && *src != c; src++)
    *d++ = *src;

  *d = '\0';

  return dest;
}

/** Given a string and a separator, trim leading and trailing spaces
 * if the separator is a space. This destructively modifies the string.
 * \param str string to trim.
 * \param sep separator character.
 * \return pointer to (trimmed) string.
 */
char *
trim_space_sep(char *str, char sep)
{
  /* Trim leading and trailing spaces if we've got a space separator. */

  char *p;

  if (sep != ' ')
    return str;
  /* Skip leading spaces */
  str += strspn(str, " ");
  for (p = str; *p; p++)
    ;
  /* And trailing */
  for (p--; p > str && *p == ' '; p--)
    ;
  p++;
  *p = '\0';
  return str;
}

/** Find the start of the next token in a string.
 * If the separator is a space, we magically skip multiple spaces.
 * \param str the string.
 * \param sep the token separator character.
 * \return pointer to start of next token in string.
 */
char *
next_token(char *str, char sep)
{
  /* move pointer to start of the next token */

  while (*str) {
    if (*str == sep) {
      break;
    }
    switch (*str) {
    case TAG_START:
      while (*str && *str != TAG_END)
        str++;
      break;
    case ESC_CHAR:
      while (*str && *str != 'm')
        str++;
      break;
    }
    str++;
  }
  if (!*str)
    return NULL;
  str++;
  if (sep == ' ') {
    while (*str == sep)
      str++;
  }
  return str;
}

/** Split out the next token from a string, destructively modifying it.
 * As usually, if the separator is a space, we skip multiple spaces.
 * The string's address is updated to be past the token, and the token
 * is returned. This code from TinyMUSH 2.0.
 * \param sp pointer to string to split from.
 * \param sep token separator.
 * \return pointer to token, now null-terminated.
 */
char *
split_token(char **sp, char sep)
{
  char *str, *save;

  save = str = *sp;
  if (!str) {
    *sp = NULL;
    return NULL;
  }
  while (*str) {
    if (*str == sep) {
      break;
    }
    switch (*str) {
    case TAG_START:
      while (*str && *str != TAG_END)
        str++;
      break;
    case ESC_CHAR:
      while (*str && *str != 'm')
        str++;
      break;
    }
    str++;
  }
  if (!*str) {
    str = NULL;
  } else {
    *str++ = '\0';
    if (sep == ' ') {
      while (*str == sep)
        str++;
    }
  }

  *sp = str;
  return save;
}

/** Count the number of tokens in a string.
 * \param str string to count.
 * \param sep token separator.
 * \return number of tokens in str.
 */
int
do_wordcount(char *str, char sep)
{
  int n;

  if (!*str)
    return 0;
  for (n = 0; str; str = next_token(str, sep), n++)
    ;
  return n;
}

/** Given a string, a word, and a separator, remove first occurence
 * of the word from the string. Destructive.
 * \param list a string containing a separated list.
 * \param word a word to remove from the list.
 * \param sep the separator between list items.
 * \return pointer to static buffer containing list without first occurence
 * of word.
 */
char *
remove_word(char *list, char *word, char sep)
{
  char *sp;
  char *bp;
  static char buff[BUFFER_LEN];

  bp = buff;
  sp = split_token(&list, sep);
  if (!strcmp(sp, word)) {
    sp = split_token(&list, sep);
    safe_str(sp, buff, &bp);
  } else {
    safe_str(sp, buff, &bp);
    while (list && strcmp(sp = split_token(&list, sep), word)) {
      safe_chr(sep, buff, &bp);
      safe_str(sp, buff, &bp);
    }
  }
  while (list) {
    sp = split_token(&list, sep);
    safe_chr(sep, buff, &bp);
    safe_str(sp, buff, &bp);
  }
  *bp = '\0';
  return buff;
}

/** Return the next name in a list. A name may be a single word, or
 * a quoted string. This is used by things like page/list. The list's
 * pointer is advanced to the next name in the list.
 * \param head pointer to pointer to string of names.
 * \return pointer to static buffer containing next name.
 */
char *
next_in_list(const char **head)
{
  int paren = 0;
  static char buf[BUFFER_LEN];
  char *p = buf;

  while (**head == ' ')
    (*head)++;

  if (**head == '"') {
    (*head)++;
    paren = 1;
  }

  /* Copy it char by char until you hit a " or, if not in a
   * paren, a space
   */
  while (**head && (paren || (**head != ' ')) && (**head != '"')) {
    safe_chr(**head, buf, &p);
    (*head)++;
  }

  if (paren && **head)
    (*head)++;

  safe_chr('\0', buf, &p);
  return buf;
}

#ifndef HAVE_IMAXDIV
typedef struct imaxdiv_t {
  intmax_t rem;
  intmax_t quot;
} imaxdiv_t;
#endif

#ifndef HAVE_IMAXDIV
imaxdiv_t
imaxdiv(intmax_t num, intmax_t denom)
{
  imaxdiv_t r;
  r.quot = num / denom;
  r.rem = num % denom;
  if (num >= 0 && r.rem < 0) {
    r.quot++;
    r.rem -= denom;
  }
  return r;
}
#endif /* !HAVE_IMAXDIV */

/** Safely append an int to a string. Returns a true value on failure.
 * This will someday take extra arguments for use with our version
 * of snprintf. Please try not to use it.
 * maxlen = total length of string.
 * buf[maxlen - 1] = place where \0 will go.
 * buf[maxlen - 2] = last visible character.
 * \param val value to append.
 * \param buff string to append to.
 * \param bp pointer to pointer to insertion point in buff.
 * \param maxlen total length of string.
 * \param base the base to render the number in.
 */
int
format_long(intmax_t val, char *buff, char **bp, int maxlen, int base)
{
  char stack[128]; /* Even a negative 64 bit number will only be 21
                      digits or so max. This should be plenty of
                      buffer room. */
  char *current;
  int size = 0, neg = 0;
  imaxdiv_t r;
  static const char digits[] = "0123456789abcdefghijklmnopqrstuvwxyz";

  /* Sanity checks */
  if (!bp || !buff || !*bp)
    return 1;
  if (*bp - buff >= maxlen - 1)
    return 1;

  if (base < 2)
    base = 2;
  else if (base > 36)
    base = 36;

  if (val < 0) {
    neg = 1;
    val = -val;
    if (val < 0) {
/* -LONG_MIN == LONG_MIN on 2's complement systems. Take the
   easy way out since this value is rarely encountered. */

/* Most of these defaults are probably wrong on Win32. I hope it
   has at least the headers from C99. */
#ifndef PRIdMAX
#ifdef WIN32
#define PRIdMAX "I64d"
#else
#define PRIdMAX "lld"
#endif
#endif

#ifndef PRIxMAX
#ifdef WIN32
#define PRIxMAX "I64x"
#else
#define PRIxMAX "llx"
#endif
#endif

#ifndef PRIoMAX
#ifdef WIN32
#define PRIoMAX "I64o"
#else
#define PRIoMAX "llo"
#endif
#endif

      switch (base) {
      case 10:
        return safe_format(buff, bp, "%" PRIdMAX, val);
      case 16:
        return safe_format(buff, bp, "%" PRIxMAX, val);
      case 8:
        return safe_format(buff, bp, "%" PRIoMAX, val);
      default:
        /* Weird base /and/ LONG_MIN. Fix someday. */
        return 0;
      }
    }
  }

  current = stack + sizeof(stack);

  /* Take the rightmost digit, and push it onto the stack, then
   * integer divide by 10 to get to the next digit. */
  r.quot = val;
  do {
    /* ldiv(x, y) does x/y and x%y at the same time (both of
     * which we need).
     */
    r = imaxdiv(r.quot, base);
    *(--current) = digits[r.rem];
  } while (r.quot);

  /* Add the negative sign if needed. */
  if (neg)
    *(--current) = '-';

  /* The above puts the number on the stack.  Now we need to put
   * it in the buffer.  If there's enough room, use Duff's Device
   * for speed, otherwise do it one char at a time.
   */

  size = stack + sizeof(stack) - current;

  if (((int) (*bp - buff)) + size < maxlen - 2) {
    switch (size % 8) {
    case 0:
      while (current < stack + sizeof(stack)) {
        *((*bp)++) = *(current++);
      /* Fall through */
      case 7:
        *((*bp)++) = *(current++);
      /* Fall through */
      case 6:
        *((*bp)++) = *(current++);
      /* Fall through */
      case 5:
        *((*bp)++) = *(current++);
      /* Fall through */
      case 4:
        *((*bp)++) = *(current++);
      /* Fall through */
      case 3:
        *((*bp)++) = *(current++);
      /* Fall through */
      case 2:
        *((*bp)++) = *(current++);
      /* Fall through */
      case 1:
        *((*bp)++) = *(current++);
        /* Fall through */
      }
    }
  } else {
    while (current < stack + sizeof(stack)) {
      if (*bp - buff >= maxlen - 1) {
        return 1;
      }
      *((*bp)++) = *(current++);
    }
  }

  return 0;
}

#ifndef HAVE__STRNCOLL
/** A locale-sensitive strncmp.
 * \param s1 first string to compare.
 * \param s2 second string to compare.
 * \param t number of characters to compare.
 * \retval -1 s1 collates before s2.
 * \retval 0 s1 collates the same as s2.
 * \retval 1 s1 collates after s2.
 */
int
strncoll(const char *s1, const char *s2, size_t t)
{
#ifdef HAVE_STRXFRM
  char *d1, *d2, *ns1, *ns2;
  int result;
  size_t s1_len, s2_len;

  ns1 = mush_malloc(t + 1, "string");
  ns2 = mush_malloc(t + 1, "string");
  memcpy(ns1, s1, t);
  ns1[t] = '\0';
  memcpy(ns2, s2, t);
  ns2[t] = '\0';
  s1_len = strxfrm(NULL, ns1, 0) + 1;
  s2_len = strxfrm(NULL, ns2, 0) + 1;

  d1 = mush_malloc(s1_len + 1, "string");
  d2 = mush_malloc(s2_len + 1, "string");
  (void) strxfrm(d1, ns1, s1_len);
  (void) strxfrm(d2, ns2, s2_len);
  result = strcmp(d1, d2);
  mush_free(ns1, "string");
  mush_free(ns2, "string");
  mush_free(d1, "string");
  mush_free(d2, "string");
  return result;
#else
  return strncmp(s1, s2, t);
#endif
}
#endif

#ifndef HAVE__STRICOLL
/** A locale-sensitive strcasecmp.
 * \param s1 first string to compare.
 * \param s2 second string to compare.
 * \retval -1 s1 collates before s2.
 * \retval 0 s1 collates the same as s2.
 * \retval 1 s1 collates after s2.
 */
int
strcasecoll(const char *s1, const char *s2)
{
#ifdef HAVE_STRXFRM
  char *d1, *d2;
  int result;
  size_t s1_len, s2_len;

  s1_len = strxfrm(NULL, s1, 0) + 1;
  s2_len = strxfrm(NULL, s2, 0) + 1;

  d1 = mush_malloc(s1_len, "string");
  d2 = mush_malloc(s2_len, "string");
  (void) strxfrm(d1, strupper(s1), s1_len);
  (void) strxfrm(d2, strupper(s2), s2_len);
  result = strcmp(d1, d2);
  mush_free(d1, "string");
  mush_free(d2, "string");
  return result;
#else
  return strcasecmp(s1, s2);
#endif
}
#endif

#ifndef HAVE__STRNICOLL
/** A locale-sensitive strncasecmp.
 * \param s1 first string to compare.
 * \param s2 second string to compare.
 * \param t number of characters to compare.
 * \retval -1 s1 collates before s2.
 * \retval 0 s1 collates the same as s2.
 * \retval 1 s1 collates after s2.
 */
int
strncasecoll(const char *s1, const char *s2, size_t t)
{
#ifdef HAVE_STRXFRM
  char *d1, *d2, *ns1, *ns2;
  int result;
  size_t s1_len, s2_len;

  ns1 = mush_malloc(t + 1, "string");
  ns2 = mush_malloc(t + 1, "string");
  memcpy(ns1, s1, t);
  ns1[t] = '\0';
  memcpy(ns2, s2, t);
  ns2[t] = '\0';
  s1_len = strxfrm(NULL, ns1, 0) + 1;
  s2_len = strxfrm(NULL, ns2, 0) + 1;

  d1 = mush_malloc(s1_len, "string");
  d2 = mush_malloc(s2_len, "string");
  (void) strxfrm(d1, strupper(ns1), s1_len);
  (void) strxfrm(d2, strupper(ns2), s2_len);
  result = strcmp(d1, d2);
  mush_free(ns1, "string");
  mush_free(ns2, "string");
  mush_free(d1, "string");
  mush_free(d2, "string");
  return result;
#else
  return strncasecmp(s1, s2, t);
#endif
}
#endif

/** Safe version of strncpy() that always nul-terminates the
 * destination string. The only reason it's not called
 * safe_strncpy() is to avoid confusion with the unrelated
 * safe_*() pennstr functions.
 * \param dst the destination string to copy to
 * \param src the source string to copy from
 * \param len the length of dst. At most len-1 bytes will be copied from src
 * \return dst
 */
char *
mush_strncpy(char *restrict dst, const char *restrict src, size_t len)
{
  size_t n = 0;
  char *start = dst;

  if (!src || !dst || len == 0)
    return dst;

  len--;

  while (*src && n < len) {
    *dst++ = *src++;
    n++;
  }

  *dst = '\0';
  return start;
}

/** Safely append a list item to a buffer, possibly with punctuation
 * and conjunctions.
 * Given the current item number in a list, whether it's the last item
 * in the list, the list's output separator, a conjunction,
 * and a punctuation mark to use between items, store the appropriate
 * inter-item stuff into the given buffer safely.
 * \param cur_num current item number of the item to append.
 * \param done 1 if this is the final item.
 * \param delim string to insert after most items (comma).
 * \param conjoin string to insert before last time ("and").
 * \param space output delimiter.
 * \param buff buffer to append to.
 * \param bp pointer to pointer to insertion point in buff.
 */
void
safe_itemizer(int cur_num, int done, const char *delim, const char *conjoin,
              const char *space, char *buff, char **bp)
{
  /* We don't do anything if it's the first one */
  if (cur_num == 1)
    return;
  /* Are we done? */
  if (done) {
    /* if so, we need a [<delim>]<space><conj> */
    if (cur_num >= 3)
      safe_str(delim, buff, bp);
    safe_str(space, buff, bp);
    safe_str(conjoin, buff, bp);
  } else {
    /* if not, we need just <delim> */
    safe_str(delim, buff, bp);
  }
  /* And then we need another <space> */
  safe_str(space, buff, bp);
}

/** Return a stringified time in a static buffer
 * Just like ctime() except without the trailing newlines.
 * \param t the time to format.
 * \param utc true if the time should be displayed in UTC, 0 for local time
 * zone.
 * \return a pointer to a static buffer with the stringified time.
 */
char *
show_time(time_t t, bool utc)
{
  struct tm *when;

  if (utc)
    when = gmtime(&t);
  else
    when = localtime(&t);

  return show_tm(when);
}

/** Return a stringified time in a static buffer
 * Just like asctime() except without the trailing newlines.
 * \param when the time to format.
 * \return a pointer to a static buffer with the stringified time.
 */
char *
show_tm(struct tm *when)
{
  static char buffer[BUFFER_LEN];
  int p;

  if (!when)
    return NULL;

  strcpy(buffer, asctime(when));

  p = strlen(buffer) - 1;
  if (buffer[p] == '\n')
    buffer[p] = '\0';

  if (buffer[8] == ' ')
    buffer[8] = '0';

  return buffer;
}

/** Return a default pcre_extra pointer pointing to a static region
    set up to use a fairly low match-limit setting.
*/
pcre_extra *
default_match_limit(void)
{
  static pcre_extra ex;
  memset(&ex, 0, sizeof ex);
  set_match_limit(&ex);
  return &ex;
}

/** Set a low match-limit setting in an existing pcre_extra struct. */
void
set_match_limit(pcre_extra *ex)
{
  if (!ex)
    return;
  ex->flags |= PCRE_EXTRA_MATCH_LIMIT;
  ex->match_limit = PENN_MATCH_LIMIT;
}

/** Destructively gets rid of trailing whitespace in a string.
 * \param buff the string to transform.
 * \param len the length of the string.
 * \return the new length of the string
 */
size_t
remove_trailing_whitespace(char *buff, size_t len)
{
  char *c;

  for (c = buff + len - 1; c >= buff; c -= 1) {
    if (isspace(*c)) {
      len -= 1;
      *c = '\0';
    } else
      break;
  }
  return len;
}

int
safe_chr(char c, char *buff, char **bp)
{
  if ((*bp - buff) >= (BUFFER_LEN - 1))
    return 1;
  else {
    *(*bp)++ = c;
    return 0;
  }
}

/* keystr format:
 *
 * Either a single word, which is returned for any keyword Or one or
 * more key:value pairs, in which case the matching value is
 * returned. If none are found, looks for a key named default.  If
 * that's missing too, returns the deflt argument.
 */

extern const unsigned char *tables;

const char *
keystr_find_full(const char *restrict map, const char *restrict key,
                 const char *restrict deflt, char delim)
{
  pcre *re;
  int erroffset;
  const char *errptr;
  int offsets[33];
  int matches;
  static char tbuf[BUFFER_LEN];
  char pattern[BUFFER_LEN], *pp;

  if (!strchr(map, ' ') && !strchr(map, delim))
    return map;

  pp = pattern;
  safe_format(pattern, &pp, "\\b\\Q%s%c\\E(\\w+)\\b", key, delim);
  *pp = '\0';

  if (!(re = pcre_compile(pattern, PCRE_CASELESS, &errptr, &erroffset, tables)))
    return deflt;

  matches = pcre_exec(re, NULL, map, strlen(map), 0, 0, offsets, 33);
  pcre_free(re);

  if (matches == 2) {
    pcre_copy_substring(map, offsets, matches, 1, tbuf, BUFFER_LEN);
    return tbuf;
  } else if (strcmp(key, "default") == 0)
    return deflt;
  else
    return keystr_find_full(map, "default", deflt, delim);
}

/** Convert a MUSH-style wildcard pattern using * to a SQL wildcard pattern
 * using %.
 *
 * \param orig the string to convert.
 * \param esc the character to escape special ones (_%) with.
 * \param len the length of the returned string, not counting the trailing nul.
 * \return a newly allocated string.
 */
char *
glob_to_like(const char *orig, char esc, int *len)
{
  char *like;
  char *lbp;

  like = lbp = mush_malloc(strlen(orig) * 2 + 1, "string");

  while (*orig) {
    if (*orig == '%' || *orig == '_' || *orig == esc) {
      safe_chr(esc, like, &lbp);
      safe_chr(*orig, like, &lbp);
    } else if (*orig == '*') {
      safe_chr('%', like, &lbp);
    } else if (*orig == '?') {
      safe_chr('_', like, &lbp);
    } else {
      safe_chr(*orig, like, &lbp);
    }
    orig++;
  }
  *lbp = '\0';

  if (len) {
    *len = lbp - like;
  }

  return like;
}

/** Escape SQL like wildcards from a string.
 *
 * \param orig the string to escape.
 * \param esc the character to escape special ones (_%) with.
 * \param len the length of the returned string, not counting the trailing nul.
 * \return a newly allocated string.
 */
char *
escape_like(const char *orig, char esc, int *len)
{
  char *like;
  char *lbp;

  like = lbp = mush_malloc(strlen(orig) * 2 + 1, "string");

  while (*orig) {
    if (*orig == '%' || *orig == '_' || *orig == esc) {
      safe_chr(esc, like, &lbp);
      safe_chr(*orig, like, &lbp);
    } else {
      safe_chr(*orig, like, &lbp);
    }
    orig++;
  }
  *lbp = '\0';

  if (len) {
    *len = lbp - like;
  }

  return like;
}<|MERGE_RESOLUTION|>--- conflicted
+++ resolved
@@ -34,11 +34,8 @@
 #include "mypcre.h"
 #include "parse.h"
 #include "pueblo.h"
-<<<<<<< HEAD
+#include "charclass.h"
 #include "confmagic.h"
-=======
-#include "charclass.h"
->>>>>>> 49e5b49e
 
 /* TODO: Adding this prototype here is cheating, but it's easier for now. Clean
    this up eventually... */
