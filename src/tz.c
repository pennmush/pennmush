--- conflicted
+++ resolved
@@ -1,13 +1,11 @@
-<<<<<<< HEAD
+
 /** \file tz.c
  *
  * \brief Routines for reading tzinfo files
  */
 
+#define _GNU_SOURCE
 #include "config.h"
-=======
-#define _GNU_SOURCE
->>>>>>> 6edfb5ab
 
 #include <stdio.h>
 #include <errno.h>
