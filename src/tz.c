--- conflicted
+++ resolved
@@ -1,20 +1,10 @@
-<<<<<<< HEAD
-/**
- * \file tz.c
- *
- * \brief Time zone data file parsing.
- */
-
-#define _GNU_SOURCE
-#include "copyrite.h"
-#include "config.h"
-
-=======
 /** \file tz.c
  *
  * \brief Routines for reading tzinfo files
  */
->>>>>>> dcd4f3fa
+
+#include "config.h"
+
 #include <stdio.h>
 #include <errno.h>
 #include <string.h>
