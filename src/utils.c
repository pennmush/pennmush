--- conflicted
+++ resolved
@@ -512,14 +512,11 @@
   return newlist;
 }
 
-<<<<<<< HEAD
 pcg32_random_t base_rand_state;
 atomic_int_fast64_t stream_counter;
 thread_local_id rng_id;
-=======
 pcg32_random_t rand_state;
 void generate_seed(uint64_t *);
->>>>>>> c70e9b1a
 
 /** Initialize the random number generator used by the mush. Attempts to use a
  * seed value
@@ -530,76 +527,7 @@
 initialize_rng(void)
 {
   uint64_t seeds[2];
-<<<<<<< HEAD
-  bool seed_generated = false;
-
-#ifdef __RDRND__
-  /* If hardware supports rdrand (Compile with -march=XXXX or -mrdrnd),
-     use that. */
-  {
-    unsigned long long pseeds[2];
-    if (_rdrand64_step(pseeds) && _rdrand64_step(pseeds + 1)) {
-      fprintf(stderr, "Seeded RNG with CPU generator.\n");
-      seeds[0] = pseeds[0];
-      seeds[1] = pseeds[1];
-      seed_generated = true;
-    }
-  }
-#endif
-
-#ifdef HAVE_GETENTROPY
-  /* On OpenBSD and Linux, use getentropy() to avoid the
-     open/read/close sequence with /dev/urandom */
-  if (!seed_generated && getentropy(seeds, sizeof seeds) == 0) {
-    fprintf(stderr, "Seeded RNG with getentropy()\n");
-    seed_generated = true;
-  }
-#endif
-
-#ifdef WIN32
-  if (!seed_generated) {
-    /* Use the Win32 bcrypto RNG interface */
-    if (BCryptGenRandom(NULL, (PUCHAR) seeds, sizeof seeds,
-                        BCRYPT_USE_SYSTEM_PREFERRED_RNG) == STATUS_SUCCESS) {
-      fprintf(stderr, "Seeding RNG with BCryptGenRandom()\n");
-      seed_generated = true;
-    }
-  }
-#endif
-
-#ifdef HAVE_DEV_URANDOM
-  if (!seed_generated) {
-    /* Seed from /dev/urandom if available */
-    int fd;
-
-    fd = open("/dev/urandom", O_RDONLY);
-    if (fd >= 0) {
-      int r = read(fd, (void *) seeds, sizeof seeds);
-      close(fd);
-      if (r != sizeof seeds) {
-        fprintf(stderr, "Couldn't read from /dev/urandom! Resorting to normal "
-                        "seeding method.\n");
-      } else {
-        fprintf(stderr, "Seeding RNG with /dev/urandom\n");
-        seed_generated = true;
-      }
-    } else
-      fprintf(stderr, "Couldn't open /dev/urandom to seed random number "
-                      "generator. Resorting to normal seeding method.\n");
-  }
-#endif
-
-  if (!seed_generated) {
-    /* Default seeder. Pick a seed that's slightly random */
-#ifdef WIN32
-    seeds[0] = (uint64_t) time(NULL);
-    seeds[1] = (uint64_t) GetCurrentProcessId();
-#else
-    seeds[0] = (uint64_t) time(NULL);
-    seeds[1] = (uint64_t) getpid();
-#endif
-  }
-
+  generate_seed(seeds);  
   pcg32_srandom_r(&base_rand_state, seeds[0], seeds[1]);
   atomic_store(&stream_counter, 0);
 }
@@ -617,10 +545,6 @@
   }
 
   return rand_state;
-=======
-  generate_seed(seeds);
-  pcg32_srandom_r(&rand_state, seeds[0], seeds[1]);
->>>>>>> c70e9b1a
 }
 
 /** Get a uniform random long between low and high values, inclusive.
