--- conflicted
+++ resolved
@@ -7,11 +7,6 @@
  */
 
 #include "copyrite.h"
-<<<<<<< HEAD
-#include "config.h"
-#include "confmagic.h"
-=======
->>>>>>> ebdea0ab
 
 #include <stdio.h>
 #include <limits.h>
@@ -88,10 +83,6 @@
   *attrib = (ATTR *) atr_get(*thing, upcasestr(name));
 }
 
-<<<<<<< HEAD
-=======
-
->>>>>>> ebdea0ab
 /** Populate a ufun_attrib struct from an obj/attr pair.
  * \verbatim Given an attribute [<object>/]<name> pair (which may include #lambda),
  * fetch its value, owner (thing), and pe_flags, and store in the struct
@@ -122,19 +113,11 @@
 
   ufun->thing = executor;
   thingname = NULL;
-<<<<<<< HEAD
 
   if (!attrstring)
     return 0;
   strncpy(astring, attrstring, BUFFER_LEN);
 
-=======
-
-  if (!attrstring)
-    return 0;
-  strncpy(astring, attrstring, BUFFER_LEN);
-
->>>>>>> ebdea0ab
   /* Split obj/attr */
   if ((flags & UFUN_OBJECT) && ((attrname = strchr(astring, '/')) != NULL)) {
     thingname = astring;
@@ -254,22 +237,14 @@
  * \param pe_info The pe_info passed to the FUNCTION
  * \param user_regs Other arguments that may want to be added. This nests BELOW
  *                the pe_regs created by call_ufun. (It is checked first)
-<<<<<<< HEAD
-=======
  * \param data a void pointer to extra data. Currently only used to pass the
  *             name to use, when UFUN_NAME is given.
->>>>>>> ebdea0ab
  * \retval 0 success
  * \retval 1 process_expression failed. (CPU time limit)
  */
 bool
-<<<<<<< HEAD
-call_ufun(ufun_attrib * ufun, char *ret, dbref caller, dbref enactor,
-          NEW_PE_INFO *pe_info, PE_REGS *user_regs)
-=======
 call_ufun_int(ufun_attrib * ufun, char *ret, dbref caller, dbref enactor,
               NEW_PE_INFO *pe_info, PE_REGS *user_regs, void *data)
->>>>>>> ebdea0ab
 {
   char rbuff[BUFFER_LEN];
   char *rp, *np = NULL;
@@ -294,11 +269,7 @@
   pe_regs_old = pe_info->regvals;
 
   if (ufun->ufun_flags & UFUN_LOCALIZE)
-<<<<<<< HEAD
-    pe_reg_flags |= PE_REGS_Q;
-=======
     pe_reg_flags |= PE_REGS_LOCALQ;
->>>>>>> ebdea0ab
   else {
     pe_reg_flags |= PE_REGS_NEWATTR;
     if (ufun->ufun_flags & UFUN_SHARE_STACK)
@@ -332,14 +303,10 @@
   }
 
   if (ufun->ufun_flags & UFUN_NAME) {
-<<<<<<< HEAD
-    safe_str(Name(enactor), ret, &rp);
-=======
     char *name = (char *) data;
     if (!name || !*name)
       name = (char *) Name(enactor);
     safe_str(name, ret, &rp);
->>>>>>> ebdea0ab
     if (!(ufun->ufun_flags & UFUN_NAME_NOSPACE))
       safe_chr(' ', ret, &rp);
     np = rp;
@@ -543,11 +510,8 @@
   return newlist;
 }
 
-<<<<<<< HEAD
-=======
 sfmt_t rand_state;
 
->>>>>>> ebdea0ab
 /** Wrapper to choose a seed and initialize the Mersenne Twister PRNG.
  * The actual MT code lives in SFMT.c and hdrs/SFMT*.h */
 void
@@ -569,11 +533,7 @@
               "Couldn't read from /dev/urandom! Resorting to normal seeding method.\n");
     } else {
       fprintf(stderr, "Seeded RNG from /dev/urandom\n");
-<<<<<<< HEAD
-      init_by_array(buf, r / sizeof(uint32_t));
-=======
       sfmt_init_by_array(&rand_state, buf, r / sizeof(uint32_t));
->>>>>>> ebdea0ab
       return;
     }
   } else
@@ -642,39 +602,18 @@
 char *
 fullalias(dbref it)
 {
+  char *n;
   ATTR *a = atr_get_noparent(it, "ALIAS");
 
   if (!IsExit(it)) {
-<<<<<<< HEAD
-    if (!a)
+    if (!a) {
       return "";
-
-    return atr_value(a);
+    }
+
+    n = GC_STRDUP(atr_value(a));
   } else {
-    char *n, *np, *sep;
-=======
-    if (!a) {
-      n[0] = '\0';
-      return n;
-    }
-
-    mush_strncpy(n, atr_value(a), BUFFER_LEN);
-  } else {
-    char *np = n;
+    char *np;
     char *sep;
-
-    if ((sep = strchr(Name(it), ';'))) {
-      sep++;
-      safe_str(sep, n, &np);
-    }
-    if (a) {
-      if (sep)
-        safe_chr(';', n, &np);
-      safe_str(atr_value(a), n, &np);
-    }
-    *np = '\0';
-  }
->>>>>>> ebdea0ab
 
     np = n = GC_MALLOC_ATOMIC(BUFFER_LEN);
     
@@ -688,8 +627,9 @@
       safe_str(atr_value(a), n, &np);
     }
     *np = '\0';
-    return n;
-  }
+  }
+
+  return n;
 }
 
 /** Return only the first component of an object's alias. We expect
@@ -706,11 +646,8 @@
   if (!(s && *s))
     return "";
 
-<<<<<<< HEAD
   n = GC_STRDUP(s);
-
-=======
->>>>>>> ebdea0ab
+  
   copy_up_to(n, s, ';');
 
   return n;
