/**
 * \file warnings.c
 *
 * \brief Check topology and messages on PennMUSH objects and give warnings
 *
 *
 */

#include "copyrite.h"
#include "config.h"

#include <stdio.h>
#include <string.h>
#include <stdarg.h>

#include "attrib.h"
#include "conf.h"
#include "dbdefs.h"
#include "externs.h"
#include "flags.h"
#include "lock.h"
#include "match.h"
#include "mushdb.h"
#include "notify.h"
#include "strutil.h"
<<<<<<< HEAD
#include "confmagic.h"
=======
#include "warn_tab.h"
>>>>>>> 8eba77f2

/* We might check for both locked and unlocked warnings if we can't
 * figure out a lock.
 */

extern int warning_lock_type(const boolexp l);
void complain(dbref player, dbref i, const char *name, const char *desc, ...)
  __attribute__((__format__(__printf__, 4, 5)));
extern void check_lock(dbref player, dbref i, const char *name, boolexp be);
static void ct_generic(dbref player, dbref i, warn_type flags);
static void ct_room(dbref player, dbref i, warn_type flags);
static void ct_exit(dbref player, dbref i, warn_type flags);
static void ct_player(dbref player, dbref i, warn_type flags);
static void ct_thing(dbref player, dbref i, warn_type flags);

/** Issue a warning about an object.
 * \param player player to receive the warning notification.
 * \param i object the warning is about.
 * \param name name of the warnings.
 * \param desc a formatting string for the warning message.
 */
void
complain(dbref player, dbref i, const char *name, const char *desc, ...)
{
  char buff[BUFFER_LEN];
  va_list args;

  va_start(args, desc);
  mush_vsnprintf(buff, sizeof buff, desc, args);
  va_end(args);

  notify_format(player, T("Warning '%s' for %s:"), name,
                unparse_object(player, i, AN_SYS));
  notify(player, buff);
}

static void
ct_generic(dbref player, dbref i, warn_type flags)
{
  if ((flags & W_LOCK_PROBS)) {
    lock_list *ll;
    for (ll = Locks(i); ll; ll = L_NEXT(ll)) {
      check_lock(player, i, L_TYPE(ll), L_KEY(ll));
    }
  }
}

static void
ct_room(dbref player, dbref i, warn_type flags)
{
  if ((flags & W_ROOM_DESC) && !atr_get(i, "DESCRIBE"))
    complain(player, i, "room-desc", T("room has no description"));
}

static void
ct_exit(dbref player, dbref i, warn_type flags)
{
  dbref j, src, dst;
  int count = 0;
  int lt;
  bool global_return = 0;

  /* i must be an exit, must be in a valid room, and must lead to a
   * different room
   * Remember, for exit i, Exits(i) = source room
   * and Location(i) = destination room
   */

  dst = Destination(i);
  if ((flags & W_EXIT_UNLINKED) && (dst == NOTHING))
    complain(player, i, "exit-unlinked",
             T("exit is unlinked; anyone can steal it"));

  if ((flags & W_EXIT_UNLINKED) && dst == AMBIGUOUS) {
    ATTR *a;
    const char *var = "DESTINATION";
    a = atr_get(i, "DESTINATION");
    if (!a)
      a = atr_get(i, "EXITTO");
    if (a)
      var = "EXITTO";
    if (!a)
      complain(player, i, "exit-unlinked",
               T("Variable exit has no %s attribute"), var);
    else {
      const char *x = atr_value(a);
      if (!x || !*x)
        complain(player, i, "exit-unlinked",
                 T("Variable exit has empty %s attribute"), var);
    }
  }

  if (!Dark(i)) {
    if (flags & W_EXIT_MSGS) {
      lt = warning_lock_type(getlock(i, Basic_Lock));
      if ((lt & W_UNLOCKED) && (!atr_get(i, "OSUCCESS") ||
                                !atr_get(i, "ODROP") || !atr_get(i, "SUCCESS")))
        complain(player, i, "exit-msgs",
                 T("possibly unlocked exit missing succ/osucc/odrop"));
      if ((lt & W_LOCKED) && !atr_get(i, "FAILURE"))
        complain(player, i, "exit-msgs",
                 T("possibly locked exit missing fail"));
    }
    if (flags & W_EXIT_DESC) {
      if (!atr_get(i, "DESCRIBE"))
        complain(player, i, "exit-desc", T("exit is missing description"));
    }
  }
  src = Source(i);
  if (!GoodObject(src) || !IsRoom(src))
    return;
  if (src == dst)
    return;
  /* Don't complain about exits linked to HOME or variable exits. */
  if (!GoodObject(dst))
    return;

  for (j = Exits(dst); GoodObject(j); j = Next(j)) {
    if (Location(j) == src)
      count++;
  }
  for (j = Exits(MASTER_ROOM); GoodObject(j); j = Next(j)) {
    if (Location(j) == src) {
      global_return = 1;
      count++;
    }
  }

  if (count <= 1 && flags & W_EXIT_ONEWAY) {
    if (global_return)
      complain(player, i, "exit-oneway",
               T("exit only has a global return exit"));
    else if (count == 0)
      complain(player, i, "exit-oneway", T("exit has no return exit"));
  } else if ((count > 1) && (flags & W_EXIT_MULTIPLE)) {
    if (global_return)
      complain(player, i, "exit-multiple",
               T("exit has multiple (%d) return exits including global exits"),
               count);
    else
      complain(player, i, "exit-multiple",
               T("exit has multiple (%d) return exits"), count);
  }
}

static void
ct_player(dbref player, dbref i, warn_type flags)
{
  if ((flags & W_PLAYER_DESC) && !atr_get(i, "DESCRIBE"))
    complain(player, i, "my-desc", T("player is missing description"));
}

static void
ct_thing(dbref player, dbref i, warn_type flags)
{
  int lt;

  /* Ignore carried objects */
  if (Location(i) == player)
    return;
  if ((flags & W_THING_DESC) && !atr_get(i, "DESCRIBE"))
    complain(player, i, "thing-desc", T("thing is missing description"));

  if (flags & W_THING_MSGS) {
    lt = warning_lock_type(getlock(i, Basic_Lock));
    if ((lt & W_UNLOCKED) && (!atr_get(i, "OSUCCESS") || !atr_get(i, "ODROP") ||
                              !atr_get(i, "SUCCESS") || !atr_get(i, "DROP")))
      complain(player, i, "thing-msgs",
               T("possibly unlocked thing missing succ/osucc/drop/odrop"));
    if ((lt & W_LOCKED) && !atr_get(i, "FAILURE"))
      complain(player, i, "thing-msgs",
               T("possibly locked thing missing fail"));
  }
}

/** Set up the default warnings on an object.
 * \param player object to set warnings on.
 */
void
set_initial_warnings(dbref player)
{
  Warnings(player) = W_NORMAL;
  return;
}

/** Set warnings on an object.
 * \verbatim
 * This implements @warnings obj=warning list
 * \endverbatim
 * \param player the enactor.
 * \param name name of object to set warnings on.
 * \param warns list of warnings to set, space-separated.
 */
void
do_warnings(dbref player, const char *name, const char *warns)
{
  dbref thing;
  warn_type w, old;

  switch (thing = match_result(player, name, NOTYPE, MAT_EVERYTHING)) {
  case NOTHING:
    notify(player, T("I don't see that object."));
    return;
  case AMBIGUOUS:
    notify(player, T("I don't know which one you mean."));
    return;
  default:
    if (!controls(player, thing)) {
      notify(player, T("Permission denied."));
      return;
    }
    if (IsGarbage(thing)) {
      notify(player, T("Why would you want to be warned about garbage?"));
      return;
    }
    break;
  }

  old = Warnings(thing);
  w = parse_warnings(player, warns);
  if (w != old) {
    Warnings(thing) = w;
    if (Warnings(thing))
      notify_format(player, T("@warnings set to: %s"),
                    unparse_warnings(Warnings(thing)));
    else
      notify(player, T("@warnings cleared."));
  } else {
    notify(player, T("@warnings not changed."));
  }
}

/** Given a list of warnings, return the bitmask that represents it.
 * \param player dbref to report errors to, or NOTHING.
 * \param warnings the string of warning names
 * \return a warning bitmask
 */
warn_type
parse_warnings(dbref player, const char *warnings)
{
  int found = 0;
  warn_type flags, negate_flags;
  char tbuf1[BUFFER_LEN];
  char *w, *s;
  tcheck *c;

  flags = W_NONE;
  negate_flags = W_NONE;
  if (warnings && *warnings) {
    strcpy(tbuf1, warnings);
    /* Loop through whatever's listed and add on those warnings */
    s = trim_space_sep(tbuf1, ' ');
    w = split_token(&s, ' ');
    while (w && *w) {
      found = 0;
      if (*w == '!') {
        /* Found a negated warning */
        w++;
        for (c = checklist; c->name; c++) {
          if (!strcasecmp(w, c->name)) {
            negate_flags |= c->flag;
            found++;
          }
        }
      } else {
        for (c = checklist; c->name; c++) {
          if (!strcasecmp(w, c->name)) {
            flags |= c->flag;
            found++;
          }
        }
      }
      /* At this point, we haven't matched any warnings. */
      if (!found && player != NOTHING) {
        notify_format(player, T("Unknown warning: %s"), w);
      }
      w = split_token(&s, ' ');
    }
    /* If we haven't matched anything, don't change the player's stuff */
    if (!found)
      return -1;
    return flags & ~negate_flags;
  } else
    return 0;
}

/** Given a warning bitmask, return a string of warnings on it.
 * \param warns the warnings.
 * \return pointer to statically allocated string listing warnings.
 */
const char *
unparse_warnings(warn_type warns)
{
  static char tbuf1[BUFFER_LEN];
  char *tp;
  int listsize, indexx;

  tp = tbuf1;

  /* Get the # of elements in checklist */
  listsize = sizeof(checklist) / sizeof(tcheck);

  /* Point c at last non-null in checklist, and go backwards */
  for (indexx = listsize - 2; warns && (indexx >= 0); indexx--) {
    warn_type the_flag = checklist[indexx].flag;
    if (!(the_flag & ~warns)) {
      /* Which is to say:
       * if the bits set on the_flag is a subset of the bits set on warns
       */
      safe_str(checklist[indexx].name, tbuf1, &tp);
      safe_chr(' ', tbuf1, &tp);
      /* If we've got a flag which subsumes smaller ones, don't
       * list the smaller ones
       */
      warns &= ~the_flag;
    }
  }
  *tp = '\0';
  return tbuf1;
}

static void
check_topology_on(dbref player, dbref i)
{
  warn_type flags;

  /* Skip it if it's NOWARN or the player checking is the owner and
   * is NOWARN.  Also skip GOING objects.
   */
  if (Going(i) || NoWarn(i))
    return;

  /* If the owner is checking, use the flags on the object, and fall back
   * on the owner's flags as default. If it's not the owner checking
   * (therefore, an admin), ignore the object flags, use the admin's flags
   */
  if (Owner(player) == Owner(i)) {
    if (!(flags = Warnings(i)))
      flags = Warnings(player);
  } else
    flags = Warnings(player);

  ct_generic(player, i, flags);

  switch (Typeof(i)) {
  case TYPE_ROOM:
    ct_room(player, i, flags);
    break;
  case TYPE_THING:
    ct_thing(player, i, flags);
    break;
  case TYPE_EXIT:
    ct_exit(player, i, flags);
    break;
  case TYPE_PLAYER:
    ct_player(player, i, flags);
    break;
  }
  return;
}

/** Loop through all objects and check their topology.  */
void
run_topology(void)
{
  int ndone;
  for (ndone = 0; ndone < db_top; ndone++) {
    if (!IsGarbage(ndone) && Connected(Owner(ndone)) && !NoWarn(Owner(ndone))) {
      check_topology_on(Owner(ndone), ndone);
    }
  }
}

/** Wizard command to check all objects.
 * \verbatim
 * This implements @wcheck/all.
 * \endverbatim
 * \param player the enactor.
 */
void
do_wcheck_all(dbref player)
{
  if (!Wizard(player)) {
    notify(player, T("You'd better check your wizbit first."));
    return;
  }
  notify(player, T("Running database topology warning checks"));
  run_topology();
  notify(player, T("Warning checks complete."));
}

/** Check warnings on a specific player by themselves.
 * \param player player checking warnings on their objects.
 */
void
do_wcheck_me(dbref player)
{
  int ndone;
  if (!Connected(player))
    return;
  for (ndone = 0; ndone < db_top; ndone++) {
    if ((Owner(ndone) == player) && !IsGarbage(ndone))
      check_topology_on(player, ndone);
  }
  notify(player, T("@wcheck complete."));
  return;
}

/** Check warnings on a specific object.
 * We check for ownership or hasprivs before allowing this.
 * \param player the enactor.
 * \param name name of object to check.
 */
void
do_wcheck(dbref player, const char *name)
{
  dbref thing;

  switch (thing = match_result(player, name, NOTYPE, MAT_EVERYTHING)) {
  case NOTHING:
    notify(player, T("I don't see that object."));
    return;
  case AMBIGUOUS:
    notify(player, T("I don't know which one you mean."));
    return;
  default:
    if (!(See_All(player) || (Owner(player) == Owner(thing)))) {
      notify(player, T("Permission denied."));
      return;
    }
    if (IsGarbage(thing)) {
      notify(player, T("Why would you want to be warned about garbage?"));
      return;
    }
    break;
  }

  check_topology_on(player, thing);
  notify(player, T("@wcheck complete."));
  return;
}<|MERGE_RESOLUTION|>--- conflicted
+++ resolved
@@ -23,11 +23,8 @@
 #include "mushdb.h"
 #include "notify.h"
 #include "strutil.h"
-<<<<<<< HEAD
+#include "warn_tab.h"
 #include "confmagic.h"
-=======
-#include "warn_tab.h"
->>>>>>> 8eba77f2
 
 /* We might check for both locked and unlocked warnings if we can't
  * figure out a lock.
