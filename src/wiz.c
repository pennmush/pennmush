/**
 * \file wiz.c
 *
 * \brief Wizard commands in PennMUSH.
 *
 *
 */

#include "copyrite.h"
<<<<<<< HEAD
#include "config.h"
#include "confmagic.h"
=======
>>>>>>> ebdea0ab

#ifdef I_UNISTD
#include <unistd.h>
#endif
#include <string.h>
#include <math.h>
#ifdef I_SYS_TIME
#include <sys/time.h>
#ifdef TIME_WITH_SYS_TIME
#include <time.h>
#endif
#else
#include <time.h>
#endif
#include <stdlib.h>
#include <ctype.h>
#include <signal.h>
#include <fcntl.h>
#ifdef WIN32
#include <windows.h>
#include "process.h"
#endif

#include "access.h"
#include "ansi.h"
#include "attrib.h"
#include "boolexp.h"
#include "command.h"
#include "conf.h"
#include "dbdefs.h"
#include "externs.h"
#include "extmail.h"
#include "flags.h"
#include "game.h"
#include "lock.h"
#include "log.h"
<<<<<<< HEAD
#include "game.h"
#include "command.h"
#include "dbdefs.h"
#include "extmail.h"
#include "boolexp.h"
#include "ansi.h"


#include "confmagic.h"
=======
#include "match.h"
#include "mushdb.h"
#include "mymalloc.h"
#include "parse.h"
#include "strutil.h"
>>>>>>> ebdea0ab

dbref find_entrance(dbref door);
struct db_stat_info *get_stats(dbref owner);
dbref find_player_by_desc(int port);
char *password_hash(const char *password, const char *algo);
<<<<<<< HEAD


#ifndef WIN32
#ifdef I_SYS_FILE
#include <sys/file.h>
#endif
#endif
=======
>>>>>>> ebdea0ab

/** \@search data */
struct search_spec {
  dbref owner;  /**< Limit to this owner, if specified */
  int type;     /**< Limit to this type */
  dbref parent; /**< Limit to children of this parent */
  dbref zone;   /**< Limit to those in this zone */
  dbref entrances;           /**< Objects linked here, for \@entrances */
  char flags[BUFFER_LEN];    /**< Limit to those with these flags */
  char lflags[BUFFER_LEN];    /**< Limit to those with these flags */
  char powers[BUFFER_LEN];   /**< Limit to those with these powers */
  char eval[BUFFER_LEN];   /**< Limit to those where this evals true */
  char name[BUFFER_LEN];  /**< Limit to those prefix-matching this name */
  dbref low;    /**< Limit to dbrefs here or higher */
  dbref high;   /**< Limit to dbrefs here or lower */
  int start;  /**< Limited results: start at this one. */
  int count;  /**< Limited results: return this many */
  int end;    /**< Limited results: return until this one.*/
  boolexp lock;  /**< Boolexp to check against the objects. */
  char cmdstring[BUFFER_LEN]; /**< Find objects who respond to this $-command */
  char listenstring[BUFFER_LEN]; /**< Find objects who respond to this ^-listen */
};

static int tport_dest_ok(dbref player, dbref victim, dbref dest,
                         NEW_PE_INFO *pe_info);
static int tport_control_ok(dbref player, dbref victim, dbref loc);
static int mem_usage(dbref thing);
static int raw_search(dbref player, struct search_spec *spec,
                      dbref **result, NEW_PE_INFO *pe_info);
static void init_search_spec(struct search_spec *spec);
static int fill_search_spec(dbref player, const char *owner, int nargs,
                            const char **args, struct search_spec *spec);
static void sitelock_player(dbref player, const char *name, dbref who,
                            uint32_t can, uint32_t cant);
static void do_teleport_one(dbref player, const char *what, dbref destination,
                            int flags, NEW_PE_INFO *pe_info);


#ifdef INFO_SLAVE
void kill_info_slave(void);
#endif

extern char confname[BUFFER_LEN];
extern char errlog[BUFFER_LEN];

/** Create a player by Wizard fiat.
 * \verbatim
 * This implements @pcreate.
 * \endverbatim
 * \param creator the enactor.
 * \param player_name name of player to create.
 * \param player_password password for player.
 * \param try_dbref if non-empty, the garbage object to use for the new player.
 * \return dbref of created player object, or NOTHING if failure.
 */
dbref
do_pcreate(dbref creator, const char *player_name, const char *player_password,
           char *try_dbref)
{
  dbref player;

  if (!Create_Player(creator)) {
    notify(creator, T("You do not have the power over body and mind!"));
    return NOTHING;
  }
  if (!can_pay_fees(creator, 0))
    return NOTHING;

  if (!make_first_free_wrapper(creator, try_dbref)) {
    return NOTHING;
  }

  player =
    create_player(NULL, creator, player_name, player_password, "None", "None");
<<<<<<< HEAD
  if (player == NOTHING) {
=======
  switch (player) {
  case NOTHING:
>>>>>>> ebdea0ab
    notify_format(creator, T("Failure creating '%s' (bad name)"), player_name);
    return NOTHING;
  case AMBIGUOUS:
    notify_format(creator, T("Failure creating '%s' (name in use)"),
                  player_name);
    return NOTHING;
  case HOME:
    notify_format(creator, T("Failure creating '%s' (bad password)"),
                  player_name);
    return NOTHING;
  }

  notify_format(creator, T("New player '%s' (#%d) created with password '%s'"),
                player_name, player, player_password);
  do_log(LT_WIZ, creator, player, "Player creation");
  queue_event(creator, "PLAYER`CREATE", "%s,%s,%s",
              unparse_objid(player), Name(player), "pcreate");
  return player;
}

/** Set or check a player's quota.
 * \verbatim
 * This implements @quota and @squota.
 * \endverbatim
 * \param player the enactor.
 * \param arg1 name of player whose quota should be set or checked.
 * \param arg2 amount to set or adjust quota, ignored if checking.
 * \param set_q if 1, set quota; if 0, check quota.
 */
void
do_quota(dbref player, const char *arg1, const char *arg2, int set_q)
{
  dbref who, thing;
  int owned, limit, adjust;

  /* determine the victim */
  if (!arg1 || !*arg1 || !strcmp(arg1, "me"))
    who = Owner(player);
  else {
    who = lookup_player(arg1);
    if (who == NOTHING) {
      notify(player, T("No such player."));
      return;
    }
  }

  /* check permissions */
  if (!Wizard(player) && set_q) {
    notify(player, T("Only wizards may change a quota."));
    return;
  }
  if (!Do_Quotas(player) && !See_All(player) && !controls(player, who)) {
    notify(player, T("You can't look at someone else's quota."));
    return;
  }
  /* count up all owned objects */
  owned = -1;                   /* a player is never included in his own
                                 * quota */
  for (thing = 0; thing < db_top; thing++) {
    if (Owner(thing) == who)
      if (!IsGarbage(thing))
        ++owned;
  }

  /* the quotas of priv'ed players are unlimited and cannot be set. */
  if (NoQuota(who) || !USE_QUOTA) {
    notify_format(player, T("Objects: %d   Limit: UNLIMITED"), owned);
    return;
  }
  /* if we're not doing a change, determine the mortal's quota limit.
   * RQUOTA is the objects _left_, not the quota itself.
   */

  if (!set_q) {
    limit = get_current_quota(who);
    notify_format(player, T("Objects: %d   Limit: %d"), owned, owned + limit);
    return;
  }
  /* set a new quota */
  if (!arg2 || !*arg2) {
    limit = get_current_quota(who);
    notify_format(player, T("Objects: %d   Limit: %d"), owned, owned + limit);
    notify(player, T("What do you want to set the quota to?"));
    return;
  }
  adjust = ((*arg2 == '+') || (*arg2 == '-'));
  if (adjust)
    limit = owned + get_current_quota(who) + atoi(arg2);
  else
    limit = atoi(arg2);
  if (limit < owned)            /* always have enough quota for your objects */
    limit = owned;

  (void) atr_add(Owner(who), "RQUOTA", tprintf("%d", limit - owned), GOD, 0);

  notify_format(player, T("Objects: %d   Limit: %d"), owned, limit);
}


/** Check or set quota globally.
 * \verbatim
 * This implements @allquota.
 * \endverbatim
 * \param player the enactor.
 * \param arg1 new quota limit, as a string.
 * \param quiet if 1, don't display every player's quota.
 */
void
do_allquota(dbref player, const char *arg1, int quiet)
{
  int oldlimit, limit, owned;
  dbref who, thing;

  if (!God(player)) {
    notify(player, T("Who do you think you are, GOD?"));
    return;
  }
  if (!arg1 || !*arg1) {
    limit = -1;
  } else if (!is_strict_integer(arg1)) {
    notify(player, T("You can only set quotas to a number."));
    return;
  } else {
    limit = parse_integer(arg1);
    if (limit < 0) {
      notify(player, T("You can only set quotas to a positive number."));
      return;
    }
  }

  for (who = 0; who < db_top; who++) {
    if (!IsPlayer(who))
      continue;

    /* count up all owned objects */
    owned = -1;                 /* a player is never included in his own
                                 * quota */
    for (thing = 0; thing < db_top; thing++) {
      if (Owner(thing) == who)
        if (!IsGarbage(thing))
          ++owned;
    }

    if (NoQuota(who)) {
      if (!quiet)
        notify_format(player, T("%s: Objects: %d   Limit: UNLIMITED"),
                      Name(who), owned);
      continue;
    }
    if (!quiet) {
      oldlimit = get_current_quota(who);
      notify_format(player, T("%s: Objects: %d   Limit: %d"),
                    Name(who), owned, oldlimit);
    }
    if (limit != -1) {
      if (limit <= owned)
        (void) atr_add(who, "RQUOTA", "0", GOD, 0);
      else
        (void) atr_add(who, "RQUOTA", tprintf("%d", limit - owned), GOD, 0);
    }
  }
  if (limit == -1)
    notify(player, T("Quotas not changed."));
  else
    notify_format(player, T("All quotas changed to %d."), limit);
}

static int
tport_dest_ok(dbref player, dbref victim, dbref dest, NEW_PE_INFO *pe_info)
{
  /* can player legitimately send something to dest */

  if (Tel_Anywhere(player))
    return 1;

  if (controls(player, dest))
    return 1;

  /* beyond this point, if you don't control it and it's not a room, no hope */
  if (!IsRoom(dest))
    return 0;

  /* Check for a teleport lock. It fails if the player is not wiz or
   * royalty, and the room is tport-locked against the victim, and the
   * victim does not control the room.
   */
  if (!eval_lock_with(victim, dest, Tport_Lock, pe_info))
    return 0;

  if (JumpOk(dest))
    return 1;

  return 0;
}

static int
tport_control_ok(dbref player, dbref victim, dbref loc)
{
  /* can player legitimately move victim from loc */

  if (God(victim) && !God(player))
    return 0;

  if (Tel_Anything(player))
    return 1;

  if (controls(player, victim))
    return 1;

  /* mortals can't @tel HEAVY players just on basis of location ownership */

  if (controls(player, loc) && (!Heavy(victim) || Owns(player, victim)))
    return 1;

  return 0;
}

/** Main interface for \@teleport and tel().
 * \param player the enactor.
 * \param what the object to teleport
 * \param where the location to teleport to.
 * \param flags Bitwise TEL_* flags
 * \param pe_info the pe_info for lock checks, etc
 */
void
do_teleport(dbref player, const char *what, const char *where, int flags,
            NEW_PE_INFO *pe_info)
{
  dbref destination;
  const char *list;
  char *onename;


  if (!strcasecmp(where, "home")) {
    destination = HOME;
  } else {
    destination = match_result(player, where, NOTYPE, MAT_EVERYTHING);
    switch (destination) {
    case NOTHING:
      notify(player, T("No match."));
      return;
    case AMBIGUOUS:
      notify(player, T("I don't know which destination you mean!"));
      return;
    }
  }

  if ((flags & TEL_LIST) && what && *what) {
    list = what;
    while (list && *list) {
      onename = next_in_list(&list);
      do_teleport_one(player, onename, destination, flags, pe_info);
    }
  } else {
    do_teleport_one(player, what, destination, flags, pe_info);
  }
}

/** Teleport something somewhere.
 * \verbatim
 * This function actually teleports one object to its new destination.
 * \endverbatim
 * \param player the enactor.
 * \param what the object to teleport
 * \param where the location to teleport to.
 * \param flags Bitwise TEL_* flags
 * \param pe_info the pe_info for lock checks, etc
 */
static void
do_teleport_one(dbref player, const char *what, dbref destination, int flags,
                NEW_PE_INFO *pe_info)
{
  dbref victim;
  dbref absroom;
  dbref loc;
  bool silent = (flags & TEL_SILENT);
  bool inside = (flags & TEL_INSIDE);

  if (!what || !*what)
    victim = player;
  else
    victim =
      noisy_match_result(player, what, NOTYPE, MAT_OBJECTS | MAT_ENGLISH);

  if (!GoodObject(victim))
    return;

  if (IsRoom(victim)) {
    notify(player, T("You can't teleport rooms."));
    return;
  }
  if (IsGarbage(victim)) {
    notify(player, T("Garbage belongs in the garbage dump."));
    return;
  }

  if (!RealGoodObject(destination) && destination != HOME)
    return;

  if (destination == HOME) {
    if (player == victim) {
      if (command_check_byname(victim, "HOME", NULL))
        safe_tel(victim, HOME, silent, player, "teleport");
      return;
    } else {
      destination = Home(victim);
    }
  }

  if (recursive_member(destination, victim, 0)
      || (victim == destination)) {
    notify(player, T("Bad destination."));
    return;
  }
  if (!Tel_Anywhere(player) && IsPlayer(victim) && IsPlayer(destination)) {
    notify(player, T("Bad destination."));
    return;
  }
  if (IsExit(victim)) {
    /* Teleporting an exit means moving its source */
    if (!IsRoom(destination)) {
      notify(player, T("Exits can only be teleported to other rooms."));
      return;
    }
    if (Going(destination)) {
      notify(player,
             T("You can't move an exit to someplace that's crumbling."));
      return;
    }
    if (!GoodObject(Home(victim)))
      loc = find_entrance(victim);
    else
      loc = Home(victim);
    /* Unlike normal teleport, you must control the destination
     * or have the open_anywhere power
     */
    if (!tport_control_ok(player, victim, loc) ||
        !can_open_from(player, destination, pe_info)) {
      notify(player, T("Permission denied."));
      return;
    }
    /* Remove it from its old room */
    Exits(loc) = remove_first(Exits(loc), victim);
    /* Put it into its new room */
    Source(victim) = destination;
    PUSH(victim, Exits(destination));
    if (!Quiet(player) && !(Quiet(victim) && (Owner(victim) == player)))
      notify(player, T("Teleported."));
    return;
  }
  loc = Location(victim);

  /* if royal or wiz and destination is player, tel to location unless
   * using @tel/inside
   */
  if (IsPlayer(destination) && Tel_Anywhere(player) && IsPlayer(victim)
      && !inside) {
    if (!silent && loc != Location(destination))
      did_it_with(victim, victim, NULL, NULL, "OXTPORT", NULL, NULL, loc,
<<<<<<< HEAD
                  player, NOTHING, NA_INTER_HEAR);
    safe_tel(victim, Location(destination), silent, player, "teleport");
    if (!silent && loc != Location(destination))
      did_it_with(victim, victim, "TPORT", NULL, "OTPORT", NULL, "ATPORT",
                  Location(destination), player, loc, NA_INTER_HEAR);
=======
                  player, NOTHING, NA_INTER_HEAR, AN_MOVE);
    safe_tel(victim, Location(destination), silent, player, "teleport");
    if (!silent && loc != Location(destination))
      did_it_with(victim, victim, "TPORT", NULL, "OTPORT", NULL, "ATPORT",
                  Location(destination), player, loc, NA_INTER_HEAR, AN_MOVE);
>>>>>>> ebdea0ab
    return;
  }
  /* check needed for NOTHING. Especially important for unlinked exits */
  if ((absroom = Location(victim)) == NOTHING) {
    notify(victim, T("You're in the Void. This is not a good thing."));
    /* At this point, they're in a bad location, so let's check
     * if home is valid before sending them there. */
    if (!GoodObject(Home(victim)))
      Home(victim) = PLAYER_START;
    do_move(victim, "home", MOVE_NORMAL, pe_info);
    return;
  } else {
    /* valid location, perform other checks */

    /* if player is inside himself, send him home */
    if (absroom == victim) {
      notify(player, T("What are you doing inside of yourself?"));
      if (Home(victim) == absroom)
        Home(victim) = PLAYER_START;
      do_move(victim, "home", MOVE_NORMAL, pe_info);
      return;
    }
    /* find the "absolute" room */
    absroom = absolute_room(victim);

    if (absroom == NOTHING) {
      notify(victim, T("You're in the void - sending you home."));
      if (Home(victim) == Location(victim))
        Home(victim) = PLAYER_START;
      do_move(victim, "home", MOVE_NORMAL, pe_info);
      return;
    }
    /* if there are a lot of containers, send him home */
    if (absroom == AMBIGUOUS) {
      notify(victim, T("You're in too many containers."));
      if (Home(victim) == Location(victim))
        Home(victim) = PLAYER_START;
      do_move(victim, "home", MOVE_NORMAL, pe_info);
      return;
    }
    /* note that we check the NO_TEL status of the victim rather
     * than the player that issued the command. This prevents someone
     * in a NO_TEL room from having one of his objects @tel him out.
     * The control check, however, is detemined by command-giving
     * player. */

    /* now check to see if the absolute room is set NO_TEL */
    if (NoTel(absroom) && !controls(player, absroom)
        && !Tel_Anywhere(player)) {
      notify(player, T("Teleports are not allowed in this room."));
      return;
    }

    /* Check leave lock on room, if necessary */
    if (!controls(player, absroom) && !Tel_Anywhere(player) &&
        !eval_lock_with(player, absroom, Leave_Lock, pe_info)) {
      fail_lock(player, absroom, Leave_Lock,
                T("Teleports are not allowed in this room."), NOTHING);
      return;
    }

    /* Now check the Z_TEL status of the victim's room.
     * Just like NO_TEL above, except that if the room (or its
     * Zone Master Room, if any) is Z_TEL,
     * the destination must also be a room in the same zone
     */
    if (GoodObject(Zone(absroom)) && (ZTel(absroom) || ZTel(Zone(absroom)))
        && !controls(player, absroom) && !Tel_Anywhere(player)
        && (Zone(absroom) != Zone(destination))) {
      notify(player, T("You may not teleport out of the zone from this room."));
      return;
    }
  }

  if (!IsExit(destination)) {
    if (tport_control_ok(player, victim, Location(victim)) &&
        tport_dest_ok(player, victim, destination, pe_info)
        && (Tel_Anything(player) ||
            (Tel_Anywhere(player) && (player == victim)) ||
            (destination == Owner(victim)) ||
            (!Fixed(Owner(victim)) && !Fixed(player)))) {
      if (!silent && loc != destination)
        did_it_with(victim, victim, NULL, NULL, "OXTPORT", NULL, NULL, loc,
<<<<<<< HEAD
                    player, NOTHING, NA_INTER_HEAR);
      safe_tel(victim, destination, silent, player, "teleport");
      if (!silent && loc != destination)
        did_it_with(victim, victim, "TPORT", NULL, "OTPORT", NULL, "ATPORT",
                    destination, player, loc, NA_INTER_HEAR);
=======
                    player, NOTHING, NA_INTER_HEAR, AN_MOVE);
      safe_tel(victim, destination, silent, player, "teleport");
      if (!silent && loc != destination)
        did_it_with(victim, victim, "TPORT", NULL, "OTPORT", NULL, "ATPORT",
                    destination, player, loc, NA_INTER_HEAR, AN_MOVE);
>>>>>>> ebdea0ab
      if ((victim != player) && !(Puppet(victim) &&
                                  (Owner(victim) == Owner(player)))) {
        if (!Quiet(player) && !(Quiet(victim) && (Owner(victim) == player)))
          notify(player, T("Teleported."));
      }
      return;
    }
    /* we can't do it */
    fail_lock(player, destination, Enter_Lock, T("Permission denied."),
              Location(player));
    return;
  } else {
    /* attempted teleport to an exit */
    if (!tport_control_ok(player, victim, Location(victim))) {
      notify(player, T("Permission denied."));
      if (victim != player)
        notify_format(victim,
                      T("%s tries to impose his will on you and fails."),
<<<<<<< HEAD
                      Name(player));
=======
                      AName(player, AN_SYS, NULL));
>>>>>>> ebdea0ab
      return;
    }
    if (Fixed(Owner(victim)) || Fixed(player)) {
      notify(player, T("Permission denied."));
      return;
    }
    if (!Tel_Anywhere(player) && !controls(player, destination) &&
        !nearby(player, destination) && !nearby(victim, destination)) {
      notify(player, T("Permission denied."));
      return;
    } else {
      char absdest[SBUF_LEN];
      strcpy(absdest, tprintf("#%d", destination));
      do_move(victim, absdest, MOVE_TELEPORT, pe_info);
    }
  }

}

/** Force an object to run a command.
 * \verbatim
 * This implements @force.
 * \endverbatim
 * \param player the enactor.
 * \param caller the caller.
 * \param what name of the object to force.
 * \param command command to force the object to run.
 * \param queue_type QUEUE_* flags for the type of queue to run
 * \param queue_entry the queue_entry the command was run in
 */
void
do_force(dbref player, dbref caller, const char *what, char *command,
         int queue_type, MQUE *queue_entry)
{
  dbref victim;

  if ((victim = match_controlled(player, what)) == NOTHING) {
    notify(player, T("Sorry."));
    return;
  }
  if (options.log_forces) {
    if (Wizard(player)) {
      /* Log forces by wizards */
      if (Owner(victim) != Owner(player))
        do_log(LT_WIZ, player, victim, "** FORCE: %s", command);
      else
        do_log(LT_WIZ, player, victim, "FORCE: %s", command);
    } else if (Wizard(Owner(victim))) {
      /* Log forces of wizards */
      do_log(LT_WIZ, player, victim, "** FORCE WIZ-OWNED: %s", command);
    }
  }
  if (God(victim) && !God(player)) {
    notify(player, T("You can't force God!"));
    return;
  }

<<<<<<< HEAD
  /* force victim to do command */
  if (queue_type != QUEUE_DEFAULT)
=======
  if (queue_entry->queue_type & QUEUE_EVENT)
    queue_type |= QUEUE_EVENT;

  /* force victim to do command */
  if (queue_type & QUEUE_INPLACE)
>>>>>>> ebdea0ab
    new_queue_actionlist(victim, player, caller, command, queue_entry,
                         PE_INFO_SHARE, queue_type, NULL);
  else
    new_queue_actionlist(victim, player, player, command, queue_entry,
<<<<<<< HEAD
                         PE_INFO_CLONE, QUEUE_DEFAULT, NULL);
=======
                         PE_INFO_CLONE, queue_type, NULL);
>>>>>>> ebdea0ab
}

/** Parse a force token command, but don't force with it.
 * \verbatim
 * This function hacks up something of the form "#<dbref> <action>",
 * finding the two args, and returns 1 if it's a sensible force,
 * otherwise 0. We know only that the command starts with #.
 * \endverbatim
 * \param command the command to parse.
 * \retval 1 sensible force command
 * \retval 0 command failed (no action given, etc.)
 */
int
parse_force(char *command)
{
  char *s;

  s = command + 1;
  while (*s && !isspace(*s)) {
    if (!isdigit(*s))
      return 0;                 /* #1a is no good */
    s++;
  }
  if (!*s)
    return 0;                   /* dbref with no action is no good */
  *s = '=';                     /* Replace the first space with = so we have #3= <action> */
  return 1;
}


extern struct db_stat_info current_state;

/** Count up the number of objects of each type owned.
 * \param owner player to count for (or ANY_OWNER for all).
 * \return pointer to a static db_stat_info structure.
 */
struct db_stat_info *
get_stats(dbref owner)
{
  dbref i;
  static struct db_stat_info si;

  if (owner == ANY_OWNER)
    return &current_state;

  si.total = si.rooms = si.exits = si.things = si.players = si.garbage = 0;
  for (i = 0; i < db_top; i++) {
    if (owner == ANY_OWNER || owner == Owner(i)) {
      si.total++;
      if (IsGarbage(i)) {
        si.garbage++;
      } else {
        switch (Typeof(i)) {
        case TYPE_ROOM:
          si.rooms++;
          break;
        case TYPE_EXIT:
          si.exits++;
          break;
        case TYPE_THING:
          si.things++;
          break;
        case TYPE_PLAYER:
          si.players++;
          break;
        default:
          break;
        }
      }
    }
  }
  return &si;
}

/** The stats command.
 * \verbatim
 * This implements @stats.
 * \endverbatim
 * \param player the enactor.
 * \param name name of player to check object stats for.
 */
void
do_stats(dbref player, const char *name)
{
  struct db_stat_info *si;
  dbref owner;

  if (*name == '\0')
    owner = ANY_OWNER;
  else if (*name == '#') {
    owner = atoi(&name[1]);
    if (!GoodObject(owner))
      owner = NOTHING;
    else if (!IsPlayer(owner))
      owner = NOTHING;
  } else if (strcasecmp(name, "me") == 0)
    owner = player;
  else
    owner = lookup_player(name);
  if (owner == NOTHING) {
    notify_format(player, T("%s: No such player."), name);
    return;
  }
  if (!Search_All(player)) {
    if (owner != ANY_OWNER && owner != player) {
      notify(player, T("You need a search warrant to do that!"));
      return;
    }
  }
  si = get_stats(owner);
  if (owner == ANY_OWNER) {
    notify_format(player,
                  T
                  ("%d objects = %d rooms, %d exits, %d things, %d players, %d garbage."),
                  si->total, si->rooms, si->exits, si->things, si->players,
                  si->garbage);
    if (first_free != NOTHING)
      notify_format(player, T("The next object to be created will be #%d."),
                    first_free);
  } else {
    notify_format(player,
                  T("%d objects = %d rooms, %d exits, %d things, %d players."),
                  si->total - si->garbage, si->rooms, si->exits, si->things,
                  si->players);
  }
}

/** Reset a player's password.
 * \verbatim
 * This implements @newpassword.
 * \endverbatim
 * \param executor the executor.
 * \param enactor the enactor.
 * \param name the name of the player whose password is to be reset.
 * \param password the new password for the player.
 * \param queue_entry the queue entry the command was executed in
 */
void
do_newpassword(dbref executor, dbref enactor,
               const char *name, const char *password, MQUE *queue_entry)
{
  dbref victim;

  if (!queue_entry->port) {
    char pass_eval[BUFFER_LEN];
    char const *sp;
    char *bp;

    sp = password;
    bp = pass_eval;
    process_expression(pass_eval, &bp, &sp, executor, executor, enactor,
                       PE_DEFAULT, PT_DEFAULT, NULL);
    *bp = '\0';
    password = pass_eval;
  }

  if ((victim = lookup_player(name)) == NOTHING) {
    notify(executor, T("No such player."));
  } else if (*password != '\0' && !ok_password(password)) {
    /* Wiz can set null passwords, but not bad passwords */
    notify(executor, T("Bad password."));
  } else if (God(victim) && !God(executor)) {
    notify(executor, T("You cannot change that player's password."));
  } else {
    /* it's ok, do it */
    (void) atr_add(victim, "XYXXY", password_hash(password, NULL), GOD, 0);
<<<<<<< HEAD
    notify_format(executor, T("Password for %s changed."), Name(victim));
    notify_format(victim, T("Your password has been changed by %s."),
                  Name(executor));
=======
    notify_format(executor, T("Password for %s changed."),
                  AName(victim, AN_SYS, NULL));
    notify_format(victim, T("Your password has been changed by %s."),
                  AName(executor, AN_SYS, NULL));
>>>>>>> ebdea0ab
    do_log(LT_WIZ, executor, victim, "*** NEWPASSWORD ***");
  }
}

/** Disconnect a player, forcibly.
 * \verbatim
 * This implements @boot.
 * \endverbatim
 * \param player the enactor.
 * \param name name of the player or descriptor to boot.
 * \param flag the type of booting to do.
 * \param silent suppress msg telling the player he's been booted?
 * \param queue_entry the queue entry the command was executed in
 */
void
do_boot(dbref player, const char *name, enum boot_type flag, int silent,
        MQUE *queue_entry)
{
  dbref victim = NOTHING;
  DESC *d = NULL;
  int count = 0;
  int priv = Can_Boot(player);

  switch (flag) {
  case BOOT_NAME:
    victim = noisy_match_result(player, name, TYPE_PLAYER,
                                MAT_PMATCH | MAT_TYPE | MAT_ME);
    if (victim == NOTHING) {
      notify(player, T("No such connected player."));
      return;
    } else if (victim == player) {
      flag = BOOT_SELF;
    }
    break;
  case BOOT_SELF:
    victim = player;
    break;
  case BOOT_DESC:
    if (!is_strict_integer(name)) {
      notify(player, T("Invalid port."));
      return;
    }
    d = port_desc(parse_integer(name));
    if (!d || (!priv && (!d->connected || d->player != player))) {
      if (priv)
        notify(player, T("There is noone connected on that descriptor."));
      else
        notify(player, T("You can't boot other people!"));
      return;
    }
    victim = (d->connected ? d->player : AMBIGUOUS);
    if (d->descriptor == queue_entry->port) {
      notify(player, T("If you want to quit, use QUIT."));
      return;
    }
    break;
  }

  if (God(victim) && !God(player)) {
    notify(player, T("Permission denied."));
    return;
  }
<<<<<<< HEAD

  if (victim != player && !priv) {
    notify(player, T("You can't boot other people!"));
    return;
  }

  if (flag == BOOT_DESC) {
    if (GoodObject(victim)) {
      if (!silent)
        notify(victim, T("You are politely shown to the door."));
      if (player == victim)
        notify(player, T("You boot a duplicate self."));
      else
        notify_format(player, T("You booted %s off!"), Name(victim));
    } else {
      notify_format(player, T("You booted unconnected port %s!"), name);
    }
    do_log(LT_WIZ, player, victim, "*** BOOT ***");
    boot_desc(d, "boot", player);
    return;
  }

=======

  if (victim != player && !priv) {
    notify(player, T("You can't boot other people!"));
    return;
  }

  if (flag == BOOT_DESC) {
    if (GoodObject(victim)) {
      if (!silent)
        notify(victim, T("You are politely shown to the door."));
      if (player == victim)
        notify(player, T("You boot a duplicate self."));
      else
        notify_format(player, T("You booted %s off!"),
                      AName(victim, AN_SYS, NULL));
    } else {
      notify_format(player, T("You booted unconnected port %s!"), name);
    }
    do_log(LT_WIZ, player, victim, "*** BOOT ***");
    boot_desc(d, "boot", player);
    return;
  }

>>>>>>> ebdea0ab
  /* Doing @boot <player>, or @boot/me */
  count = boot_player(victim, (flag == BOOT_SELF), silent, player);
  if (count) {
    if (flag != BOOT_SELF) {
      do_log(LT_WIZ, player, victim, "*** BOOT ***");
<<<<<<< HEAD
      notify_format(player, T("You booted %s off!"), Name(victim));
=======
      notify_format(player, T("You booted %s off!"),
                    AName(victim, AN_SYS, NULL));
>>>>>>> ebdea0ab
    }
  } else {
    if (flag == BOOT_SELF)
      notify(player,
             T
             ("None of your connections are idle. If you want to quit, use QUIT."));
    else
      notify(player, T("That player is not online."));
  }

}

/** Chown all of a player's objects.
 * \verbatim
 * This implements @chownall
 * \endverbatim
 * \param player the enactor.
 * \param name name of player whose objects are to be chowned.
 * \param target name of new owner for objects.
 * \param preserve if 1, keep privileges and don't halt objects.
 */
void
do_chownall(dbref player, const char *name, const char *target, int preserve)
{
  int i;
  dbref victim;
  dbref n_target;
  int count = 0;

  if (!Wizard(player)) {
    notify(player, T("Try asking them first!"));
    return;
  }
  if ((victim =
       noisy_match_result(player, name, TYPE_PLAYER, MAT_LIMITED | MAT_TYPE))
      == NOTHING)
    return;

  if (!target || !*target) {
    n_target = player;
  } else {
    if ((n_target =
         noisy_match_result(player, target, TYPE_PLAYER,
                            MAT_LIMITED | MAT_TYPE)) == NOTHING)
      return;
  }

  for (i = 0; i < db_top; i++) {
    if ((Owner(i) == victim) && (!IsPlayer(i))) {
      chown_object(player, i, n_target, preserve);
      count++;
    }
  }

  /* change quota (this command is wiz only and we can assume that
   * we intend for the recipient to get all the objects, so we
   * don't do a quota check earlier.
   */
  change_quota(victim, count);
  change_quota(n_target, -count);

  notify_format(player, T("Ownership changed for %d objects."), count);
}

/** Change the zone of all of a player's objects.
 * \verbatim
 * This implements @chzoneall.
 * \endverbatim
 * \param player the enactor.
 * \param name name of player whose objects should be rezoned.
 * \param target string containing new zone master for objects.
 * \param preserve was /preserve given?
 */
void
do_chzoneall(dbref player, const char *name, const char *target, bool preserve)
{
  int i;
  dbref victim;
  dbref zone;
  int count = 0;

  if (!Wizard(player)) {
    notify(player, T("You do not have the power to change reality."));
    return;
  }
  if ((victim =
       noisy_match_result(player, name, TYPE_PLAYER, MAT_LIMITED | MAT_TYPE))
      == NOTHING)
    return;

  if (!target || !*target) {
    notify(player, T("No zone specified."));
    return;
  }
  if (!strcasecmp(target, "none"))
    zone = NOTHING;
  else {
    switch (zone = match_result(player, target, NOTYPE, MAT_EVERYTHING)) {
    case NOTHING:
      notify(player, T("I can't seem to find that."));
      return;
    case AMBIGUOUS:
      notify(player, T("I don't know which one you mean!"));
      return;
    }
  }

  /* Okay, now that we know we're not going to spew all sorts of errors,
   * call the normal do_chzone for all the relevant objects.  This keeps
   * consistency on things like flag resetting, etc... */
  for (i = 0; i < db_top; i++) {
    if (Owner(i) == victim && Zone(i) != zone) {
      count += do_chzone(player, unparse_dbref(i), target, 0, preserve, NULL);
    }
  }
  notify_format(player, T("Zone changed for %d objects."), count);
}

/*-----------------------------------------------------------------------
 * Nasty management: @kick, examine/debug
 */

/** Execute a number of commands off the queue immediately.
 * \verbatim
 * This implements @kick, which is nasty.
 * \endverbatim
 * \param player the enactor.
 * \param num string containing number of commands to run from the queue.
 */
void
do_kick(dbref player, const char *num)
{
  int n;

  if (!Wizard(player)) {
    notify(player, T("Permission denied."));
    return;
  }
  if (!num || !*num) {
    notify(player, T("How many commands do you want to execute?"));
    return;
  }
  n = atoi(num);

  if (n <= 0) {
    notify(player, T("Number out of range."));
    return;
  }
  n = do_top(n);

  notify_format(player, T("%d commands executed."), n);
}

/** examine/debug.
 * This implements examine/debug, which provides some raw values for
 * object structure elements of an examined object.
 * \param player the enactor.
 * \param name name of object to examine.
 */
void
do_debug_examine(dbref player, const char *name)
{
  dbref thing;

  if (!Hasprivs(player)) {
    notify(player, T("Permission denied."));
    return;
  }
  /* find it */
  thing = noisy_match_result(player, name, NOTYPE, MAT_EVERYTHING);
  if (!GoodObject(thing))
    return;

  notify(player, object_header(player, thing));
  notify_format(player, T("Flags value: %s"),
                bits_to_string("FLAG", Flags(thing), GOD, NOTHING));
  notify_format(player, T("Powers value: %s"),
                bits_to_string("POWER", Powers(thing), GOD, NOTHING));

  notify_format(player, T("Next: %d"), Next(thing));
  notify_format(player, T("Contents: %d"), Contents(thing));
  notify_format(player, T("Pennies: %d"), Pennies(thing));

  switch (Typeof(thing)) {
  case TYPE_PLAYER:
    break;
  case TYPE_THING:
    notify_format(player, T("Location: %d"), Location(thing));
    notify_format(player, T("Home: %d"), Home(thing));
    break;
  case TYPE_EXIT:
    notify_format(player, T("Destination: %d"), Location(thing));
    notify_format(player, T("Source: %d"), Source(thing));
    break;
  case TYPE_ROOM:
    notify_format(player, T("Drop-to: %d"), Location(thing));
    notify_format(player, T("Exits: %d"), Exits(thing));
    break;
  case TYPE_GARBAGE:
    break;
  default:
    notify(player, T("Bad object type."));
  }
}

/*-------------------------------------------------------------------------
 * Powers stuff
 */

/** Set a power on an object.
 * \verbatim
 * This implements @power.
 * \endverbatim
 * \param player the enactor.
 * \param name name of the object on which to set the power.
 * \param power name of the power to set.
 */
void
do_power(dbref player, const char *name, const char *power)
{
  int revoke_it = 0;
  char powerbuff[BUFFER_LEN], *p, *f;
  dbref thing;

  if (!power || !*power) {
    /* @power <power> */
    do_flag_info("POWER", player, name);
    return;
  }
  if (!Wizard(player)) {
    notify(player, T("Only wizards may grant powers."));
    return;
  }
  if ((thing = noisy_match_result(player, name, NOTYPE, MAT_EVERYTHING)) ==
      NOTHING)
    return;
  if (Unregistered(thing)) {
    notify(player, T("You can't grant powers to unregistered players."));
    return;
  }
  if (God(thing) && !God(player)) {
    notify(player, T("God is already all-powerful."));
    return;
  }

  strcpy(powerbuff, power);
  p = trim_space_sep(powerbuff, ' ');
  if (*p == '\0') {
    notify(player, T("You must specify a power to set."));
    return;
  }
  do {
    f = split_token(&p, ' ');
    revoke_it = 0;
    if (*f == NOT_TOKEN && *(f + 1)) {
      revoke_it = 1;
      f++;
    }
    set_power(player, thing, f, revoke_it);
  } while (p);

}

/*----------------------------------------------------------------------------
 * Search functions
 */

/** User command to search the db for matching objects.
 * \verbatim
 * This implements @search.
 * \endverbatim
 * \param player the enactor.
 * \param arg1 name of player whose objects are to be searched.
 * \param arg3 additional search arguments.
 */
void
do_search(dbref player, const char *arg1, char **arg3)
{
  char tbuf[BUFFER_LEN], *arg2 = tbuf, *tbp;
  dbref *results = NULL;
  char *s;
  int nresults;
  struct search_spec spec;

  /* parse first argument into two */
  if (!arg1 || *arg1 == '\0')
    arg1 = "me";

  /* First argument is a player, so we could have a quoted name */
  if (*arg1 == '\"') {
<<<<<<< HEAD
    for (; *arg1 && ((*arg1 == '\"') || isspace((unsigned char) *arg1));
         arg1++) ;
=======
    for (; *arg1 && ((*arg1 == '\"') || isspace(*arg1)); arg1++) ;
>>>>>>> ebdea0ab
    strcpy(tbuf, arg1);
    while (*arg2 && (*arg2 != '\"')) {
      while (*arg2 && (*arg2 != '\"'))
        arg2++;
      if (*arg2 == '\"') {
        *arg2++ = '\0';
        while (*arg2 && isspace(*arg2))
          arg2++;
        break;
      }
    }
  } else {
    strcpy(tbuf, arg1);
    while (*arg2 && !isspace(*arg2))
      arg2++;
    if (*arg2)
      *arg2++ = '\0';
    while (*arg2 && isspace(*arg2))
      arg2++;
  }

  if (!*arg2) {
    if (!arg3[1] || !*arg3[1])
      arg2 = (char *) "";       /* arg1 */
    else {
      arg2 = (char *) arg1;     /* arg2=arg3 */
      tbuf[0] = '\0';
    }
  }
  {
    const char *myargs[MAX_ARG];
    int i;
    int j = 2;

    myargs[0] = arg2;
    myargs[1] = arg3[1];
    for (i = 2; i < INT_MAX && (arg3[i] != NULL); i++) {
      if ((s = strchr(arg3[i], '='))) {
        *s++ = '\0';
        myargs[j++] = arg3[i];
        myargs[j++] = s;
      } else {
        myargs[j++] = arg3[i];
      }
    }
    if (fill_search_spec(player, tbuf, j, myargs, &spec) < 0) {
      if (spec.lock != TRUE_BOOLEXP)
        free_boolexp(spec.lock);
      return;
    }

    nresults = raw_search(player, &spec, &results, NULL);
  }


  if (nresults == 0) {
    notify(player, T("Nothing found."));
  } else if (nresults > 0) {
    /* Split the results up by type and report. */
    int n;
    int nthings = 0, nexits = 0, nrooms = 0, nplayers = 0, ngarbage = 0;
    dbref *things, *exits, *rooms, *players, *garbage;

<<<<<<< HEAD
    things = GC_MALLOC_ATOMIC(nresults * sizeof(dbref));
    exits = GC_MALLOC_ATOMIC(nresults * sizeof(dbref));
    rooms = GC_MALLOC_ATOMIC(nresults * sizeof(dbref));
    players = GC_MALLOC_ATOMIC(nresults * sizeof(dbref));
    garbage = GC_MALLOC_ATOMIC(nresults * sizeof(dbref));
=======
    things = mush_calloc(nresults, sizeof(dbref), "dbref_list");
    exits = mush_calloc(nresults, sizeof(dbref), "dbref_list");
    rooms = mush_calloc(nresults, sizeof(dbref), "dbref_list");
    players = mush_calloc(nresults, sizeof(dbref), "dbref_list");
    garbage = mush_calloc(nresults, sizeof(dbref), "dbref_list");
>>>>>>> ebdea0ab

    for (n = 0; n < nresults; n++) {
      switch (Typeof(results[n])) {
      case TYPE_THING:
        things[nthings++] = results[n];
        break;
      case TYPE_EXIT:
        exits[nexits++] = results[n];
        break;
      case TYPE_ROOM:
        rooms[nrooms++] = results[n];
        break;
      case TYPE_PLAYER:
        players[nplayers++] = results[n];
        break;
      case TYPE_GARBAGE:
        garbage[ngarbage++] = results[n];
        break;
      default:
        /* Unknown type. Ignore. */
        do_rawlog(LT_ERR, "Weird type for dbref #%d", results[n]);
      }
    }

    if (nrooms) {
      notify(player, T("\nROOMS:"));
      for (n = 0; n < nrooms; n++) {
        tbp = tbuf;
        safe_format(tbuf, &tbp, T("%s [owner: "),
                    object_header(player, rooms[n]));
        safe_str(object_header(player, Owner(rooms[n])), tbuf, &tbp);
        safe_chr(']', tbuf, &tbp);
        *tbp = '\0';
        notify(player, tbuf);
      }
    }

    if (nexits) {
      dbref from, to;

      notify(player, T("\nEXITS:"));
      for (n = 0; n < nexits; n++) {
        tbp = tbuf;
        if (Source(exits[n]) == NOTHING)
          from = NOTHING;
        else
          from = Source(exits[n]);
        to = Destination(exits[n]);
        safe_format(tbuf, &tbp, T("%s [from "),
                    object_header(player, exits[n]));
        safe_str((from == NOTHING) ? T("NOWHERE") : object_header(player, from),
                 tbuf, &tbp);
        safe_str(T(" to "), tbuf, &tbp);
        safe_str((to == NOTHING) ? T("NOWHERE") : object_header(player, to),
                 tbuf, &tbp);
        safe_chr(']', tbuf, &tbp);
        *tbp = '\0';
        notify(player, tbuf);
      }
    }

    if (nthings) {
      notify(player, T("\nTHINGS:"));
      for (n = 0; n < nthings; n++) {
        tbp = tbuf;
        safe_format(tbuf, &tbp, T("%s [owner: "),
                    object_header(player, things[n]));
        safe_str(object_header(player, Owner(things[n])), tbuf, &tbp);
        safe_chr(']', tbuf, &tbp);
        *tbp = '\0';
        notify(player, tbuf);
      }
    }

    if (nplayers) {
      int is_wizard = Search_All(player) || See_All(player);
      notify(player, T("\nPLAYERS:"));
      for (n = 0; n < nplayers; n++) {
        tbp = tbuf;
        safe_str(object_header(player, players[n]), tbuf, &tbp);
        if (is_wizard)
          safe_format(tbuf, &tbp,
                      T(" [location: %s]"),
                      object_header(player, Location(players[n])));
        *tbp = '\0';
        notify(player, tbuf);
      }
    }

    if (ngarbage) {
      notify(player, T("\nGARBAGE:"));
      for (n = 0; n < ngarbage; n++) {
        tbp = tbuf;
        if (ANSI_NAMES)
          notify_format(player, T("%sGarbage%s(#%d)"), ANSI_HILITE, ANSI_END,
                        garbage[n]);
        else
          notify_format(player, T("Garbage(#%d)"), garbage[n]);
      }
    }

    notify(player, T("----------  Search Done  ----------"));
    if (ngarbage)
      notify_format(player,
                    T
                    ("Totals: Rooms...%d  Exits...%d  Things...%d  Players...%d  Garbage...%d"),
                    nrooms, nexits, nthings, nplayers, ngarbage);
    else
      notify_format(player,
                    T
                    ("Totals: Rooms...%d  Exits...%d  Things...%d  Players...%d"),
                    nrooms, nexits, nthings, nplayers);
<<<<<<< HEAD
  }
=======
    mush_free(rooms, "dbref_list");
    mush_free(exits, "dbref_list");
    mush_free(things, "dbref_list");
    mush_free(players, "dbref_list");
    mush_free(garbage, "dbref_list");
  }
  if (results)
    mush_free(results, "search_results");
>>>>>>> ebdea0ab
}

FUNCTION(fun_lsearch)
{
  int nresults;
  int return_count = 0;
  dbref *results = NULL;
  int rev = !strcmp(called_as, "LSEARCHR");
  struct search_spec spec;

  if (!command_check_byname(executor, "@search", pe_info)) {
    safe_str(T(e_perm), buff, bp);
    return;
  }

  if (called_as[0] == 'N') {
    /* Return the count, not the values */
    return_count = 1;
  }

  if (!strcmp(called_as, "CHILDREN") || !strcmp(called_as, "NCHILDREN")) {
    const char *myargs[2];
    myargs[0] = "PARENT";
    myargs[1] = args[0];
    if (fill_search_spec(executor, NULL, 2, myargs, &spec) < 0) {
      if (spec.lock != TRUE_BOOLEXP)
        free_boolexp(spec.lock);
      safe_str("#-1", buff, bp);
      return;
    }

    nresults = raw_search(executor, &spec, &results, pe_info);
  } else {
    if (fill_search_spec(executor, args[0], nargs - 1,
                         (const char **) (args + 1), &spec) < 0) {
      if (spec.lock != TRUE_BOOLEXP)
        free_boolexp(spec.lock);
      safe_str("#-1", buff, bp);
      return;
    }

    nresults = raw_search(executor, &spec, &results, pe_info);
  }

  if (return_count) {
    safe_integer(nresults, buff, bp);
  } else if (nresults == 0) {
    notify(executor, T("Nothing found."));
  } else {
    int first = 1, n;
    if (!rev) {
      for (n = 0; n < nresults; n++) {
        if (first)
          first = 0;
        else if (safe_chr(' ', buff, bp))
          break;
        if (safe_dbref(results[n], buff, bp))
          break;
      }
    } else {
      for (n = nresults - 1; n >= 0; n--) {
        if (first)
          first = 0;
        else if (safe_chr(' ', buff, bp))
          break;
        if (safe_dbref(results[n], buff, bp))
          break;
      }
    }
  }
}

/** Find the entrances to a room.
 * \verbatim
 * This implements @entrances, which finds things linked to an object
 * (typically exits, but can be any type).
 * \endverbatim
 * \param player the enactor.
 * \param where name of object to find entrances on.
 * \param argv array of arguments for dbref range limitation.
 * \param types what type of 'entrances' to find.
 */
void
do_entrances(dbref player, const char *where, char *argv[], int types)
{
  dbref place;
  struct search_spec spec;
  int rooms, things, exits, players;
  int nresults, n;
  dbref *results = NULL;
  char exit_source[BUFFER_LEN];

  rooms = things = exits = players = 0;

  if (!where || !*where) {
    place = speech_loc(player);
  } else {
    place = noisy_match_result(player, where, NOTYPE, MAT_EVERYTHING);
  }
  if (!GoodObject(place))
    return;

  init_search_spec(&spec);
  spec.entrances = place;

  /* determine range */
  if (argv[1] && *argv[1])
    spec.low = atoi(argv[1]);
  if (spec.low < 0)
    spec.low = 0;
  if (argv[2] && *argv[2])
    spec.high = atoi(argv[2]) + 1;
  if (spec.high > db_top)
    spec.high = db_top;

  spec.type = types;

  nresults =
    raw_search(controls(player, place) ? GOD : player, &spec, &results, NULL);
  for (n = 0; n < nresults; n++) {
    switch (Typeof(results[n])) {
    case TYPE_EXIT:
      strcpy(exit_source, object_header(player, Source(results[n])));
      notify_format(player,
                    T("%s [from: %s]"), object_header(player, results[n]),
                    exit_source);
      exits++;
      break;
    case TYPE_ROOM:
      notify_format(player, T("%s [dropto]"),
                    object_header(player, results[n]));
      rooms++;
      break;
    case TYPE_THING:
    case TYPE_PLAYER:
      notify_format(player, T("%s [home]"), object_header(player, results[n]));
      if (IsThing(results[n]))
        things++;
      else
        players++;
      break;
    }
  }

  if (!nresults)
    notify(player, T("Nothing found."));
  else {
    notify(player, T("----------  Entrances Done  ----------"));
    notify_format(player,
                  T
                  ("Totals: Rooms...%d  Exits...%d  Things...%d  Players...%d"),
                  rooms, exits, things, players);
  }
}

/* ARGSUSED */
FUNCTION(fun_entrances)
{
  /* All args are optional.
   * The first argument is the dbref to check (default = this room)
   * The second argument to this function is a set of characters:
   * (a)ll (default), (e)xits, (t)hings, (p)layers, (r)ooms
   * The third and fourth args limit the range of dbrefs (default=0,db_top)
   */
  dbref where;
  struct search_spec spec;
  int nresults, n;
  dbref *results = NULL;
  char *p;

  if (!command_check_byname(executor, "@entrances", pe_info)) {
    safe_str(T(e_perm), buff, bp);
    return;
  }

  init_search_spec(&spec);

  if (nargs > 0)
    where = match_result(executor, args[0], NOTYPE, MAT_EVERYTHING);
  else
    where = speech_loc(executor);
  if (!GoodObject(where)) {
    safe_str(T("#-1 INVALID LOCATION"), buff, bp);
    return;
  }
  spec.entrances = where;
  spec.type = 0;
  if (nargs > 1 && args[1] && *args[1]) {
    p = args[1];
    while (*p) {
      switch (*p) {
      case 'a':
      case 'A':
        spec.type = NOTYPE;
        break;
      case 'e':
      case 'E':
        spec.type |= TYPE_EXIT;
        break;
      case 't':
      case 'T':
        spec.type |= TYPE_THING;
        break;
      case 'p':
      case 'P':
        spec.type |= TYPE_PLAYER;
        break;
      case 'r':
      case 'R':
        spec.type |= TYPE_ROOM;
        break;
      default:
        safe_str(T("#-1 INVALID SECOND ARGUMENT"), buff, bp);
        return;
      }
      p++;
    }
  }
  if (!spec.type)
    spec.type = NOTYPE;

  if (nargs > 2) {
    if (is_strict_integer(args[2])) {
      spec.low = parse_integer(args[2]);
    } else if (is_dbref(args[2])) {
      spec.low = parse_dbref(args[2]);
    } else {
      safe_str(T(e_ints), buff, bp);
      return;
    }
  }
  if (nargs > 3) {
    if (is_strict_integer(args[3])) {
      spec.high = parse_integer(args[3]);
    } else if (is_dbref(args[3])) {
      spec.high = parse_dbref(args[3]);
    } else {
      safe_str(T(e_ints), buff, bp);
      return;
    }
  }
  if (!GoodObject(spec.low))
    spec.low = 0;
  if (!GoodObject(spec.high))
    spec.high = db_top - 1;

  nresults =
    raw_search(controls(executor, where) ? GOD : executor, &spec, &results,
               pe_info);
  for (n = 0; n < nresults; n++) {
    if (n) {
      if (safe_chr(' ', buff, bp))
        break;
    }
    if (safe_dbref(results[n], buff, bp))
      break;
  }
}

/** Find the entrances to a room.
 * \verbatim
 * This implements @entrances, which finds things linked to an object
 * (typically exits, but can be any type).
 * \endverbatim
 * \param player the enactor.
 * \param where name of object to find entrances on.
 * \param argv array of arguments for dbref range limitation.
 * \param types what type of 'entrances' to find.
 */
void
do_entrances(dbref player, const char *where, char *argv[], int types)
{
  dbref place;
  struct search_spec spec;
  int rooms, things, exits, players;
  int nresults, n;
  dbref *results = NULL;
  char exit_source[BUFFER_LEN];

  rooms = things = exits = players = 0;

  if (!where || !*where) {
    place = speech_loc(player);
  } else {
    place = noisy_match_result(player, where, NOTYPE, MAT_EVERYTHING);
  }
  if (!GoodObject(place))
    return;

  init_search_spec(&spec);
  spec.entrances = place;

  /* determine range */
  if (argv[1] && *argv[1])
    spec.low = atoi(argv[1]);
  if (spec.low < 0)
    spec.low = 0;
  if (argv[2] && *argv[2])
    spec.high = atoi(argv[2]) + 1;
  if (spec.high > db_top)
    spec.high = db_top;

  spec.type = types;

  nresults =
    raw_search(controls(player, place) ? GOD : player, &spec, &results, NULL);
  for (n = 0; n < nresults; n++) {
    switch (Typeof(results[n])) {
    case TYPE_EXIT:
      strcpy(exit_source, object_header(player, Source(results[n])));
      notify_format(player,
                    T("%s [from: %s]"), object_header(player, results[n]),
                    exit_source);
      exits++;
      break;
    case TYPE_ROOM:
      notify_format(player, T("%s [dropto]"),
                    object_header(player, results[n]));
      rooms++;
      break;
    case TYPE_THING:
    case TYPE_PLAYER:
      notify_format(player, T("%s [home]"), object_header(player, results[n]));
      if (IsThing(results[n]))
        things++;
      else
        players++;
      break;
    }
  }

  if (results)
    mush_free(results, "search_results");

  if (!nresults)
    notify(player, T("Nothing found."));
  else {
    notify(player, T("----------  Entrances Done  ----------"));
    notify_format(player,
                  T
                  ("Totals: Rooms...%d  Exits...%d  Things...%d  Players...%d"),
                  rooms, exits, things, players);
  }
}

/* ARGSUSED */
FUNCTION(fun_entrances)
{
  /* All args are optional.
   * The first argument is the dbref to check (default = this room)
   * The second argument to this function is a set of characters:
   * (a)ll (default), (e)xits, (t)hings, (p)layers, (r)ooms
   * The third and fourth args limit the range of dbrefs (default=0,db_top)
   */
  dbref where;
  struct search_spec spec;
  int nresults, n;
  dbref *results = NULL;
  char *p;

  if (!command_check_byname(executor, "@entrances", pe_info)) {
    safe_str(T(e_perm), buff, bp);
    return;
  }

  init_search_spec(&spec);

  if (nargs > 0)
    where = match_result(executor, args[0], NOTYPE, MAT_EVERYTHING);
  else
    where = speech_loc(executor);
  if (!GoodObject(where)) {
    safe_str(T("#-1 INVALID LOCATION"), buff, bp);
    return;
  }
  spec.entrances = where;
  spec.type = 0;
  if (nargs > 1 && args[1] && *args[1]) {
    p = args[1];
    while (*p) {
      switch (*p) {
      case 'a':
      case 'A':
        spec.type = NOTYPE;
        break;
      case 'e':
      case 'E':
        spec.type |= TYPE_EXIT;
        break;
      case 't':
      case 'T':
        spec.type |= TYPE_THING;
        break;
      case 'p':
      case 'P':
        spec.type |= TYPE_PLAYER;
        break;
      case 'r':
      case 'R':
        spec.type |= TYPE_ROOM;
        break;
      default:
        safe_str(T("#-1 INVALID SECOND ARGUMENT"), buff, bp);
        return;
      }
      p++;
    }
  }
  if (!spec.type)
    spec.type = NOTYPE;

  if (nargs > 2) {
    if (is_strict_integer(args[2])) {
      spec.low = parse_integer(args[2]);
    } else if (is_dbref(args[2])) {
      spec.low = parse_dbref(args[2]);
    } else {
      safe_str(T(e_ints), buff, bp);
      return;
    }
  }
  if (nargs > 3) {
    if (is_strict_integer(args[3])) {
      spec.high = parse_integer(args[3]);
    } else if (is_dbref(args[3])) {
      spec.high = parse_dbref(args[3]);
    } else {
      safe_str(T(e_ints), buff, bp);
      return;
    }
  }
  if (!GoodObject(spec.low))
    spec.low = 0;
  if (!GoodObject(spec.high))
    spec.high = db_top - 1;

  nresults =
    raw_search(controls(executor, where) ? GOD : executor, &spec, &results,
               pe_info);
  for (n = 0; n < nresults; n++) {
    if (n) {
      if (safe_chr(' ', buff, bp))
        break;
    }
    if (safe_dbref(results[n], buff, bp))
      break;
  }

  if (results)
    mush_free(results, "search_results");

}

/* ARGSUSED */
FUNCTION(fun_quota)
{
  int owned;
  /* Tell us player's quota */
  dbref thing;
  dbref who;
  who =
    noisy_match_result(executor, args[0], TYPE_PLAYER,
                       MAT_TYPE | MAT_PMATCH | MAT_ME);
  if ((who == NOTHING) || !IsPlayer(who)) {
    safe_str("#-1", buff, bp);
    return;
  }
  if (!(Do_Quotas(executor) || See_All(executor)
        || controls(executor, who))) {
    notify(executor, T("You can't see someone else's quota!"));
    safe_str("#-1", buff, bp);
    return;
  }
  if (NoQuota(who)) {
    /* Unlimited, but return a big number to be sensible */
    safe_str("99999", buff, bp);
    return;
  }
  /* count up all owned objects */
  owned = -1;                   /* a player is never included in his own
                                 * quota */
  for (thing = 0; thing < db_top; thing++) {
    if (Owner(thing) == who)
      if (!IsGarbage(thing))
        ++owned;
  }

  safe_integer(owned + get_current_quota(who), buff, bp);
  return;
}

static void
sitelock_player(dbref player, const char *name, dbref who, uint32_t can,
                uint32_t cant)
{
  dbref target;
  ATTR *a;
  int attrcount = 0;


  if ((target = noisy_match_result(player, name, TYPE_PLAYER,
                                   MAT_ABSOLUTE | MAT_PMATCH | MAT_TYPE)) ==
      NOTHING)
    return;

  a = atr_get(target, "LASTIP");
  if (a && add_access_sitelock(player, atr_value(a), who, can, cant)) {
    attrcount++;
    do_log(LT_WIZ, player, NOTHING, "*** SITELOCK *** %s", atr_value(a));
  }
  a = atr_get(target, "LASTSITE");
  if (a && add_access_sitelock(player, atr_value(a), who, can, cant)) {
    attrcount++;
    do_log(LT_WIZ, player, NOTHING, "*** SITELOCK *** %s", atr_value(a));
  }
  if (attrcount) {
    write_access_file();
    notify_format(player, T("Sitelocked %d known addresses for %s"), attrcount,
<<<<<<< HEAD
                  Name(target));
  } else {
    notify_format(player, T("Unable to sitelock %s: No known ip/host to ban."),
                  Name(target));
=======
                  AName(target, AN_SYS, NULL));
  } else {
    notify_format(player, T("Unable to sitelock %s: No known ip/host to ban."),
                  AName(target, AN_SYS, NULL));
>>>>>>> ebdea0ab
  }

}

/** Modify access rules for a site.
 * \verbatim
 * This implements @sitelock.
 * \endverbatim
 * \param player the enactor.
 * \param site name of site.
 * \param opts access rules to apply.
 * \param who string containing dbref of player to whom rule applies.
 * \param type sitelock operation to do.
 * \param psw was the /player switch given?
 */
void
do_sitelock(dbref player, const char *site, const char *opts, const char *who,
            enum sitelock_type type, int psw)
{
  if (!Wizard(player)) {
    notify(player, T("Your delusions of grandeur have been noted."));
    return;
  }
  if (opts && *opts) {
    uint32_t can, cant;
    dbref whod = AMBIGUOUS;
    /* Options form of the command. */
    if (!site || !*site) {
      notify(player, T("What site did you want to lock?"));
      return;
    }
    can = cant = 0;
    if (!parse_access_options(opts, NULL, &can, &cant, player)) {
      notify(player, T("No valid options found."));
      return;
    }
    if (who && *who) {          /* Specify a character */
      whod = lookup_player(who);
      if (!GoodObject(whod)) {
        notify(player, T("Who do you want to lock?"));
        return;
      }
    }
    if (psw) {
      sitelock_player(player, site, whod, can, cant);
      return;
    }
    if (add_access_sitelock(player, site, whod, can, cant)) {
      write_access_file();
      if (whod != AMBIGUOUS) {
        notify_format(player,
                      T("Site %s access options for %s(%s) set to %s"),
<<<<<<< HEAD
                      site, Name(whod), unparse_dbref(whod), opts);
        do_log(LT_WIZ, player, NOTHING,
               "*** SITELOCK *** %s for %s(%s) --> %s", site,
               Name(whod), unparse_dbref(whod), opts);
=======
                      site, AName(whod, AN_SYS, NULL), unparse_dbref(whod),
                      opts);
        do_log(LT_WIZ, player, NOTHING, "*** SITELOCK *** %s for %s(%s) --> %s",
               site, Name(whod), unparse_dbref(whod), opts);
>>>>>>> ebdea0ab
      } else {
        notify_format(player, T("Site %s access options set to %s"), site,
                      opts);
        do_log(LT_WIZ, player, NOTHING, "*** SITELOCK *** %s --> %s", site,
               opts);
      }
      return;
    }
  } else {
    /* Backward-compatible non-options form of the command,
     * or @sitelock/name
     */
    switch (type) {
    case SITELOCK_LIST:
      /* List bad sites */
      do_list_access(player);
      return;
    case SITELOCK_REGISTER:
      if (psw) {
        sitelock_player(player, site, AMBIGUOUS, ACS_REGISTER, ACS_CREATE);
        return;
      }
      if (add_access_sitelock
          (player, site, AMBIGUOUS, ACS_REGISTER, ACS_CREATE)) {
        write_access_file();
        notify_format(player, T("Site %s locked"), site);
        do_log(LT_WIZ, player, NOTHING, "*** SITELOCK *** %s", site);
      }
      break;
    case SITELOCK_ADD:
      if (psw) {
        sitelock_player(player, site, AMBIGUOUS, 0, ACS_CREATE);
        return;
      }
      if (add_access_sitelock(player, site, AMBIGUOUS, 0, ACS_CREATE)) {
        write_access_file();
        notify_format(player, T("Site %s locked"), site);
        do_log(LT_WIZ, player, NOTHING, "*** SITELOCK *** %s", site);
      }
      break;
    case SITELOCK_BAN:
      if (psw) {
        sitelock_player(player, site, AMBIGUOUS, 0, ACS_DEFAULT);
        return;
      }
      if (add_access_sitelock(player, site, AMBIGUOUS, 0, ACS_DEFAULT)) {
        write_access_file();
        notify_format(player, T("Site %s banned"), site);
        do_log(LT_WIZ, player, NOTHING, "*** SITELOCK *** %s", site);
      }
      break;
    case SITELOCK_CHECK:{
        struct access *ap;
        char tbuf[BUFFER_LEN], *bp;
        int rulenum;
        if (!site || !*site) {
          do_list_access(player);
          return;
        }
        ap = site_check_access(site, AMBIGUOUS, &rulenum);
        bp = tbuf;
        format_access(ap, rulenum, AMBIGUOUS, tbuf, &bp);
        *bp = '\0';
        notify(player, tbuf);
        break;
      }
    case SITELOCK_REMOVE:{
        int n = 0;
        if (psw) {
          ATTR *a;
          dbref target;
          if ((target = noisy_match_result(player, site, TYPE_PLAYER,
                                           MAT_ABSOLUTE | MAT_PMATCH |
                                           MAT_TYPE)) == NOTHING)
            return;
          if ((a = atr_get(target, "LASTIP")))
            n += remove_access_sitelock(atr_value(a));
          if ((a = atr_get(target, "LASTSITE")))
            n += remove_access_sitelock(atr_value(a));
        } else {
          n = remove_access_sitelock(site);
        }
        if (n > 0)
          write_access_file();
        notify_format(player, T("%d sitelocks removed."), n);
        break;
      }
    }
  }
}

/** Edit the list of restricted player names
 * \verbatim
 * This implements @sitelock/name
 * \endverbatim
 * \param player the player doing the command.
 * \param name the name (Actually, wildcard pattern) to restrict.
 */
void
do_sitelock_name(dbref player, const char *name)
{
  FILE *fp, *fptmp;
  char buffer[BUFFER_LEN];
  char *p;

  if (!Wizard(player)) {
    notify(player, T("Your delusions of grandeur have been noted."));
    return;
  }

  release_fd();

  if (!name || !*name) {
    /* List bad names */
    if ((fp = fopen(NAMES_FILE, FOPEN_READ)) == NULL) {
      notify(player, T("Unable to open names file."));
    } else {
      notify(player, T("Any name matching these wildcard patterns is banned:"));
      while (fgets(buffer, sizeof buffer, fp)) {
        if ((p = strchr(buffer, '\r')) != NULL)
          *p = '\0';
        else if ((p = strchr(buffer, '\n')) != NULL)
          *p = '\0';
        notify(player, buffer);
      }
      fclose(fp);
    }
  } else if (name[0] == '!') {  /* Delete a name */
    if ((fp = fopen(NAMES_FILE, FOPEN_READ)) != NULL) {
      if ((fptmp = fopen("tmp.tmp", FOPEN_WRITE)) == NULL) {
        notify(player, T("Unable to delete name."));
        fclose(fp);
      } else {
        while (fgets(buffer, sizeof buffer, fp)) {
          if ((p = strchr(buffer, '\r')) != NULL)
            *p = '\0';
          else if ((p = strchr(buffer, '\n')) != NULL)
            *p = '\0';
          if (strcasecmp(buffer, name + 1) == 0)
            /* Replace the name with #NAME, to allow things like
               keeping track of unlocked feature names. */
            fprintf(fptmp, "#%s\n", buffer);
          else
            fprintf(fptmp, "%s\n", buffer);
        }
        fclose(fp);
        fclose(fptmp);
        if (rename_file("tmp.tmp", NAMES_FILE) == 0) {
          notify(player, T("Name removed."));
          do_log(LT_WIZ, player, NOTHING, "*** UNLOCKED NAME *** %s", name + 1);
        } else {
          notify(player, T("Unable to delete name."));
        }
      }
    } else
      notify(player, T("Unable to delete name."));
  } else {                      /* Add a name */
    if ((fp = fopen(NAMES_FILE, FOPEN_READ)) != NULL) {
      if ((fptmp = fopen("tmp.tmp", FOPEN_WRITE)) == NULL) {
        notify(player, T("Unable to lock name."));
      } else {
        /* Read the names file, looking for #NAME and writing it
           without the commenting #. Otherwise, add the new name
           to the end of the file unless it's already present */
        char commented[BUFFER_LEN + 1];
        int found = 0;
        commented[0] = '#';
        strcpy(commented + 1, name);
        while (fgets(buffer, sizeof buffer, fp) != NULL) {
          if ((p = strchr(buffer, '\r')) != NULL)
            *p = '\0';
          else if ((p = strchr(buffer, '\n')) != NULL)
            *p = '\0';
          if (strcasecmp(commented, buffer) == 0) {
            fprintf(fptmp, "%s\n", buffer + 1);
            found = 1;
          } else {
            fprintf(fptmp, "%s\n", buffer);
            if (strcasecmp(name, buffer) == 0)
              found = 1;
          }
        }
        if (!found)
          fprintf(fptmp, "%s\n", name);
        fclose(fp);
        fclose(fptmp);

        if (rename_file("tmp.tmp", NAMES_FILE) == 0) {
          notify_format(player, T("Name %s locked."), name);
          do_log(LT_WIZ, player, NOTHING, "*** NAMELOCK *** %s", name);
        } else
          notify(player, T("Unable to lock name."));
      }
    }
  }
  reserve_fd();
}

/*-----------------------------------------------------------------
 * Functions which give memory information on objects or players.
 * Source code originally by Kalkin, modified by Javelin
 */

static int
mem_usage(dbref thing)
{
  int k;
  ATTR *m;
  lock_list *l;
  k = sizeof(struct object);    /* overhead */
  k += strlen(Name(thing)) + 1; /* The name */
  for (m = List(thing); m; m = AL_NEXT(m)) {
    k += sizeof(ATTR);
    k += AL_STRLEN(m);
  }
  for (l = Locks(thing); l; l = l->next) {
    k += sizeof(lock_list);
    k += sizeof_boolexp(l->key);
  }
  return k;
}

/* ARGSUSED */
FUNCTION(fun_objmem)
{
  dbref thing;

  if (!strcasecmp(args[0], "me"))
    thing = executor;
  else if (!strcasecmp(args[0], "here"))
    thing = Location(executor);
  else {
    thing = noisy_match_result(executor, args[0], NOTYPE, MAT_OBJECTS);
  }
  if (!GoodObject(thing)) {
    safe_str(T(e_match), buff, bp);
    return;
  }
  if (!Can_Examine(executor, thing)) {
    safe_str(T(e_perm), buff, bp);
    return;
  }
  safe_integer(mem_usage(thing), buff, bp);
}



/* ARGSUSED */
FUNCTION(fun_playermem)
{
  int tot = 0;
  dbref thing;
  dbref j;

  if (!strcasecmp(args[0], "me") && IsPlayer(executor))
    thing = executor;
  else if (*args[0] && *args[0] == '*')
    thing = lookup_player(args[0] + 1);
  else if (*args[0] && *args[0] == '#')
    thing = atoi(args[0] + 1);
  else
    thing = lookup_player(args[0]);
  if (!GoodObject(thing) || !IsPlayer(thing)) {
    safe_str(T(e_match), buff, bp);
    return;
  }
  if (!Can_Examine(executor, thing)) {
    safe_str(T(e_perm), buff, bp);
    return;
  }
  for (j = 0; j < db_top; j++)
    if (Owner(j) == thing)
      tot += mem_usage(j);
  safe_integer(tot, buff, bp);
}

/** Initialize a search_spec struct with blank/default values */
static void
init_search_spec(struct search_spec *spec)
{
  spec->zone = spec->parent = spec->owner = spec->entrances = ANY_OWNER;
  spec->type = NOTYPE;
  strcpy(spec->flags, "");
  strcpy(spec->lflags, "");
  strcpy(spec->powers, "");
  strcpy(spec->eval, "");
  strcpy(spec->name, "");
  spec->low = 0;
  spec->high = INT_MAX;
  spec->start = 1;              /* 1-indexed */
  spec->count = 0;
  spec->lock = TRUE_BOOLEXP;
  strcpy(spec->cmdstring, "");
  strcpy(spec->listenstring, "");
}

static int
fill_search_spec(dbref player, const char *owner, int nargs, const char **args,
                 struct search_spec *spec)
{
  int n;
  const char *class, *restriction;

  init_search_spec(spec);

  /* set limits on who we search */
  if (!owner || !*owner)
    spec->owner = (See_All(player)
                   || Search_All(player)) ? ANY_OWNER : Owner(player);
  else if (strcasecmp(owner, "all") == 0)
    spec->owner = ANY_OWNER;    /* Will only show visual objects for mortals */
  else if (strcasecmp(owner, "me") == 0)
    spec->owner = Owner(player);
  else
    spec->owner = lookup_player(owner);
  if (spec->owner == NOTHING) {
    notify(player, T("Unknown owner."));
    return -1;
  }
  /* An odd number of search classes is invalid. */
  if (nargs % 2) {
    notify(player, T("Invalid search class+restriction format."));
    return -1;
  }

  for (n = 0; n < nargs - 1; n += 2) {
    class = args[n];
    restriction = args[n + 1];
    /* A special old-timey kludge */
    if (class && !*class && restriction && *restriction) {
      if (isdigit(*restriction)
          || ((*restriction == '#') && *(restriction + 1)
              && isdigit(*(restriction + 1)))) {
        size_t offset = 0;
        if (*restriction == '#')
          offset = 1;
        spec->high = parse_integer(restriction + offset);
        continue;
      }
    }
    if (!class || !*class || !restriction)
      continue;
    if (isdigit(*class) ||
        ((*class == '#') && *(class + 1) && isdigit(*(class + 1)))) {
      size_t offset = 0;
      if (*class == '#')
        offset = 1;
      spec->low = parse_integer(class + offset);
<<<<<<< HEAD
      if (isdigit((unsigned char) *restriction)
=======
      if (isdigit(*restriction)
>>>>>>> ebdea0ab
          || ((*restriction == '#') && *(restriction + 1)
              && isdigit(*(restriction + 1)))) {
        offset = 0;
        if (*restriction == '#')
          offset = 1;
        spec->high = parse_integer(restriction + offset);
      }
      continue;
    }
    /* Figure out the class */
    /* Old-fashioned way to select everything */
    if (string_prefix("none", class))
      continue;
    if (string_prefix("mindb", class)) {
      size_t offset = 0;
      if (*restriction == '#')
        offset = 1;
      spec->low = parse_integer(restriction + offset);
      continue;
    } else if (string_prefix("maxdb", class)) {
      size_t offset = 0;
      if (*restriction == '#')
        offset = 1;
      spec->high = parse_integer(restriction + offset);
      continue;
    }

    if (string_prefix("type", class)) {
      if (string_prefix("things", restriction)
          || string_prefix("objects", restriction)) {
        spec->type = TYPE_THING;
      } else if (string_prefix("rooms", restriction)) {
        spec->type = TYPE_ROOM;
      } else if (string_prefix("exits", restriction)) {
        spec->type = TYPE_EXIT;
      } else if (string_prefix("rooms", restriction)) {
        spec->type = TYPE_ROOM;
      } else if (string_prefix("players", restriction)) {
        spec->type = TYPE_PLAYER;
      } else if (string_prefix("garbage", restriction)) {
        spec->type = TYPE_GARBAGE;
      } else {
        notify(player, T("Unknown type."));
        return -1;
      }
    } else if (string_prefix("things", class)
               || string_prefix("objects", class)) {
      strcpy(spec->name, restriction);
      spec->type = TYPE_THING;
    } else if (string_prefix("exits", class)) {
      strcpy(spec->name, restriction);
      spec->type = TYPE_EXIT;
    } else if (string_prefix("rooms", class)) {
      strcpy(spec->name, restriction);
      spec->type = TYPE_ROOM;
    } else if (string_prefix("players", class)) {
      strcpy(spec->name, restriction);
      spec->type = TYPE_PLAYER;
    } else if (string_prefix("name", class)) {
      strcpy(spec->name, restriction);
    } else if (string_prefix("start", class)) {
      spec->start = parse_integer(restriction);
      if (spec->start < 1) {
        notify(player, T("Invalid start index"));
        return -1;
      }
    } else if (string_prefix("count", class)) {
      spec->count = parse_integer(restriction);
      if (spec->count < 1) {
        notify(player, T("Invalid count index"));
        return -1;
      }
    } else if (string_prefix("parent", class)) {
      if (!*restriction) {
        spec->parent = NOTHING;
        continue;
      }
      if (!is_objid(restriction)) {
        notify(player, T("Unknown parent."));
        return -1;
      }
      spec->parent = parse_objid(restriction);
      if (!GoodObject(spec->parent)) {
        notify(player, T("Unknown parent."));
        return -1;
      }
    } else if (string_prefix("zone", class)) {
      if (!*restriction) {
        spec->zone = NOTHING;
        continue;
      }
      if (!is_objid(restriction)) {
        notify(player, T("Unknown zone."));
        return -1;
      }
      spec->zone = parse_objid(restriction);
      if (!GoodObject(spec->zone)) {
        notify(player, T("Unknown zone."));
        return -1;
      }
    } else if (string_prefix("elock", class)) {
      spec->lock = parse_boolexp(player, restriction, "Search");
      if (spec->lock == TRUE_BOOLEXP) {
        notify(player, T("I don't understand that key."));
        return -1;
      }
    } else if (string_prefix("eval", class)) {
      strcpy(spec->eval, restriction);
    } else if (string_prefix("command", class)) {
      strcpy(spec->cmdstring, restriction);
    } else if (string_prefix("listen", class)) {
      strcpy(spec->listenstring, restriction);
    } else if (string_prefix("ethings", class) ||
               string_prefix("eobjects", class)) {
      strcpy(spec->eval, restriction);
      spec->type = TYPE_THING;
    } else if (string_prefix("eexits", class)) {
      strcpy(spec->eval, restriction);
      spec->type = TYPE_EXIT;
    } else if (string_prefix("erooms", class)) {
      strcpy(spec->eval, restriction);
      spec->type = TYPE_ROOM;
    } else if (string_prefix("eplayers", class)) {
      strcpy(spec->eval, restriction);
      spec->type = TYPE_PLAYER;
    } else if (string_prefix("powers", class)) {
      /* Handle the checking later.  */
      if (!restriction || !*restriction) {
        notify(player, T("You must give a list of power names."));
        return -1;
      }
      strcpy(spec->powers, restriction);
    } else if (string_prefix("flags", class)) {
      /* Handle the checking later.  */
      if (!restriction || !*restriction) {
        notify(player, T("You must give a string of flag characters."));
        return -1;
      }
      strcpy(spec->flags, restriction);
    } else if (string_prefix("lflags", class)) {
      /* Handle the checking later.  */
      if (!restriction || !*restriction) {
        notify(player, T("You must give a list of flag names."));
        return -1;
      }
      strcpy(spec->lflags, restriction);
    } else {
      notify(player, T("Unknown search class."));
      return -1;
    }
  }
  spec->end = spec->start + spec->count;
  return 0;
}

/* Does the actual searching */
static int
raw_search(dbref player, struct search_spec *spec,
           dbref **result, NEW_PE_INFO *pe_info)
{
  size_t result_size;
  size_t nresults = 0;
  int n;
  int is_wiz;
  int count = 0;
  int ret = 0;
  int vis_only = 0;
  ATTR *a;
  char lbuff[BUFFER_LEN];

  is_wiz = Search_All(player) || See_All(player);

  /* vis_only: @searcher doesn't have see_all, and can only examine
   * objects that they pass the CanExamine() check for.
   */
  if (!is_wiz && spec->owner != Owner(player)) {
    vis_only = 1;

    /* For Zones: If the player passes the zone lock on a shared player,
     * they are considered to be able to examine everything of that player,
     * so do not need vis_only. */
    if (GoodObject(spec->owner) && ZMaster(spec->owner)) {
      vis_only = !eval_lock_with(player, spec->owner, Zone_Lock, pe_info);
    }
  }

  /* make sure player has money to do the search -
   * But only if this does an eval or lock search. */
  if (((spec->lock != TRUE_BOOLEXP) && is_eval_lock(spec->lock)) ||
      spec->cmdstring[0] || spec->listenstring[0] || spec->eval[0]) {
    if (!payfor(player, FIND_COST)) {
      notify_format(player, T("Searches cost %d %s."), FIND_COST,
                    ((FIND_COST == 1) ? MONEY : MONIES));
      if (spec->lock != TRUE_BOOLEXP)
        free_boolexp(spec->lock);
      return -1;
    }
  }

  result_size = (db_top / 4) + 1;
  *result = GC_MALLOC_ATOMIC(result_size * sizeof(dbref));
  if (!*result)
    mush_panic("Couldn't allocate memory in search!");

  if (spec->low < 0) {
    spec->low = 0;
  }
  if (spec->high >= db_top)
    spec->high = db_top - 1;
  for (n = spec->low; n <= spec->high && n < db_top; n++) {
    if (IsGarbage(n) && spec->type != TYPE_GARBAGE)
<<<<<<< HEAD
      continue;
    if (spec->owner != ANY_OWNER && Owner(n) != spec->owner)
      continue;
    if (vis_only && !Can_Examine(player, n))
      continue;
    if (spec->type != NOTYPE && Typeof(n) != spec->type)
      continue;
    if (spec->zone != ANY_OWNER && Zone(n) != spec->zone)
      continue;
    if (spec->parent != ANY_OWNER && Parent(n) != spec->parent)
      continue;
    if (spec->entrances != ANY_OWNER) {
      if ((Mobile(n) ? Home(n) : Location(n)) != spec->entrances)
        continue;
    }
    if (*spec->name && !string_match(Name(n), spec->name))
      continue;
    if (*spec->flags
        && (flaglist_check("FLAG", player, n, spec->flags, 1) != 1))
      continue;
    if (*spec->lflags
        && (flaglist_check_long("FLAG", player, n, spec->lflags, 1) != 1))
      continue;
    if (*spec->powers
        && (flaglist_check_long("POWER", player, n, spec->powers, 1) != 1))
      continue;
    if (spec->lock != TRUE_BOOLEXP
        && !eval_boolexp(n, spec->lock, player, pe_info))
      continue;
    if (spec->cmdstring[0] &&
        !atr_comm_match(n, player, '$', ':', spec->cmdstring, 1, 0,
                        NULL, NULL, 0, NULL, NULL, QUEUE_DEFAULT))
      continue;
=======
      continue;
    if (spec->owner != ANY_OWNER && Owner(n) != spec->owner)
      continue;
    if (vis_only && !Can_Examine(player, n))
      continue;
    if (spec->type != NOTYPE && Typeof(n) != spec->type)
      continue;
    if (spec->zone != ANY_OWNER && Zone(n) != spec->zone)
      continue;
    if (spec->parent != ANY_OWNER && Parent(n) != spec->parent)
      continue;
    if (spec->entrances != ANY_OWNER) {
      if ((Mobile(n) ? Home(n) : Location(n)) != spec->entrances)
        continue;
    }
    if (*spec->name && !string_match(Name(n), spec->name))
      continue;
    if (*spec->flags
        && (flaglist_check("FLAG", player, n, spec->flags, 1) != 1))
      continue;
    if (*spec->lflags
        && (flaglist_check_long("FLAG", player, n, spec->lflags, 1) != 1))
      continue;
    if (*spec->powers
        && (flaglist_check_long("POWER", player, n, spec->powers, 1) != 1))
      continue;
    if (spec->lock != TRUE_BOOLEXP
        && !eval_boolexp(n, spec->lock, player, pe_info))
      continue;
    if (spec->cmdstring[0] &&
        !atr_comm_match(n, player, '$', ':', spec->cmdstring, 1, 0,
                        NULL, NULL, 0, NULL, NULL, QUEUE_DEFAULT))
      continue;
>>>>>>> ebdea0ab
    if (spec->listenstring[0]) {
      ret = 0;
      /* do @listen stuff */
      a = atr_get_noparent(n, "LISTEN");
      if (a) {
        strcpy(lbuff, atr_value(a));
        ret = AF_Regexp(a)
          ? regexp_match_case_r(lbuff, spec->listenstring,
<<<<<<< HEAD
                                AF_Case(a), NULL, 0, NULL, 0, NULL)
          : wild_match_case_r(lbuff, spec->listenstring,
                              AF_Case(a), NULL, 0, NULL, 0, NULL);
=======
                                AF_Case(a), NULL, 0, NULL, 0, NULL, 0)
          : wild_match_case_r(lbuff, spec->listenstring,
                              AF_Case(a), NULL, 0, NULL, 0, NULL, 0);
>>>>>>> ebdea0ab
      }
      if (!ret &&
          !atr_comm_match(n, player, '^', ':', spec->listenstring, 1, 0,
                          NULL, NULL, 0, NULL, NULL, QUEUE_DEFAULT))
        continue;
    }
    if (*spec->eval) {
      char *ebuf1;
      const char *ebuf2;
      char tbuf1[BUFFER_LEN];
      char *bp;
      int per;

      ebuf1 = replace_string("##", unparse_dbref(n), spec->eval);
      ebuf2 = ebuf1;
      bp = tbuf1;
      per = process_expression(tbuf1, &bp, &ebuf2, player, player, player,
                               PE_DEFAULT, PT_DEFAULT, pe_info);
<<<<<<< HEAD
      if (per)
        goto exit_sequence;
=======
      mush_free(ebuf1, "replace_string.buff");
      if (per) {
        notify_format(player, T("CPU usage exceeded during #%d."), n);
        goto exit_sequence;
      }
>>>>>>> ebdea0ab
      *bp = '\0';
      if (!parse_boolean(tbuf1))
        continue;
    }

    /* Only include the matching dbrefs from start to start+count */
    count++;
    if (count < spec->start) {
      continue;
    }
    if (spec->count && count >= spec->end) {
      continue;
    }

    if (nresults >= result_size) {
      dbref *newresults;
      result_size *= 2;
      newresults = GC_REALLOC(*result, sizeof(dbref) * result_size);
      if (!newresults)
        mush_panic("Couldn't reallocate memory in search!");
      *result = newresults;
    }

    (*result)[nresults++] = (dbref) n;
  }

exit_sequence:
  if (spec->lock != TRUE_BOOLEXP)
    free_boolexp(spec->lock);
  return (int) nresults;
}<|MERGE_RESOLUTION|>--- conflicted
+++ resolved
@@ -7,11 +7,6 @@
  */
 
 #include "copyrite.h"
-<<<<<<< HEAD
-#include "config.h"
-#include "confmagic.h"
-=======
->>>>>>> ebdea0ab
 
 #ifdef I_UNISTD
 #include <unistd.h>
@@ -48,38 +43,16 @@
 #include "game.h"
 #include "lock.h"
 #include "log.h"
-<<<<<<< HEAD
-#include "game.h"
-#include "command.h"
-#include "dbdefs.h"
-#include "extmail.h"
-#include "boolexp.h"
-#include "ansi.h"
-
-
-#include "confmagic.h"
-=======
 #include "match.h"
 #include "mushdb.h"
 #include "mymalloc.h"
 #include "parse.h"
 #include "strutil.h"
->>>>>>> ebdea0ab
 
 dbref find_entrance(dbref door);
 struct db_stat_info *get_stats(dbref owner);
 dbref find_player_by_desc(int port);
 char *password_hash(const char *password, const char *algo);
-<<<<<<< HEAD
-
-
-#ifndef WIN32
-#ifdef I_SYS_FILE
-#include <sys/file.h>
-#endif
-#endif
-=======
->>>>>>> ebdea0ab
 
 /** \@search data */
 struct search_spec {
@@ -154,12 +127,8 @@
 
   player =
     create_player(NULL, creator, player_name, player_password, "None", "None");
-<<<<<<< HEAD
-  if (player == NOTHING) {
-=======
   switch (player) {
   case NOTHING:
->>>>>>> ebdea0ab
     notify_format(creator, T("Failure creating '%s' (bad name)"), player_name);
     return NOTHING;
   case AMBIGUOUS:
@@ -519,19 +488,11 @@
       && !inside) {
     if (!silent && loc != Location(destination))
       did_it_with(victim, victim, NULL, NULL, "OXTPORT", NULL, NULL, loc,
-<<<<<<< HEAD
-                  player, NOTHING, NA_INTER_HEAR);
-    safe_tel(victim, Location(destination), silent, player, "teleport");
-    if (!silent && loc != Location(destination))
-      did_it_with(victim, victim, "TPORT", NULL, "OTPORT", NULL, "ATPORT",
-                  Location(destination), player, loc, NA_INTER_HEAR);
-=======
                   player, NOTHING, NA_INTER_HEAR, AN_MOVE);
     safe_tel(victim, Location(destination), silent, player, "teleport");
     if (!silent && loc != Location(destination))
       did_it_with(victim, victim, "TPORT", NULL, "OTPORT", NULL, "ATPORT",
                   Location(destination), player, loc, NA_INTER_HEAR, AN_MOVE);
->>>>>>> ebdea0ab
     return;
   }
   /* check needed for NOTHING. Especially important for unlinked exits */
@@ -615,19 +576,11 @@
             (!Fixed(Owner(victim)) && !Fixed(player)))) {
       if (!silent && loc != destination)
         did_it_with(victim, victim, NULL, NULL, "OXTPORT", NULL, NULL, loc,
-<<<<<<< HEAD
-                    player, NOTHING, NA_INTER_HEAR);
-      safe_tel(victim, destination, silent, player, "teleport");
-      if (!silent && loc != destination)
-        did_it_with(victim, victim, "TPORT", NULL, "OTPORT", NULL, "ATPORT",
-                    destination, player, loc, NA_INTER_HEAR);
-=======
                     player, NOTHING, NA_INTER_HEAR, AN_MOVE);
       safe_tel(victim, destination, silent, player, "teleport");
       if (!silent && loc != destination)
         did_it_with(victim, victim, "TPORT", NULL, "OTPORT", NULL, "ATPORT",
                     destination, player, loc, NA_INTER_HEAR, AN_MOVE);
->>>>>>> ebdea0ab
       if ((victim != player) && !(Puppet(victim) &&
                                   (Owner(victim) == Owner(player)))) {
         if (!Quiet(player) && !(Quiet(victim) && (Owner(victim) == player)))
@@ -646,11 +599,7 @@
       if (victim != player)
         notify_format(victim,
                       T("%s tries to impose his will on you and fails."),
-<<<<<<< HEAD
-                      Name(player));
-=======
                       AName(player, AN_SYS, NULL));
->>>>>>> ebdea0ab
       return;
     }
     if (Fixed(Owner(victim)) || Fixed(player)) {
@@ -708,25 +657,16 @@
     return;
   }
 
-<<<<<<< HEAD
-  /* force victim to do command */
-  if (queue_type != QUEUE_DEFAULT)
-=======
   if (queue_entry->queue_type & QUEUE_EVENT)
     queue_type |= QUEUE_EVENT;
 
   /* force victim to do command */
   if (queue_type & QUEUE_INPLACE)
->>>>>>> ebdea0ab
     new_queue_actionlist(victim, player, caller, command, queue_entry,
                          PE_INFO_SHARE, queue_type, NULL);
   else
     new_queue_actionlist(victim, player, player, command, queue_entry,
-<<<<<<< HEAD
-                         PE_INFO_CLONE, QUEUE_DEFAULT, NULL);
-=======
                          PE_INFO_CLONE, queue_type, NULL);
->>>>>>> ebdea0ab
 }
 
 /** Parse a force token command, but don't force with it.
@@ -893,16 +833,10 @@
   } else {
     /* it's ok, do it */
     (void) atr_add(victim, "XYXXY", password_hash(password, NULL), GOD, 0);
-<<<<<<< HEAD
-    notify_format(executor, T("Password for %s changed."), Name(victim));
-    notify_format(victim, T("Your password has been changed by %s."),
-                  Name(executor));
-=======
     notify_format(executor, T("Password for %s changed."),
                   AName(victim, AN_SYS, NULL));
     notify_format(victim, T("Your password has been changed by %s."),
                   AName(executor, AN_SYS, NULL));
->>>>>>> ebdea0ab
     do_log(LT_WIZ, executor, victim, "*** NEWPASSWORD ***");
   }
 }
@@ -965,30 +899,6 @@
     notify(player, T("Permission denied."));
     return;
   }
-<<<<<<< HEAD
-
-  if (victim != player && !priv) {
-    notify(player, T("You can't boot other people!"));
-    return;
-  }
-
-  if (flag == BOOT_DESC) {
-    if (GoodObject(victim)) {
-      if (!silent)
-        notify(victim, T("You are politely shown to the door."));
-      if (player == victim)
-        notify(player, T("You boot a duplicate self."));
-      else
-        notify_format(player, T("You booted %s off!"), Name(victim));
-    } else {
-      notify_format(player, T("You booted unconnected port %s!"), name);
-    }
-    do_log(LT_WIZ, player, victim, "*** BOOT ***");
-    boot_desc(d, "boot", player);
-    return;
-  }
-
-=======
 
   if (victim != player && !priv) {
     notify(player, T("You can't boot other people!"));
@@ -1012,18 +922,13 @@
     return;
   }
 
->>>>>>> ebdea0ab
   /* Doing @boot <player>, or @boot/me */
   count = boot_player(victim, (flag == BOOT_SELF), silent, player);
   if (count) {
     if (flag != BOOT_SELF) {
       do_log(LT_WIZ, player, victim, "*** BOOT ***");
-<<<<<<< HEAD
-      notify_format(player, T("You booted %s off!"), Name(victim));
-=======
       notify_format(player, T("You booted %s off!"),
                     AName(victim, AN_SYS, NULL));
->>>>>>> ebdea0ab
     }
   } else {
     if (flag == BOOT_SELF)
@@ -1314,12 +1219,7 @@
 
   /* First argument is a player, so we could have a quoted name */
   if (*arg1 == '\"') {
-<<<<<<< HEAD
-    for (; *arg1 && ((*arg1 == '\"') || isspace((unsigned char) *arg1));
-         arg1++) ;
-=======
     for (; *arg1 && ((*arg1 == '\"') || isspace(*arg1)); arg1++) ;
->>>>>>> ebdea0ab
     strcpy(tbuf, arg1);
     while (*arg2 && (*arg2 != '\"')) {
       while (*arg2 && (*arg2 != '\"'))
@@ -1383,19 +1283,11 @@
     int nthings = 0, nexits = 0, nrooms = 0, nplayers = 0, ngarbage = 0;
     dbref *things, *exits, *rooms, *players, *garbage;
 
-<<<<<<< HEAD
     things = GC_MALLOC_ATOMIC(nresults * sizeof(dbref));
     exits = GC_MALLOC_ATOMIC(nresults * sizeof(dbref));
     rooms = GC_MALLOC_ATOMIC(nresults * sizeof(dbref));
     players = GC_MALLOC_ATOMIC(nresults * sizeof(dbref));
     garbage = GC_MALLOC_ATOMIC(nresults * sizeof(dbref));
-=======
-    things = mush_calloc(nresults, sizeof(dbref), "dbref_list");
-    exits = mush_calloc(nresults, sizeof(dbref), "dbref_list");
-    rooms = mush_calloc(nresults, sizeof(dbref), "dbref_list");
-    players = mush_calloc(nresults, sizeof(dbref), "dbref_list");
-    garbage = mush_calloc(nresults, sizeof(dbref), "dbref_list");
->>>>>>> ebdea0ab
 
     for (n = 0; n < nresults; n++) {
       switch (Typeof(results[n])) {
@@ -1508,18 +1400,7 @@
                     T
                     ("Totals: Rooms...%d  Exits...%d  Things...%d  Players...%d"),
                     nrooms, nexits, nthings, nplayers);
-<<<<<<< HEAD
-  }
-=======
-    mush_free(rooms, "dbref_list");
-    mush_free(exits, "dbref_list");
-    mush_free(things, "dbref_list");
-    mush_free(players, "dbref_list");
-    mush_free(garbage, "dbref_list");
-  }
-  if (results)
-    mush_free(results, "search_results");
->>>>>>> ebdea0ab
+  }
 }
 
 FUNCTION(fun_lsearch)
@@ -1779,200 +1660,6 @@
   }
 }
 
-/** Find the entrances to a room.
- * \verbatim
- * This implements @entrances, which finds things linked to an object
- * (typically exits, but can be any type).
- * \endverbatim
- * \param player the enactor.
- * \param where name of object to find entrances on.
- * \param argv array of arguments for dbref range limitation.
- * \param types what type of 'entrances' to find.
- */
-void
-do_entrances(dbref player, const char *where, char *argv[], int types)
-{
-  dbref place;
-  struct search_spec spec;
-  int rooms, things, exits, players;
-  int nresults, n;
-  dbref *results = NULL;
-  char exit_source[BUFFER_LEN];
-
-  rooms = things = exits = players = 0;
-
-  if (!where || !*where) {
-    place = speech_loc(player);
-  } else {
-    place = noisy_match_result(player, where, NOTYPE, MAT_EVERYTHING);
-  }
-  if (!GoodObject(place))
-    return;
-
-  init_search_spec(&spec);
-  spec.entrances = place;
-
-  /* determine range */
-  if (argv[1] && *argv[1])
-    spec.low = atoi(argv[1]);
-  if (spec.low < 0)
-    spec.low = 0;
-  if (argv[2] && *argv[2])
-    spec.high = atoi(argv[2]) + 1;
-  if (spec.high > db_top)
-    spec.high = db_top;
-
-  spec.type = types;
-
-  nresults =
-    raw_search(controls(player, place) ? GOD : player, &spec, &results, NULL);
-  for (n = 0; n < nresults; n++) {
-    switch (Typeof(results[n])) {
-    case TYPE_EXIT:
-      strcpy(exit_source, object_header(player, Source(results[n])));
-      notify_format(player,
-                    T("%s [from: %s]"), object_header(player, results[n]),
-                    exit_source);
-      exits++;
-      break;
-    case TYPE_ROOM:
-      notify_format(player, T("%s [dropto]"),
-                    object_header(player, results[n]));
-      rooms++;
-      break;
-    case TYPE_THING:
-    case TYPE_PLAYER:
-      notify_format(player, T("%s [home]"), object_header(player, results[n]));
-      if (IsThing(results[n]))
-        things++;
-      else
-        players++;
-      break;
-    }
-  }
-
-  if (results)
-    mush_free(results, "search_results");
-
-  if (!nresults)
-    notify(player, T("Nothing found."));
-  else {
-    notify(player, T("----------  Entrances Done  ----------"));
-    notify_format(player,
-                  T
-                  ("Totals: Rooms...%d  Exits...%d  Things...%d  Players...%d"),
-                  rooms, exits, things, players);
-  }
-}
-
-/* ARGSUSED */
-FUNCTION(fun_entrances)
-{
-  /* All args are optional.
-   * The first argument is the dbref to check (default = this room)
-   * The second argument to this function is a set of characters:
-   * (a)ll (default), (e)xits, (t)hings, (p)layers, (r)ooms
-   * The third and fourth args limit the range of dbrefs (default=0,db_top)
-   */
-  dbref where;
-  struct search_spec spec;
-  int nresults, n;
-  dbref *results = NULL;
-  char *p;
-
-  if (!command_check_byname(executor, "@entrances", pe_info)) {
-    safe_str(T(e_perm), buff, bp);
-    return;
-  }
-
-  init_search_spec(&spec);
-
-  if (nargs > 0)
-    where = match_result(executor, args[0], NOTYPE, MAT_EVERYTHING);
-  else
-    where = speech_loc(executor);
-  if (!GoodObject(where)) {
-    safe_str(T("#-1 INVALID LOCATION"), buff, bp);
-    return;
-  }
-  spec.entrances = where;
-  spec.type = 0;
-  if (nargs > 1 && args[1] && *args[1]) {
-    p = args[1];
-    while (*p) {
-      switch (*p) {
-      case 'a':
-      case 'A':
-        spec.type = NOTYPE;
-        break;
-      case 'e':
-      case 'E':
-        spec.type |= TYPE_EXIT;
-        break;
-      case 't':
-      case 'T':
-        spec.type |= TYPE_THING;
-        break;
-      case 'p':
-      case 'P':
-        spec.type |= TYPE_PLAYER;
-        break;
-      case 'r':
-      case 'R':
-        spec.type |= TYPE_ROOM;
-        break;
-      default:
-        safe_str(T("#-1 INVALID SECOND ARGUMENT"), buff, bp);
-        return;
-      }
-      p++;
-    }
-  }
-  if (!spec.type)
-    spec.type = NOTYPE;
-
-  if (nargs > 2) {
-    if (is_strict_integer(args[2])) {
-      spec.low = parse_integer(args[2]);
-    } else if (is_dbref(args[2])) {
-      spec.low = parse_dbref(args[2]);
-    } else {
-      safe_str(T(e_ints), buff, bp);
-      return;
-    }
-  }
-  if (nargs > 3) {
-    if (is_strict_integer(args[3])) {
-      spec.high = parse_integer(args[3]);
-    } else if (is_dbref(args[3])) {
-      spec.high = parse_dbref(args[3]);
-    } else {
-      safe_str(T(e_ints), buff, bp);
-      return;
-    }
-  }
-  if (!GoodObject(spec.low))
-    spec.low = 0;
-  if (!GoodObject(spec.high))
-    spec.high = db_top - 1;
-
-  nresults =
-    raw_search(controls(executor, where) ? GOD : executor, &spec, &results,
-               pe_info);
-  for (n = 0; n < nresults; n++) {
-    if (n) {
-      if (safe_chr(' ', buff, bp))
-        break;
-    }
-    if (safe_dbref(results[n], buff, bp))
-      break;
-  }
-
-  if (results)
-    mush_free(results, "search_results");
-
-}
-
 /* ARGSUSED */
 FUNCTION(fun_quota)
 {
@@ -2038,17 +1725,10 @@
   if (attrcount) {
     write_access_file();
     notify_format(player, T("Sitelocked %d known addresses for %s"), attrcount,
-<<<<<<< HEAD
-                  Name(target));
-  } else {
-    notify_format(player, T("Unable to sitelock %s: No known ip/host to ban."),
-                  Name(target));
-=======
                   AName(target, AN_SYS, NULL));
   } else {
     notify_format(player, T("Unable to sitelock %s: No known ip/host to ban."),
                   AName(target, AN_SYS, NULL));
->>>>>>> ebdea0ab
   }
 
 }
@@ -2101,17 +1781,10 @@
       if (whod != AMBIGUOUS) {
         notify_format(player,
                       T("Site %s access options for %s(%s) set to %s"),
-<<<<<<< HEAD
-                      site, Name(whod), unparse_dbref(whod), opts);
-        do_log(LT_WIZ, player, NOTHING,
-               "*** SITELOCK *** %s for %s(%s) --> %s", site,
-               Name(whod), unparse_dbref(whod), opts);
-=======
                       site, AName(whod, AN_SYS, NULL), unparse_dbref(whod),
                       opts);
         do_log(LT_WIZ, player, NOTHING, "*** SITELOCK *** %s for %s(%s) --> %s",
                site, Name(whod), unparse_dbref(whod), opts);
->>>>>>> ebdea0ab
       } else {
         notify_format(player, T("Site %s access options set to %s"), site,
                       opts);
@@ -2460,11 +2133,7 @@
       if (*class == '#')
         offset = 1;
       spec->low = parse_integer(class + offset);
-<<<<<<< HEAD
-      if (isdigit((unsigned char) *restriction)
-=======
       if (isdigit(*restriction)
->>>>>>> ebdea0ab
           || ((*restriction == '#') && *(restriction + 1)
               && isdigit(*(restriction + 1)))) {
         offset = 0;
@@ -2676,7 +2345,6 @@
     spec->high = db_top - 1;
   for (n = spec->low; n <= spec->high && n < db_top; n++) {
     if (IsGarbage(n) && spec->type != TYPE_GARBAGE)
-<<<<<<< HEAD
       continue;
     if (spec->owner != ANY_OWNER && Owner(n) != spec->owner)
       continue;
@@ -2710,41 +2378,6 @@
         !atr_comm_match(n, player, '$', ':', spec->cmdstring, 1, 0,
                         NULL, NULL, 0, NULL, NULL, QUEUE_DEFAULT))
       continue;
-=======
-      continue;
-    if (spec->owner != ANY_OWNER && Owner(n) != spec->owner)
-      continue;
-    if (vis_only && !Can_Examine(player, n))
-      continue;
-    if (spec->type != NOTYPE && Typeof(n) != spec->type)
-      continue;
-    if (spec->zone != ANY_OWNER && Zone(n) != spec->zone)
-      continue;
-    if (spec->parent != ANY_OWNER && Parent(n) != spec->parent)
-      continue;
-    if (spec->entrances != ANY_OWNER) {
-      if ((Mobile(n) ? Home(n) : Location(n)) != spec->entrances)
-        continue;
-    }
-    if (*spec->name && !string_match(Name(n), spec->name))
-      continue;
-    if (*spec->flags
-        && (flaglist_check("FLAG", player, n, spec->flags, 1) != 1))
-      continue;
-    if (*spec->lflags
-        && (flaglist_check_long("FLAG", player, n, spec->lflags, 1) != 1))
-      continue;
-    if (*spec->powers
-        && (flaglist_check_long("POWER", player, n, spec->powers, 1) != 1))
-      continue;
-    if (spec->lock != TRUE_BOOLEXP
-        && !eval_boolexp(n, spec->lock, player, pe_info))
-      continue;
-    if (spec->cmdstring[0] &&
-        !atr_comm_match(n, player, '$', ':', spec->cmdstring, 1, 0,
-                        NULL, NULL, 0, NULL, NULL, QUEUE_DEFAULT))
-      continue;
->>>>>>> ebdea0ab
     if (spec->listenstring[0]) {
       ret = 0;
       /* do @listen stuff */
@@ -2753,15 +2386,9 @@
         strcpy(lbuff, atr_value(a));
         ret = AF_Regexp(a)
           ? regexp_match_case_r(lbuff, spec->listenstring,
-<<<<<<< HEAD
-                                AF_Case(a), NULL, 0, NULL, 0, NULL)
-          : wild_match_case_r(lbuff, spec->listenstring,
-                              AF_Case(a), NULL, 0, NULL, 0, NULL);
-=======
                                 AF_Case(a), NULL, 0, NULL, 0, NULL, 0)
           : wild_match_case_r(lbuff, spec->listenstring,
                               AF_Case(a), NULL, 0, NULL, 0, NULL, 0);
->>>>>>> ebdea0ab
       }
       if (!ret &&
           !atr_comm_match(n, player, '^', ':', spec->listenstring, 1, 0,
@@ -2780,16 +2407,10 @@
       bp = tbuf1;
       per = process_expression(tbuf1, &bp, &ebuf2, player, player, player,
                                PE_DEFAULT, PT_DEFAULT, pe_info);
-<<<<<<< HEAD
-      if (per)
+      if (per) {
+	notify_format(player, T("CPU usage exceeded during #%d."), n);
         goto exit_sequence;
-=======
-      mush_free(ebuf1, "replace_string.buff");
-      if (per) {
-        notify_format(player, T("CPU usage exceeded during #%d."), n);
-        goto exit_sequence;
-      }
->>>>>>> ebdea0ab
+      }
       *bp = '\0';
       if (!parse_boolean(tbuf1))
         continue;
