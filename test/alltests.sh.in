--- conflicted
+++ resolved
@@ -1,19 +1,10 @@
 #!/bin/sh
 
-<<<<<<< HEAD
-
-locale -a
-
-=======
->>>>>>> 7553bdc3
 CTYPE=$(locale -a | grep en_US.iso8859 | head -1)
 
 if [ -z "${CTYPE}" ]; then
     echo "Unable to find an en_US.iso8859 locale. Some tests will fail."
-<<<<<<< HEAD
-=======
     CTYPE=C
->>>>>>> 7553bdc3
 fi
 
 
